--- conflicted
+++ resolved
@@ -196,21 +196,15 @@
       throw new Error(`no such block ${blockId}`)
     }
 
-<<<<<<< HEAD
-    return this._read(blockAddr,
-      onlyBitmap ? this.bitmapSize : this.fullBlockSize
-    ).then(buf =>
-=======
-    return this._read(sectorsToBytes(blockAddr), onlyBitmap ? this.bitmapSize : this.fullBlockSize).then(buf =>
->>>>>>> b3cd2659
+    return this._read(blockAddr, onlyBitmap ? this.bitmapSize : this.fullBlockSize).then(buf =>
       onlyBitmap
         ? { id: blockId, bitmap: buf }
         : {
-          id: blockId,
-          bitmap: buf.slice(0, this.bitmapSize),
-          data: buf.slice(this.bitmapSize),
-          buffer: buf,
-        }
+            id: blockId,
+            bitmap: buf.slice(0, this.bitmapSize),
+            data: buf.slice(this.bitmapSize),
+            buffer: buf,
+          }
     )
   }
 
@@ -377,7 +371,13 @@
 
       const isFullBlock = i === 0 && endSector === sectorsPerBlock
       if (isFullBlock) {
-        await this._handler.copyFileRange(childFd, childBlockAddress, parentFd, await this._getAddressOrAllocate(blockId), this.fullBlockSize)
+        await this._handler.copyFileRange(
+          childFd,
+          childBlockAddress,
+          parentFd,
+          await this._getAddressOrAllocate(blockId),
+          this.fullBlockSize
+        )
       } else {
         if (parentBitmap === null) {
           parentBitmap = (await this._readBlock(blockId, true)).bitmap
@@ -436,12 +436,7 @@
       const endInBlockSectors = Math.min(endBufferSectors - currentBlock * this.sectorsPerBlock, this.sectorsPerBlock)
       const startInBuffer = Math.max(0, (currentBlock * this.sectorsPerBlock - offsetSectors) * SECTOR_SIZE)
       const endInBuffer = Math.min(
-<<<<<<< HEAD
-        ((currentBlock + 1) * this.sectorsPerBlock - offsetSectors) *
-        SECTOR_SIZE,
-=======
         ((currentBlock + 1) * this.sectorsPerBlock - offsetSectors) * SECTOR_SIZE,
->>>>>>> b3cd2659
         buffer.length
       )
       let inputBuffer
