export const SECTOR_SIZE = 512
export const compressionDeflate = 'COMPRESSION_DEFLATE'
export const compressionNone = 'COMPRESSION_NONE'

export const MARKER_EOS = 0
export const MARKER_GT = 1
export const MARKER_GD = 2
export const MARKER_FOOTER = 3

const compressionMap = [compressionNone, compressionDeflate]

export function parseFlags(flagBuffer) {
  const number = flagBuffer.readUInt32LE(0)
  return {
    newLineTest: !!(number & (1 << 0)),
    useSecondaryGrain: !!(number & (1 << 1)),
    useZeroedGrainTable: !!(number & (1 << 2)),
    compressedGrains: !!(number & (1 << 16)),
    hasMarkers: !!(number & (1 << 17)),
  }
}

// actually reads 47 bits
function parseS64b(buffer, offset, valueName) {
  const extraBits = buffer.readIntLE(offset + 6, 2)
  const value = buffer.readIntLE(offset, 6)
  const hadValueInHighBytes = !(extraBits === 0 || extraBits === -1)
  const readWrongSign = Math.sign(value) * Math.sign(extraBits) < 0
  if (hadValueInHighBytes || readWrongSign) {
    throw new Error('Unsupported VMDK, ' + valueName + ' is too big')
  }
  return value
}

// reads 48bits
export function parseU64b(buffer, offset, valueName) {
  const extraBits = buffer.readUIntLE(offset + 6, 2)
  const value = buffer.readUIntLE(offset, 6)
  if (extraBits > 0) {
    throw new Error('Unsupported VMDK, ' + valueName + ' is too big')
  }
  return value
}

export function unpackHeader(buffer) {
  const magicString = buffer.slice(0, 4).toString('ascii')
  if (magicString !== 'KDMV') {
    throw new Error('not a VMDK file')
  }
  const version = buffer.readUInt32LE(4)
  if (version !== 1 && version !== 3) {
    throw new Error('unsupported VMDK version ' + version + ', only version 1 and 3 are supported')
  }
  const flags = parseFlags(buffer.slice(8, 12))
  const capacitySectors = parseU64b(buffer, 12, 'capacitySectors')
  const grainSizeSectors = parseU64b(buffer, 20, 'grainSizeSectors')
  const descriptorOffsetSectors = parseU64b(buffer, 28, 'descriptorOffsetSectors')
  const descriptorSizeSectors = parseU64b(buffer, 36, 'descriptorSizeSectors')
  const numGTEsPerGT = buffer.readUInt32LE(44)
  const rGrainDirectoryOffsetSectors = parseS64b(buffer, 48, 'rGrainDirectoryOffsetSectors')
  const grainDirectoryOffsetSectors = parseS64b(buffer, 56, 'grainDirectoryOffsetSectors')
  const overheadSectors = parseS64b(buffer, 64, 'overheadSectors')
  const compressionMethod = compressionMap[buffer.readUInt16LE(77)]
  const l1EntrySectors = numGTEsPerGT * grainSizeSectors
  return {
    magicString,
    version,
    flags,
    compressionMethod,
    grainSizeSectors,
    overheadSectors,
    capacitySectors,
    descriptorOffsetSectors,
    descriptorSizeSectors,
    grainDirectoryOffsetSectors,
    rGrainDirectoryOffsetSectors,
    l1EntrySectors,
    numGTEsPerGT,
  }
}

export function createStreamOptimizedHeader(capacitySectors, descriptorSizeSectors, grainDirectoryOffsetSectors = -1) {
  const headerBuffer = Buffer.alloc(SECTOR_SIZE)
  Buffer.from('KDMV', 'ascii').copy(headerBuffer, 0)
  // version
  headerBuffer.writeUInt32LE(3, 4)
  // newline, compression, markers
<<<<<<< HEAD
  const flags = 1 | 1 << 16 | 1 << 17
=======
  const flags = 1 | (1 << 16) | (1 << 17)
>>>>>>> a1c0d828
  headerBuffer.writeUInt32LE(flags, 8)
  headerBuffer.writeBigUInt64LE(BigInt(capacitySectors), 12)
  const grainSizeSectors = 128
  headerBuffer.writeBigUInt64LE(BigInt(grainSizeSectors), 20)
  const descriptorOffsetSectors = 1
  headerBuffer.writeBigUInt64LE(BigInt(descriptorOffsetSectors), 28)
  headerBuffer.writeBigUInt64LE(BigInt(descriptorSizeSectors), 36)
  const numGTEsPerGT = 512
  headerBuffer.writeUInt32LE(numGTEsPerGT, 44)
  // The rgdOffset should be ignored because bit 1 of the flags field is not set.
  headerBuffer.writeBigInt64LE(BigInt(grainDirectoryOffsetSectors), 56)
  const grainDirectoryEntries = Math.ceil(Math.ceil(capacitySectors / grainSizeSectors) / numGTEsPerGT)
  const grainTableEntries = grainDirectoryEntries * numGTEsPerGT
<<<<<<< HEAD
  const grainDirectorySizeSectors = Math.ceil(grainDirectoryEntries * 4 / SECTOR_SIZE)
  const grainTableSizeSectors = Math.ceil(grainTableEntries * 4 / SECTOR_SIZE)
=======
  const grainDirectorySizeSectors = Math.ceil((grainDirectoryEntries * 4) / SECTOR_SIZE)
  const grainTableSizeSectors = Math.ceil((grainTableEntries * 4) / SECTOR_SIZE)
>>>>>>> a1c0d828
  const overheadSectors = 1 + descriptorSizeSectors + grainDirectorySizeSectors + grainTableSizeSectors
  headerBuffer.writeBigInt64LE(BigInt(overheadSectors), 64)
  // newline mangling detector
  headerBuffer.write('\n \r\n', 73, 4, 'ascii')
  // use DEFLATE
  headerBuffer.writeUInt16LE(1, 77)
  return {
    buffer: headerBuffer,
    grainDirectorySizeSectors,
    grainTableSizeSectors,
    grainDirectoryEntries,
    grainTableEntries,
  }
}<|MERGE_RESOLUTION|>--- conflicted
+++ resolved
@@ -85,11 +85,7 @@
   // version
   headerBuffer.writeUInt32LE(3, 4)
   // newline, compression, markers
-<<<<<<< HEAD
-  const flags = 1 | 1 << 16 | 1 << 17
-=======
   const flags = 1 | (1 << 16) | (1 << 17)
->>>>>>> a1c0d828
   headerBuffer.writeUInt32LE(flags, 8)
   headerBuffer.writeBigUInt64LE(BigInt(capacitySectors), 12)
   const grainSizeSectors = 128
@@ -103,13 +99,8 @@
   headerBuffer.writeBigInt64LE(BigInt(grainDirectoryOffsetSectors), 56)
   const grainDirectoryEntries = Math.ceil(Math.ceil(capacitySectors / grainSizeSectors) / numGTEsPerGT)
   const grainTableEntries = grainDirectoryEntries * numGTEsPerGT
-<<<<<<< HEAD
-  const grainDirectorySizeSectors = Math.ceil(grainDirectoryEntries * 4 / SECTOR_SIZE)
-  const grainTableSizeSectors = Math.ceil(grainTableEntries * 4 / SECTOR_SIZE)
-=======
   const grainDirectorySizeSectors = Math.ceil((grainDirectoryEntries * 4) / SECTOR_SIZE)
   const grainTableSizeSectors = Math.ceil((grainTableEntries * 4) / SECTOR_SIZE)
->>>>>>> a1c0d828
   const overheadSectors = 1 + descriptorSizeSectors + grainDirectorySizeSectors + grainTableSizeSectors
   headerBuffer.writeBigInt64LE(BigInt(overheadSectors), 64)
   // newline mangling detector
