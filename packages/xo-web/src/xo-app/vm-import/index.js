--- conflicted
+++ resolved
@@ -235,18 +235,10 @@
   }
 }
 
-<<<<<<< HEAD
-const getRedirectionUrl = vms => {
-  const query = `id:|(${vms.join(' ')})`
-  return vms.length === 1
+const getRedirectionUrl = vms =>
+  vms.length === 1
     ? `/vms/${vms[0]}`
-    : `/home?s=${encodeURIComponent(query)}&t=VM`
-}
-=======
-const getRedirectionUrl = vms => vms.length === 1
-  ? `/vms/${vms[0]}`
-  : `/home?s=${encodeURIComponent(`id:|(${vms.join(' ')})`)}&t=VM`
->>>>>>> f505d4d9
+    : `/home?s=${encodeURIComponent(`id:|(${vms.join(' ')})`)}&t=VM`
 
 export default class Import extends Component {
   constructor (props) {
