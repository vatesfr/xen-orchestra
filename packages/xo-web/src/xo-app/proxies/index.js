--- conflicted
+++ resolved
@@ -67,7 +67,6 @@
     level: 'primary',
   },
   {
-<<<<<<< HEAD
     disabled: ({ vmUuid }) => vmUuid === undefined,
     handler: upgradeProxyAppliance,
     icon: 'vm',
@@ -75,15 +74,6 @@
     level: 'primary',
   },
   {
-    disabled: ({ vmUuid }) => vmUuid === undefined,
-    handler: proxy => updateApplianceSettings(proxy),
-    icon: 'settings',
-    label: _('updateProxyApplianceSettings'),
-    level: 'primary',
-  },
-  {
-=======
->>>>>>> f9a7bd19
     handler: ({ id }, { router }) =>
       router.push({
         pathname: '/settings/remotes',
