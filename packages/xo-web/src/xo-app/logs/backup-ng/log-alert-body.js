--- conflicted
+++ resolved
@@ -331,28 +331,21 @@
   }),
   provideState({
     initialState: () => ({
-<<<<<<< HEAD
       _status: undefined,
       filter: '',
-    }),
-    effects: {
-      onFilterChange(_, filter) {
-        this.state.filter = filter
-      },
-      onStatusChange(_, status) {
-        this.state._status = status
-=======
-      filter: undefined,
       page: 1,
     }),
     effects: {
       onPageChange(_, page) {
         this.state.page = page
       },
-      setFilter(_, filter) {
+      onFilterChange(_, filter) {
         this.state.filter = filter
         this.state.page = 1
->>>>>>> 2aed2fd5
+      },
+      onStatusChange(_, status) {
+        this.state._status = status
+        this.state.page = 1
       },
       restartVmJob: (_, params) => async (
         _,
@@ -421,25 +414,17 @@
           return []
         }
       },
-<<<<<<< HEAD
-      filteredTaskLogs: ({ preFilteredTasksLogs, status }) =>
-        status === 'all'
+      tasksFilteredByStatus: ({
+        preFilteredTasksLogs
+        status,
+      }) =>
+         status === 'all'
           ? preFilteredTasksLogs
           : filter(preFilteredTasksLogs, task => task.status === status),
-=======
-      tasksFilteredByStatus: ({
-        defaultFilter,
-        filter: value = defaultFilter,
-        log,
-      }) =>
-        value === 'all'
-          ? log.tasks
-          : filter(log.tasks, ({ status }) => status === value),
       displayedTasks: ({ tasksFilteredByStatus, page }) => {
         const start = (page - 1) * ITEMS_PER_PAGE
         return tasksFilteredByStatus.slice(start, start + ITEMS_PER_PAGE)
       },
->>>>>>> 2aed2fd5
       optionRenderer: ({ countByStatus }) => ({ label, value }) => (
         <span>
           {_(label)} ({countByStatus[value] || 0})
