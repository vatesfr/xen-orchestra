--- conflicted
+++ resolved
@@ -191,7 +191,6 @@
       return
     }
 
-<<<<<<< HEAD
     if (this.unsubscribeHostMissingPatches !== undefined) {
       this.unsubscribeHostMissingPatches()
     }
@@ -203,12 +202,6 @@
           missingPatches:
             missingPatches && sortBy(missingPatches, patch => -patch.time),
         })
-=======
-    this.unsubscribeHostMissingPatches = subscribeHostMissingPatches(host, missingPatches =>
-      this.setState({
-        missingPatches: missingPatches && sortBy(missingPatches, patch => -patch.time),
-      })
->>>>>>> a776eaf6
     )
   }
 
