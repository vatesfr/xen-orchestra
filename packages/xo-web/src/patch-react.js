import logError from 'log-error'
import React from 'react'
<<<<<<< HEAD
import { assign } from 'lodash'
=======
import { isFunction } from 'lodash'
>>>>>>> 291354fa

// Avoid global breakage if a component fails to render.
//
// Inspired by https://gist.github.com/Aldredcz/4d63b0a9049b00f54439f8780be7f0d8
React.createElement = (createElement => {
  const errorComponent = (
    <p
      className='text-danger'
      style={{
        fontWeight: 'bold',
      }}
    >
      an error has occurred
    </p>
  )

  const wrapRender = render => {
    function patchedRender() {
      try {
        return render.apply(this, arguments)
      } catch (error) {
        logError(error)

        return errorComponent
      }
    }
    patchedRender.originalRender = render
    return patchedRender
  }

  return function(Component) {
    if (typeof Component === 'function') {
      const patched = Component._patched
      if (patched) {
        arguments[0] = patched
      } else {
        const { prototype } = Component
        let render
        if (prototype && typeof (render = prototype.render) === 'function') {
          prototype.render = wrapRender(render)
          Component._patched = Component // itself
        } else {
          arguments[0] = Component._patched = Object.assign(
            wrapRender(Component),
            Component
          )
        }
      }
    }

    return createElement.apply(this, arguments)
  }
})(React.createElement)<|MERGE_RESOLUTION|>--- conflicted
+++ resolved
@@ -1,10 +1,5 @@
 import logError from 'log-error'
 import React from 'react'
-<<<<<<< HEAD
-import { assign } from 'lodash'
-=======
-import { isFunction } from 'lodash'
->>>>>>> 291354fa
 
 // Avoid global breakage if a component fails to render.
 //
