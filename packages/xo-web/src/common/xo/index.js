--- conflicted
+++ resolved
@@ -732,7 +732,7 @@
   subscription?.forceRefresh()
 }
 
-<<<<<<< HEAD
+
 const subscribeHostsIpmiSensors = {}
 export const subscribeIpmiSensors = host => {
   const _isAdmin = isAdmin(store.getState())
@@ -754,7 +754,7 @@
 
   return subscribeHostsIpmiSensors[hostId]
 }
-=======
+
 const subscribeVmSecurebootReadiness = {}
 export const subscribeSecurebootReadiness = id => {
   const vmId = resolveId(id)
@@ -829,7 +829,6 @@
   subscription?.forceRefresh()
 }
 
->>>>>>> 0977542d
 // System ============================================================
 
 export const apiMethods = _call('system.getMethodsInfo')
