import asap from 'asap'
import cookies from 'cookies-js'
import fpSortBy from 'lodash/fp/sortBy'
import React from 'react'
import URL from 'url-parse'
import Xo from 'xo-lib'
import { createBackoff } from 'jsonrpc-websocket-client'
import {
  assign,
  filter,
  forEach,
  includes,
  isEmpty,
  isEqual,
  map,
  once,
  size,
  sortBy,
  throttle,
} from 'lodash'
import { lastly, reflect, tap } from 'promise-toolbox'
import {
  forbiddenOperation,
  noHostsAvailable,
  vmIsTemplate,
} from 'xo-common/api-errors'

import _ from '../intl'
import fetch, { post } from '../fetch'
import invoke from '../invoke'
import logError from '../log-error'
import renderXoItem, { renderXoItemFromId } from '../render-xo-item'
import store from 'store'
import { alert, chooseAction, confirm } from '../modal'
import { error, info, success } from '../notification'
import { getObject } from 'selectors'
import { noop, resolveId, resolveIds } from '../utils'
import {
  connected,
  disconnected,
  signedIn,
  signedOut,
  updateObjects,
  updatePermissions,
} from '../store/actions'

// ===================================================================

export const XEN_DEFAULT_CPU_WEIGHT = 256
export const XEN_DEFAULT_CPU_CAP = 0

// ===================================================================

export const XEN_VIDEORAM_VALUES = [1, 2, 4, 8, 16]

// ===================================================================

export const isSrWritable = sr => sr && sr.content_type !== 'iso' && sr.size > 0
export const isSrShared = sr => sr && sr.shared
export const isVmRunning = vm => vm && vm.power_state === 'Running'

// ===================================================================

export const signOut = () => {
  cookies.expire('token')
  window.location.reload(true)
}

export const connect = () => {
  xo.open(createBackoff()).catch(error => {
    logError(error, 'failed to connect to xo-server')
  })
}

const xo = invoke(() => {
  const token = cookies.get('token')
  if (!token) {
    signOut()
    throw new Error('no valid token')
  }

  const xo = new Xo({
    credentials: { token },
  })

  xo.on('authenticationFailure', signOut)
  xo.on('scheduledAttempt', ({ delay }) => {
    console.warn('next attempt in %s ms', delay)
  })

  xo.on('closed', connect)

  return xo
})
connect()

const _signIn = new Promise(resolve => xo.once('authenticated', resolve))

const _call = (method, params) => {
  let promise = _signIn.then(() => xo.call(method, params))

  if (process.env.NODE_ENV !== 'production') {
    promise = promise::tap(null, error => {
      console.error('XO error', {
        method,
        params,
        code: error.code,
        message: error.message,
        data: error.data,
      })
    })
  }

  return promise
}

// ===================================================================

export const connectStore = store => {
  let updates = {}
  const sendUpdates = throttle(() => {
    store.dispatch(updateObjects(updates))
    updates = {}
  }, 5e2)

  xo.on('open', () => store.dispatch(connected()))
  xo.on('closed', () => {
    store.dispatch(signedOut())
    store.dispatch(disconnected())
  })
  xo.on('authenticated', () => {
    store.dispatch(signedIn(xo.user))

    _call('xo.getAllObjects', { ndjson: true })
      .then(({ $getFrom }) => fetch('.' + $getFrom))
      .then(response => response.text())
      .then(data => {
        const objects = Object.create(null)

        const { length } = data
        let i = 0
        while (i < length) {
          let j = data.indexOf('\n', i)

          // no final \n
          if (j === -1) {
            j = length
          }

          // non empty line
          if (j !== i) {
            const object = JSON.parse(data.slice(i, j))
            objects[object.id] = object
          }

          i = j + 1
        }

        store.dispatch(updateObjects(objects))
      })
  })
  xo.on('notification', notification => {
    if (notification.method !== 'all') {
      return
    }

    assign(updates, notification.params.items)
    sendUpdates()
  })
  subscribePermissions(permissions =>
    store.dispatch(updatePermissions(permissions))
  )

  // work around to keep the user in Redux store up to date
  //
  // FIXME: store subscriptions data directly in Redux
  subscribeUsers(user => {
    store.dispatch(signedIn(xo.user))
  })
}

// -------------------------------------------------------------------

export const resolveUrl = invoke(
  xo._url, // FIXME: accessing private prop
  baseUrl => to => new URL(to, baseUrl).toString()
)

// -------------------------------------------------------------------

const createSubscription = cb => {
  const delay = 5e3

  const subscribers = Object.create(null)
  let cache
  let n = 0
  let nextId = 0
  let timeout

  let running = false

  const uninstall = () => {
    clearTimeout(timeout)
    cache = undefined
  }

  const loop = () => {
    if (running) {
      return
    }

    running = true
    _signIn.then(() => cb()).then(
      result => {
        running = false

        if (n === 0) {
          return uninstall()
        }

        timeout = setTimeout(loop, delay)

        if (!isEqual(result, cache)) {
          cache = result

          forEach(subscribers, subscriber => {
            // A subscriber might have disappeared during iteration.
            //
            // E.g.: if a subscriber triggers the subscription of another.
            if (subscriber) {
              subscriber(result)
            }
          })
        }
      },
      error => {
        running = false

        if (n === 0) {
          return uninstall()
        }

        console.error(error)
      }
    )
  }

  const subscribe = cb => {
    const id = nextId++
    subscribers[id] = cb

    if (n++ !== 0) {
      if (cache !== undefined) {
        asap(() => cb(cache))
      }
    } else {
      loop()
    }

    return once(() => {
      delete subscribers[id]

      if (--n === 0) {
        uninstall()
      }
    })
  }

  subscribe.forceRefresh = () => {
    if (n) {
      clearTimeout(timeout)
      loop()
    }
  }

  return subscribe
}

// Subscriptions -----------------------------------------------------

export const subscribeCurrentUser = createSubscription(() => xo.refreshUser())

export const subscribeAcls = createSubscription(() => _call('acl.get'))

export const subscribeJobs = createSubscription(() => _call('job.getAll'))

export const subscribeJobsLogs = createSubscription(() =>
  _call('log.get', { namespace: 'jobs' })
)

export const subscribeApiLogs = createSubscription(() =>
  _call('log.get', { namespace: 'api' })
)

export const subscribePermissions = createSubscription(() =>
  _call('acl.getCurrentPermissions')
)

export const subscribePlugins = createSubscription(() => _call('plugin.get'))

export const subscribeRemotes = createSubscription(() => _call('remote.getAll'))

export const subscribeResourceSets = createSubscription(() =>
  _call('resourceSet.getAll')
)

export const subscribeSchedules = createSubscription(() =>
  _call('schedule.getAll')
)

export const subscribeServers = createSubscription(
  invoke(fpSortBy('host'), sort => () => _call('server.getAll').then(sort))
)

export const subscribeUsers = createSubscription(() =>
  _call('user.getAll').then(users => {
    forEach(users, user => {
      user.type = 'user'
    })

    return sortBy(users, 'email')
  })
)

export const subscribeGroups = createSubscription(() =>
  _call('group.getAll').then(groups => {
    forEach(groups, group => {
      group.type = 'group'
    })

    return sortBy(groups, 'name')
  })
)

export const subscribeRoles = createSubscription(
  invoke(sortBy('name'), sort => () => _call('role.getAll').then(sort))
)

export const subscribeIpPools = createSubscription(() => _call('ipPool.getAll'))

export const subscribeResourceCatalog = createSubscription(() =>
  _call('cloud.getResourceCatalog')
)

const checkSrCurrentStateSubscriptions = {}
export const subscribeCheckSrCurrentState = (pool, cb) => {
  const poolId = resolveId(pool)

  if (!checkSrCurrentStateSubscriptions[poolId]) {
    checkSrCurrentStateSubscriptions[poolId] = createSubscription(() =>
      _call('xosan.checkSrCurrentState', { poolId })
    )
  }

  return checkSrCurrentStateSubscriptions[poolId](cb)
}
subscribeCheckSrCurrentState.forceRefresh = pool => {
  if (pool === undefined) {
    forEach(checkSrCurrentStateSubscriptions, subscription =>
      subscription.forceRefresh()
    )
    return
  }

  const subscription = checkSrCurrentStateSubscriptions[resolveId(pool)]
  if (subscription !== undefined) {
    subscription.forceRefresh()
  }
}

const missingPatchesByHost = {}
export const subscribeHostMissingPatches = (host, cb) => {
  const hostId = resolveId(host)

  if (missingPatchesByHost[hostId] == null) {
    missingPatchesByHost[hostId] = createSubscription(() =>
      getHostMissingPatches(host)
    )
  }

  return missingPatchesByHost[hostId](cb)
}
subscribeHostMissingPatches.forceRefresh = host => {
  if (host === undefined) {
    forEach(missingPatchesByHost, subscription => subscription.forceRefresh())
    return
  }

  const subscription = missingPatchesByHost[resolveId(host)]
  if (subscription !== undefined) {
    subscription.forceRefresh()
  }
}

const volumeInfoBySr = {}
export const subscribeVolumeInfo = ({ sr, infoType }, cb) => {
  sr = resolveId(sr)

  if (volumeInfoBySr[sr] == null) {
    volumeInfoBySr[sr] = {}
  }

  if (volumeInfoBySr[sr][infoType] == null) {
    volumeInfoBySr[sr][infoType] = createSubscription(() =>
      _call('xosan.getVolumeInfo', { sr, infoType })
    )
  }

  return volumeInfoBySr[sr][infoType](cb)
}
subscribeVolumeInfo.forceRefresh = (() => {
  const refreshSrVolumeInfo = volumeInfo => {
    forEach(volumeInfo, subscription => subscription.forceRefresh())
  }

  return sr => {
    if (sr === undefined) {
      forEach(volumeInfoBySr, refreshSrVolumeInfo)
    } else {
      refreshSrVolumeInfo(volumeInfoBySr[sr])
    }
  }
})()

const unhealthyVdiChainsLengthSubscriptionsBySr = {}
export const createSrUnhealthyVdiChainsLengthSubscription = sr => {
  sr = resolveId(sr)
  let subscription = unhealthyVdiChainsLengthSubscriptionsBySr[sr]
  if (subscription === undefined) {
    subscription = createSubscription(() =>
      _call('sr.getUnhealthyVdiChainsLength', { sr })
    )
    unhealthyVdiChainsLengthSubscriptionsBySr[sr] = subscription
  }
  return subscription
}

// System ============================================================

export const apiMethods = _call('system.getMethodsInfo')

export const serverVersion = _call('system.getServerVersion')

export const getXoServerTimezone = _call('system.getServerTimezone')

// XO --------------------------------------------------------------------------

export const importConfig = config =>
  _call('xo.importConfig').then(({ $sendTo }) =>
    post($sendTo, config).then(response => {
      if (response.status !== 200) {
        throw new Error('config import failed')
      }
    })
  )

export const exportConfig = () =>
  _call('xo.exportConfig').then(({ $getFrom: url }) => {
    window.location = `.${url}`
  })

// Server ------------------------------------------------------------

export const addServer = (host, username, password, label, allowUnauthorized) =>
  _call('server.add', {
    allowUnauthorized,
    host,
    label,
    password,
    username,
  })::tap(subscribeServers.forceRefresh, () =>
    error(_('serverError'), _('serverAddFailed'))
  )

export const editServer = (server, props) =>
  _call('server.set', { ...props, id: resolveId(server) })::tap(
    subscribeServers.forceRefresh
  )

export const connectServer = server =>
  _call('server.connect', { id: resolveId(server) })::lastly(
    subscribeServers.forceRefresh
  )

export const disconnectServer = server =>
  _call('server.disconnect', { id: resolveId(server) })::tap(
    subscribeServers.forceRefresh
  )

export const removeServer = server =>
  _call('server.remove', { id: resolveId(server) })::tap(
    subscribeServers.forceRefresh
  )

// Pool --------------------------------------------------------------

export const editPool = (pool, props) =>
  _call('pool.set', { id: resolveId(pool), ...props })

import AddHostModalBody from './add-host-modal' // eslint-disable-line import/first
export const addHostToPool = (pool, host) => {
  if (host) {
    return confirm({
      icon: 'add',
      title: _('addHostModalTitle'),
      body: _('addHostModalMessage', {
        pool: pool.name_label,
        host: host.name_label,
      }),
    }).then(() =>
      _call('pool.mergeInto', {
        source: host.$pool,
        target: pool.id,
        force: true,
      })
    )
  }

  return confirm({
    icon: 'add',
    title: _('addHostModalTitle'),
    body: <AddHostModalBody pool={pool} />,
  }).then(params => {
    if (!params.host) {
      error(_('addHostNoHost'), _('addHostNoHostMessage'))
      return
    }
    return _call('pool.mergeInto', {
      source: params.host.$pool,
      target: pool.id,
      force: true,
    }).catch(error => {
      if (error.code !== 'HOSTS_NOT_HOMOGENEOUS') {
        throw error
      }

      error(_('addHostErrorTitle'), _('addHostNotHomogeneousErrorMessage'))
    })
  }, noop)
}

export const detachHost = host =>
  confirm({
    icon: 'host-eject',
    title: _('detachHostModalTitle'),
    body: _('detachHostModalMessage', {
      host: <strong>{host.name_label}</strong>,
    }),
  }).then(() => _call('host.detach', { host: host.id }))

export const forgetHost = host =>
  confirm({
    icon: 'host-forget',
    title: _('forgetHostModalTitle'),
    body: _('forgetHostModalMessage', {
      host: <strong>{host.name_label}</strong>,
    }),
  }).then(() => _call('host.forget', { host: resolveId(host) }))

export const setDefaultSr = sr =>
  _call('pool.setDefaultSr', { sr: resolveId(sr) })

export const setPoolMaster = host =>
  confirm({
    title: _('setPoolMasterModalTitle'),
    body: _('setPoolMasterModalMessage', {
      host: <strong>{host.name_label}</strong>,
    }),
  }).then(() => _call('pool.setPoolMaster', { host: resolveId(host) }), noop)

// Host --------------------------------------------------------------

export const editHost = (host, props) =>
  _call('host.set', { ...props, id: resolveId(host) })

export const fetchHostStats = (host, granularity) =>
  _call('host.stats', { host: resolveId(host), granularity })

export const restartHost = (host, force = false) =>
  confirm({
    title: _('restartHostModalTitle'),
    body: _('restartHostModalMessage'),
  }).then(
    () =>
      _call('host.restart', { id: resolveId(host), force }).catch(error => {
        if (noHostsAvailable.is(error)) {
          alert(
            _('noHostsAvailableErrorTitle'),
            _('noHostsAvailableErrorMessage')
          )
        }
      }),
    noop
  )

export const restartHosts = (hosts, force = false) => {
  const nHosts = size(hosts)
  return confirm({
    title: _('restartHostsModalTitle', { nHosts }),
    body: _('restartHostsModalMessage', { nHosts }),
  }).then(
    () =>
      Promise.all(
        map(hosts, host =>
          _call('host.restart', { id: resolveId(host), force })::reflect()
        )
      ).then(results => {
        const nbErrors = filter(results, result => !result.isFulfilled()).length
        if (nbErrors) {
          return alert(
            _('failHostBulkRestartTitle'),
            _('failHostBulkRestartMessage', {
              failedHosts: nbErrors,
              totalHosts: results.length,
            })
          )
        }
      }),
    noop
  )
}

export const restartHostAgent = host =>
  _call('host.restart_agent', { id: resolveId(host) })

export const restartHostsAgents = hosts => {
  const nHosts = size(hosts)
  return confirm({
    title: _('restartHostsAgentsModalTitle', { nHosts }),
    body: _('restartHostsAgentsModalMessage', { nHosts }),
  }).then(() => Promise.all(map(hosts, restartHostAgent)), noop)
}

export const startHost = host => _call('host.start', { id: resolveId(host) })

export const stopHost = host =>
  confirm({
    title: _('stopHostModalTitle'),
    body: _('stopHostModalMessage'),
  }).then(() => _call('host.stop', { id: resolveId(host) }), noop)

export const stopHosts = hosts => {
  const nHosts = size(hosts)
  return confirm({
    title: _('stopHostsModalTitle', { nHosts }),
    body: _('stopHostsModalMessage', { nHosts }),
  }).then(
    () => map(hosts, host => _call('host.stop', { id: resolveId(host) })),
    noop
  )
}

export const enableHost = host => _call('host.enable', { id: resolveId(host) })

export const disableHost = host =>
  _call('host.disable', { id: resolveId(host) })

export const getHostMissingPatches = host =>
  _call('host.listMissingPatches', { host: resolveId(host) }).then(
    patches =>
      // Hide paid patches to XS-free users
      host.license_params.sku_type !== 'free'
        ? patches
        : filter(patches, ['paid', false])
  )

export const emergencyShutdownHost = host =>
  confirm({
    title: _('emergencyShutdownHostModalTitle'),
    body: _('emergencyShutdownHostModalMessage', {
      host: <strong>{host.name_label}</strong>,
    }),
  }).then(() => _call('host.emergencyShutdownHost', { host: resolveId(host) }))

export const emergencyShutdownHosts = hosts => {
  const nHosts = size(hosts)
  return confirm({
    title: _('emergencyShutdownHostsModalTitle', { nHosts }),
    body: _('emergencyShutdownHostsModalMessage', { nHosts }),
  }).then(() => map(hosts, host => emergencyShutdownHost(host)), noop)
}

export const installHostPatch = (host, { uuid }) =>
  _call('host.installPatch', { host: resolveId(host), patch: uuid })::tap(() =>
    subscribeHostMissingPatches.forceRefresh(host)
  )

export const installAllHostPatches = host =>
  _call('host.installAllPatches', { host: resolveId(host) })::tap(() =>
    subscribeHostMissingPatches.forceRefresh(host)
  )

export const installAllPatchesOnPool = pool =>
  _call('pool.installAllPatches', { pool: resolveId(pool) })::tap(() =>
    subscribeHostMissingPatches.forceRefresh()
  )

export const installSupplementalPack = (host, file) => {
  info(
    _('supplementalPackInstallStartedTitle'),
    _('supplementalPackInstallStartedMessage')
  )

  return _call('host.installSupplementalPack', { host: resolveId(host) }).then(
    ({ $sendTo }) =>
      post($sendTo, file)
        .then(res => {
          if (res.status !== 200) {
            throw new Error('installing supplemental pack failed')
          }

          success(
            _('supplementalPackInstallSuccessTitle'),
            _('supplementalPackInstallSuccessMessage')
          )
        })
        .catch(err => {
          error(
            _('supplementalPackInstallErrorTitle'),
            _('supplementalPackInstallErrorMessage')
          )
          throw err
        })
  )
}

export const installSupplementalPackOnAllHosts = (pool, file) => {
  info(
    _('supplementalPackInstallStartedTitle'),
    _('supplementalPackInstallStartedMessage')
  )

  return _call('pool.installSupplementalPack', { pool: resolveId(pool) }).then(
    ({ $sendTo }) =>
      post($sendTo, file)
        .then(res => {
          if (res.status !== 200) {
            throw new Error('installing supplemental pack failed')
          }

          success(
            _('supplementalPackInstallSuccessTitle'),
            _('supplementalPackInstallSuccessMessage')
          )
        })
        .catch(err => {
          error(
            _('supplementalPackInstallErrorTitle'),
            _('supplementalPackInstallErrorMessage')
          )
          throw err
        })
  )
}

// Containers --------------------------------------------------------

export const pauseContainer = (vm, container) =>
  _call('docker.pause', { vm: resolveId(vm), container })

export const restartContainer = (vm, container) =>
  _call('docker.restart', { vm: resolveId(vm), container })

export const startContainer = (vm, container) =>
  _call('docker.start', { vm: resolveId(vm), container })

export const stopContainer = (vm, container) =>
  _call('docker.stop', { vm: resolveId(vm), container })

export const unpauseContainer = (vm, container) =>
  _call('docker.unpause', { vm: resolveId(vm), container })

// VM ----------------------------------------------------------------

const chooseActionToUnblockForbiddenStartVm = props =>
  chooseAction({
    icon: 'alarm',
    buttons: [
      { label: _('cloneAndStartVM'), value: 'clone', btnStyle: 'success' },
      { label: _('forceStartVm'), value: 'force', btnStyle: 'danger' },
    ],
    ...props,
  })

const cloneAndStartVM = async vm => _call('vm.start', { id: await cloneVm(vm) })

export const startVm = vm =>
  _call('vm.start', { id: resolveId(vm) }).catch(async reason => {
    if (!forbiddenOperation.is(reason)) {
      throw reason
    }

    const choice = await chooseActionToUnblockForbiddenStartVm({
      body: _('blockedStartVmModalMessage'),
      title: _('forceStartVmModalTitle'),
    })

    if (choice === 'clone') {
      return cloneAndStartVM(vm)
    }

    return _call('vm.start', { id: resolveId(vm), force: true })
  })

export const startVms = vms =>
  confirm({
    title: _('startVmsModalTitle', { vms: vms.length }),
    body: _('startVmsModalMessage', { vms: vms.length }),
  }).then(async () => {
    const forbiddenStart = []
    let nErrors = 0

    await Promise.all(
      map(vms, id =>
        _call('vm.start', { id }).catch(reason => {
          if (forbiddenOperation.is(reason)) {
            forbiddenStart.push(id)
          } else {
            nErrors++
          }
        })
      )
    )

    if (forbiddenStart.length === 0) {
      if (nErrors === 0) {
        return
      }

      return error(
        _('failedVmsErrorTitle'),
        _('failedVmsErrorMessage', { nVms: nErrors })
      )
    }

    const choice = await chooseActionToUnblockForbiddenStartVm({
      body: _('blockedStartVmsModalMessage', { nVms: forbiddenStart.length }),
      title: _('forceStartVmModalTitle'),
    }).catch(noop)

    if (nErrors !== 0) {
      error(
        _('failedVmsErrorTitle'),
        _('failedVmsErrorMessage', { nVms: nErrors })
      )
    }

    if (choice === 'clone') {
      return Promise.all(
        map(forbiddenStart, async id =>
          cloneAndStartVM(getObject(store.getState(), id))
        )
      )
    }

    if (choice === 'force') {
      return Promise.all(
        map(forbiddenStart, id => _call('vm.start', { id, force: true }))
      )
    }
  }, noop)

export const stopVm = (vm, force = false) =>
  confirm({
    title: _('stopVmModalTitle'),
    body: _('stopVmModalMessage', { name: vm.name_label }),
  }).then(() => _call('vm.stop', { id: resolveId(vm), force }), noop)

export const stopVms = (vms, force = false) =>
  confirm({
    title: _('stopVmsModalTitle', { vms: vms.length }),
    body: _('stopVmsModalMessage', { vms: vms.length }),
  }).then(
    () => map(vms, vm => _call('vm.stop', { id: resolveId(vm), force })),
    noop
  )

export const suspendVm = vm => _call('vm.suspend', { id: resolveId(vm) })

export const suspendVms = vms =>
  confirm({
    title: _('suspendVmsModalTitle', { nVms: vms.length }),
    body: _('suspendVmsModalMessage', { nVms: vms.length }),
  }).then(
    () =>
      Promise.all(map(vms, vm => _call('vm.suspend', { id: resolveId(vm) }))),
    noop
  )

export const resumeVm = vm => _call('vm.resume', { id: resolveId(vm) })

export const recoveryStartVm = vm =>
  _call('vm.recoveryStart', { id: resolveId(vm) })

export const restartVm = (vm, force = false) =>
  confirm({
    title: _('restartVmModalTitle'),
    body: _('restartVmModalMessage', { name: vm.name_label }),
  }).then(() => _call('vm.restart', { id: resolveId(vm), force }), noop)

export const restartVms = (vms, force = false) =>
  confirm({
    title: _('restartVmsModalTitle', { vms: vms.length }),
    body: _('restartVmsModalMessage', { vms: vms.length }),
  }).then(
    () =>
      Promise.all(
        map(vms, vmId => _call('vm.restart', { id: resolveId(vmId), force }))
      ),
    noop
  )

export const cloneVm = ({ id, name_label: nameLabel }, fullCopy = false) =>
  _call('vm.clone', {
    id,
    name: `${nameLabel}_clone`,
    full_copy: fullCopy,
  })

import CopyVmModalBody from './copy-vm-modal' // eslint-disable-line import/first
export const copyVm = (vm, sr, name, compress) => {
  const vmId = resolveId(vm)
  return sr !== undefined
    ? confirm({
        title: _('copyVm'),
        body: _('copyVmConfirm', { SR: sr.name_label }),
      }).then(() =>
        _call('vm.copy', {
          vm: vmId,
          sr: sr.id,
          name: name || vm.name_label + '_COPY',
          compress,
        })
      )
    : confirm({
        title: _('copyVm'),
        body: <CopyVmModalBody vm={vm} />,
      }).then(params => {
        if (!params.sr) {
          error('copyVmsNoTargetSr', 'copyVmsNoTargetSrMessage')
          return
        }
        return _call('vm.copy', { vm: vmId, ...params })
      }, noop)
}

import CopyVmsModalBody from './copy-vms-modal' // eslint-disable-line import/first
export const copyVms = vms => {
  const _vms = resolveIds(vms)
  return confirm({
    title: _('copyVm'),
    body: <CopyVmsModalBody vms={_vms} />,
  }).then(({ compress, names, sr }) => {
    if (sr !== undefined) {
      return Promise.all(
        map(_vms, (vm, index) =>
          _call('vm.copy', { vm, sr, compress, name: names[index] })
        )
      )
    }
    error(_('copyVmsNoTargetSr'), _('copyVmsNoTargetSrMessage'))
  }, noop)
}

export const convertVmToTemplate = vm =>
  confirm({
    title: 'Convert to template',
    body: (
      <div>
        <p>Are you sure you want to convert this VM into a template?</p>
        <p>This operation is definitive.</p>
      </div>
    ),
  }).then(() => _call('vm.convert', { id: resolveId(vm) }), noop)

export const deleteTemplates = templates =>
  confirm({
    title: _('templateDeleteModalTitle', { templates: templates.length }),
    body: _('templateDeleteModalBody', { templates: templates.length }),
  }).then(async () => {
    const defaultTemplates = []
    let nErrors = 0
    await Promise.all(
      map(resolveIds(templates), id =>
        _call('vm.delete', { id }).catch(reason => {
          if (vmIsTemplate.is(reason)) {
            defaultTemplates.push(id)
          } else {
            nErrors++
          }
        })
      )
    )

    const nDefaultTemplates = defaultTemplates.length
    if (nDefaultTemplates === 0 && nErrors === 0) {
      return
    }

    const showError = () =>
      error(
        _('failedToDeleteTemplatesTitle', { nTemplates: nErrors }),
        _('failedToDeleteTemplatesMessage', { nTemplates: nErrors })
      )

    return nDefaultTemplates === 0
      ? showError()
      : confirm({
          title: _('deleteDefaultTemplatesTitle', { nDefaultTemplates }),
          body: _('deleteDefaultTemplatesMessage', { nDefaultTemplates }),
        })
          .then(
            () =>
              Promise.all(
                map(defaultTemplates, id =>
                  _call('vm.delete', {
                    id,
                    forceDeleteDefaultTemplate: true,
                  }).catch(() => {
                    nErrors++
                  })
                )
              ),
            noop
          )
          .then(() => {
            if (nErrors !== 0) {
              showError()
            }
          }, noop)
  }, noop)

export const snapshotVm = vm => _call('vm.snapshot', { id: resolveId(vm) })

export const snapshotVms = vms =>
  confirm({
    title: _('snapshotVmsModalTitle', { vms: vms.length }),
    body: _('snapshotVmsModalMessage', { vms: vms.length }),
  }).then(() => map(vms, vmId => snapshotVm({ id: vmId })), noop)

export const deleteSnapshot = vm =>
  confirm({
    title: _('deleteSnapshotModalTitle'),
    body: _('deleteSnapshotModalMessage'),
  }).then(() => _call('vm.delete', { id: resolveId(vm) }), noop)

export const deleteSnapshots = vms =>
  confirm({
    title: _('deleteSnapshotsModalTitle', { nVms: vms.length }),
    body: _('deleteSnapshotsModalMessage', { nVms: vms.length }),
  }).then(
    () =>
      Promise.all(map(vms, vm => _call('vm.delete', { id: resolveId(vm) }))),
    noop
  )

import MigrateVmModalBody from './migrate-vm-modal' // eslint-disable-line import/first
export const migrateVm = (vm, host) =>
  confirm({
    title: _('migrateVmModalTitle'),
    body: <MigrateVmModalBody vm={vm} host={host} />,
  }).then(params => {
    if (!params.targetHost) {
      return error(
        _('migrateVmNoTargetHost'),
        _('migrateVmNoTargetHostMessage')
      )
    }
    _call('vm.migrate', { vm: vm.id, ...params })
  }, noop)

import MigrateVmsModalBody from './migrate-vms-modal' // eslint-disable-line import/first
export const migrateVms = vms =>
  confirm({
    title: _('migrateVmModalTitle'),
    body: <MigrateVmsModalBody vms={resolveIds(vms)} />,
  }).then(params => {
    if (isEmpty(params.vms)) {
      return
    }
    if (!params.targetHost) {
      return error(
        _('migrateVmNoTargetHost'),
        _('migrateVmNoTargetHostMessage')
      )
    }

    const {
      mapVmsMapVdisSrs,
      mapVmsMapVifsNetworks,
      mapVmsMigrationNetwork,
      targetHost,
      vms,
    } = params
    Promise.all(
      map(vms, ({ id }) =>
        _call('vm.migrate', {
          mapVdisSrs: mapVmsMapVdisSrs[id],
          mapVifsNetworks: mapVmsMapVifsNetworks[id],
          migrationNetwork: mapVmsMigrationNetwork[id],
          targetHost,
          vm: id,
        })
      )
    )
  }, noop)

export const createVm = args => _call('vm.create', args)

export const createVms = (args, nameLabels) =>
  confirm({
    title: _('newVmCreateVms'),
    body: _('newVmCreateVmsConfirm', { nbVms: nameLabels.length }),
  }).then(
    () =>
      Promise.all(
        map(nameLabels, (
          name_label // eslint-disable-line camelcase
        ) => _call('vm.create', { ...args, name_label }))
      ),
    noop
  )

export const getCloudInitConfig = template =>
  _call('vm.getCloudInitConfig', { template })

export const deleteVm = (vm, retryWithForce = true) =>
  confirm({
    title: _('deleteVmModalTitle'),
    body: _('deleteVmModalMessage'),
  })
    .then(() => _call('vm.delete', { id: resolveId(vm) }), noop)
    .catch(error => {
      if (forbiddenOperation.is(error) || !retryWithForce) {
        throw error
      }

      return confirm({
        title: _('deleteVmBlockedModalTitle'),
        body: _('deleteVmBlockedModalMessage'),
      }).then(
        () => _call('vm.delete', { id: resolveId(vm), force: true }),
        noop
      )
    })

export const deleteVms = vms =>
  confirm({
    title: _('deleteVmsModalTitle', { vms: vms.length }),
    body: _('deleteVmsModalMessage', { vms: vms.length }),
    strongConfirm: vms.length > 1 && {
      messageId: 'deleteVmsConfirmText',
      values: { nVms: vms.length },
    },
  }).then(
    () =>
      Promise.all(
        map(vms, vmId => _call('vm.delete', { id: resolveId(vmId) }))
      ),
    noop
  )

export const importBackup = ({ remote, file, sr }) =>
  _call('vm.importBackup', resolveIds({ remote, file, sr }))

export const importDeltaBackup = ({ remote, file, sr, mapVdisSrs }) =>
  _call(
    'vm.importDeltaBackup',
    resolveIds({
      remote,
      filePath: file,
      sr,
      mapVdisSrs: resolveIds(mapVdisSrs),
    })
  )

import RevertSnapshotModalBody from './revert-snapshot-modal' // eslint-disable-line import/first
export const revertSnapshot = snapshot =>
  confirm({
    title: _('revertVmModalTitle'),
    body: <RevertSnapshotModalBody />,
  }).then(
    snapshotBefore =>
      _call('vm.revert', { snapshot: resolveId(snapshot), snapshotBefore }),
    noop
  )

export const editVm = (vm, props) =>
  _call('vm.set', { ...props, id: resolveId(vm) }).catch(err => {
    error(
      _('setVmFailed', { vm: renderXoItemFromId(resolveId(vm)) }),
      err.message
    )
  })

export const fetchVmStats = (vm, granularity) =>
  _call('vm.stats', { id: resolveId(vm), granularity })

export const getVmsHaValues = () => _call('vm.getHaValues')

export const importVm = (file, type = 'xva', data = undefined, sr) => {
  const { name } = file

  info(_('startVmImport'), name)

  return _call('vm.import', { type, data, sr: resolveId(sr) }).then(
    ({ $sendTo }) =>
      post($sendTo, file)
        .then(res => {
          if (res.status !== 200) {
            throw res.status
          }
          success(_('vmImportSuccess'), name)
<<<<<<< HEAD
          return res.json()
=======
          return res.json().then(body => body.result)
>>>>>>> f505d4d9
        })
        .then(body => body.result)
        .catch(() => {
          error(_('vmImportFailed'), name)
        })
  )
}

export const importVms = (vms, sr) =>
  Promise.all(
    map(vms, ({ file, type, data }) =>
      importVm(file, type, data, sr).catch(noop)
    )
  )

export const exportVm = vm => {
  info(_('startVmExport'), vm.id)
  return _call('vm.export', { vm: resolveId(vm) }).then(({ $getFrom: url }) => {
    window.location = `.${url}`
  })
}

export const insertCd = (vm, cd, force = false) =>
  _call('vm.insertCd', {
    id: resolveId(vm),
    cd_id: resolveId(cd),
    force,
  })

export const ejectCd = vm => _call('vm.ejectCd', { id: resolveId(vm) })

export const setVmBootOrder = (vm, order) =>
  _call('vm.setBootOrder', {
    vm: resolveId(vm),
    order,
  })

export const attachDiskToVm = (vdi, vm, { bootable, mode, position }) =>
  _call('vm.attachDisk', {
    bootable,
    mode,
    position: (position && String(position)) || undefined,
    vdi: resolveId(vdi),
    vm: resolveId(vm),
  })

export const createVgpu = (vm, { gpuGroup, vgpuType }) =>
  _call('vm.createVgpu', resolveIds({ vm, gpuGroup, vgpuType }))

export const deleteVgpu = vgpu => _call('vm.deleteVgpu', resolveIds({ vgpu }))

export const shareVm = async (vm, resourceSet) =>
  confirm({
    title: _('shareVmInResourceSetModalTitle'),
    body: _('shareVmInResourceSetModalMessage', {
      self: renderXoItem({
        ...(await getResourceSet(resourceSet)),
        type: 'resourceSet',
      }),
    }),
  }).then(() => editVm(vm, { share: true }), noop)

// DISK ---------------------------------------------------------------

export const createDisk = (name, size, sr, { vm, bootable, mode, position }) =>
  _call('disk.create', {
    bootable,
    mode,
    name,
    position,
    size,
    sr: resolveId(sr),
    vm: resolveId(vm),
  })

// VDI ---------------------------------------------------------------

export const editVdi = (vdi, props) =>
  _call('vdi.set', { ...props, id: resolveId(vdi) })

export const deleteVdi = vdi =>
  confirm({
    title: _('deleteVdiModalTitle'),
    body: _('deleteVdiModalMessage'),
  }).then(() => _call('vdi.delete', { id: resolveId(vdi) }), noop)

export const deleteVdis = vdis =>
  confirm({
    title: _('deleteVdisModalTitle', { nVdis: vdis.length }),
    body: _('deleteVdisModalMessage', { nVdis: vdis.length }),
  }).then(
    () =>
      Promise.all(
        map(vdis, vdi => _call('vdi.delete', { id: resolveId(vdi) }))
      ),
    noop
  )

export const deleteOrphanedVdis = vdis =>
  confirm({
    title: _('removeAllOrphanedObject'),
    body: (
      <div>
        <p>{_('removeAllOrphanedModalWarning')}</p>
        <p>{_('definitiveMessageModal')}</p>
      </div>
    ),
  }).then(
    () => Promise.all(map(resolveIds(vdis), id => _call('vdi.delete', { id }))),
    noop
  )

export const migrateVdi = (vdi, sr) =>
  _call('vdi.migrate', { id: resolveId(vdi), sr_id: resolveId(sr) })

// VBD ---------------------------------------------------------------

export const connectVbd = vbd => _call('vbd.connect', { id: resolveId(vbd) })

export const disconnectVbd = vbd =>
  _call('vbd.disconnect', { id: resolveId(vbd) })

export const disconnectVbds = vbds =>
  confirm({
    title: _('disconnectVbdsModalTitle', { nVbds: vbds.length }),
    body: _('disconnectVbdsModalMessage', { nVbds: vbds.length }),
  }).then(
    () =>
      Promise.all(
        map(vbds, vbd => _call('vbd.disconnect', { id: resolveId(vbd) }))
      ),
    noop
  )

export const deleteVbd = vbd => _call('vbd.delete', { id: resolveId(vbd) })

export const deleteVbds = vbds =>
  confirm({
    title: _('deleteVbdsModalTitle', { nVbds: vbds.length }),
    body: _('deleteVbdsModalMessage', { nVbds: vbds.length }),
  }).then(
    () =>
      Promise.all(
        map(vbds, vbd => _call('vbd.delete', { id: resolveId(vbd) }))
      ),
    noop
  )

export const editVbd = (vbd, props) =>
  _call('vbd.set', { ...props, id: resolveId(vbd) })

export const setBootableVbd = (vbd, bootable) =>
  _call('vbd.setBootable', { vbd: resolveId(vbd), bootable })

// VIF ---------------------------------------------------------------

export const createVmInterface = (vm, network, mac) =>
  _call('vm.createInterface', resolveIds({ vm, network, mac }))

export const connectVif = vif => _call('vif.connect', { id: resolveId(vif) })

export const disconnectVif = vif =>
  _call('vif.disconnect', { id: resolveId(vif) })

export const deleteVif = vif => _call('vif.delete', { id: resolveId(vif) })

export const deleteVifs = vifs =>
  confirm({
    title: _('deleteVifsModalTitle', { nVifs: vifs.length }),
    body: _('deleteVifsModalMessage', { nVifs: vifs.length }),
  }).then(
    () => map(vifs, vif => _call('vif.delete', { id: resolveId(vif) })),
    noop
  )

export const setVif = (
  vif,
  { network, mac, allowedIpv4Addresses, allowedIpv6Addresses }
) =>
  _call('vif.set', {
    id: resolveId(vif),
    network: resolveId(network),
    mac,
    allowedIpv4Addresses,
    allowedIpv6Addresses,
  })

// Network -----------------------------------------------------------

export const editNetwork = (network, props) =>
  _call('network.set', { ...props, id: resolveId(network) })

import CreateNetworkModalBody from './create-network-modal' // eslint-disable-line import/first
export const createNetwork = container =>
  confirm({
    icon: 'network',
    title: _('newNetworkCreate'),
    body: <CreateNetworkModalBody container={container} />,
  }).then(params => {
    if (!params.name) {
      return error(
        _('newNetworkNoNameErrorTitle'),
        _('newNetworkNoNameErrorMessage')
      )
    }
    return _call('network.create', params)
  }, noop)

export const getBondModes = () => _call('network.getBondModes')

import CreateBondedNetworkModalBody from './create-bonded-network-modal' // eslint-disable-line import/first
export const createBondedNetwork = container =>
  confirm({
    icon: 'network',
    title: _('newBondedNetworkCreate'),
    body: <CreateBondedNetworkModalBody pool={container.$pool} />,
  }).then(params => {
    if (!params.name) {
      return error(
        _('newNetworkNoNameErrorTitle'),
        _('newNetworkNoNameErrorMessage')
      )
    }
    return _call('network.createBonded', params)
  }, noop)

export const deleteNetwork = network =>
  confirm({
    title: _('deleteNetwork'),
    body: _('deleteNetworkConfirm'),
  }).then(() => _call('network.delete', { network: resolveId(network) }), noop)

// PIF ---------------------------------------------------------------

export const connectPif = pif =>
  confirm({
    title: _('connectPif'),
    body: _('connectPifConfirm'),
  }).then(() => _call('pif.connect', { pif: resolveId(pif) }), noop)

export const disconnectPif = pif =>
  confirm({
    title: _('disconnectPif'),
    body: _('disconnectPifConfirm'),
  }).then(() => _call('pif.disconnect', { pif: resolveId(pif) }), noop)

export const deletePif = pif =>
  confirm({
    title: _('deletePif'),
    body: _('deletePifConfirm'),
  }).then(() => _call('pif.delete', { pif: resolveId(pif) }), noop)

export const deletePifs = pifs =>
  confirm({
    title: _('deletePifs'),
    body: _('deletePifsConfirm', { nPifs: pifs.length }),
  }).then(
    () =>
      Promise.all(
        map(pifs, pif => _call('pif.delete', { pif: resolveId(pif) }))
      ),
    noop
  )

export const reconfigurePifIp = (pif, { mode, ip, netmask, gateway, dns }) =>
  _call('pif.reconfigureIp', {
    pif: resolveId(pif),
    mode,
    ip,
    netmask,
    gateway,
    dns,
  })

export const getIpv4ConfigModes = () => _call('pif.getIpv4ConfigurationModes')

export const editPif = (pif, { vlan }) =>
  _call('pif.editPif', { pif: resolveId(pif), vlan })

// SR ----------------------------------------------------------------

export const deleteSr = sr =>
  confirm({
    title: 'Delete SR',
    body: (
      <div>
        <p>Are you sure you want to remove this SR?</p>
        <p>This operation is definitive, and ALL DISKS WILL BE LOST FOREVER.</p>
      </div>
    ),
  }).then(() => _call('sr.destroy', { id: resolveId(sr) }), noop)

export const fetchSrStats = (sr, granularity) =>
  _call('sr.stats', { id: resolveId(sr), granularity })

export const forgetSr = sr =>
  confirm({
    title: _('srForgetModalTitle'),
    body: _('srForgetModalMessage'),
  }).then(() => _call('sr.forget', { id: resolveId(sr) }), noop)
export const forgetSrs = srs =>
  confirm({
    title: _('srsForgetModalTitle'),
    body: _('srsForgetModalMessage'),
  }).then(
    () => Promise.all(map(resolveIds(srs), id => _call('sr.forget', { id }))),
    noop
  )

export const reconnectAllHostsSr = sr =>
  confirm({
    title: _('srReconnectAllModalTitle'),
    body: _('srReconnectAllModalMessage'),
  }).then(() => _call('sr.connectAllPbds', { id: resolveId(sr) }), noop)
export const reconnectAllHostsSrs = srs =>
  confirm({
    title: _('srReconnectAllModalTitle'),
    body: _('srReconnectAllModalMessage'),
  }).then(
    () =>
      Promise.all(resolveIds(srs), id => _call('sr.connectAllPbds', { id })),
    noop
  )

export const disconnectAllHostsSr = sr =>
  confirm({
    title: _('srDisconnectAllModalTitle'),
    body: _('srDisconnectAllModalMessage'),
  }).then(() => _call('sr.disconnectAllPbds', { id: resolveId(sr) }), noop)
export const disconnectAllHostsSrs = srs =>
  confirm({
    title: _('srDisconnectAllModalTitle'),
    body: _('srsDisconnectAllModalMessage'),
  }).then(
    () =>
      Promise.all(resolveIds(srs), id => _call('sr.disconnectAllPbds', { id })),
    noop
  )

export const editSr = (sr, { nameDescription, nameLabel }) =>
  _call('sr.set', {
    id: resolveId(sr),
    name_description: nameDescription,
    name_label: nameLabel,
  })

export const rescanSr = sr => _call('sr.scan', { id: resolveId(sr) })
export const rescanSrs = srs =>
  Promise.all(map(resolveIds(srs), id => _call('sr.scan', { id })))

// PBDs --------------------------------------------------------------

export const connectPbd = pbd => _call('pbd.connect', { id: resolveId(pbd) })

export const disconnectPbd = pbd =>
  _call('pbd.disconnect', { id: resolveId(pbd) })

export const deletePbd = pbd => _call('pbd.delete', { id: resolveId(pbd) })

// Messages ----------------------------------------------------------

export const deleteMessage = message =>
  _call('message.delete', { id: resolveId(message) })

export const deleteMessages = logs =>
  confirm({
    title: _('logDeleteMultiple', { nLogs: logs.length }),
    body: _('logDeleteMultipleMessage', { nLogs: logs.length }),
  }).then(() => Promise.all(map(logs, deleteMessage)), noop)

// Tags --------------------------------------------------------------

export const addTag = (object, tag) =>
  _call('tag.add', { id: resolveId(object), tag })

export const removeTag = (object, tag) =>
  _call('tag.remove', { id: resolveId(object), tag })

// Tasks --------------------------------------------------------------

export const cancelTask = task => _call('task.cancel', { id: resolveId(task) })

export const cancelTasks = tasks =>
  confirm({
    title: _('cancelTasksModalTitle', { nTasks: tasks.length }),
    body: _('cancelTasksModalMessage', { nTasks: tasks.length }),
  }).then(
    () =>
      Promise.all(
        map(tasks, task => _call('task.cancel', { id: resolveId(task) }))
      ),
    noop
  )

export const destroyTask = task =>
  _call('task.destroy', { id: resolveId(task) })

export const destroyTasks = tasks =>
  confirm({
    title: _('destroyTasksModalTitle', { nTasks: tasks.length }),
    body: _('destroyTasksModalMessage', { nTasks: tasks.length }),
  }).then(
    () =>
      Promise.all(
        map(tasks, task => _call('task.destroy', { id: resolveId(task) }))
      ),
    noop
  )

// Jobs -------------------------------------------------------------

export const createJob = job =>
  _call('job.create', { job })::tap(subscribeJobs.forceRefresh)

export const deleteJob = job =>
  _call('job.delete', { id: resolveId(job) })::tap(subscribeJobs.forceRefresh)

export const deleteJobs = jobs =>
  confirm({
    title: _('deleteJobsModalTitle', { nJobs: jobs.length }),
    body: _('deleteJobsModalMessage', { nJobs: jobs.length }),
  }).then(
    () =>
      Promise.all(
        map(jobs, job => _call('job.delete', { id: resolveId(job) }))
      )::tap(subscribeJobs.forceRefresh),
    noop
  )

export const editJob = job =>
  _call('job.set', { job })::tap(subscribeJobs.forceRefresh)

export const getJob = id => _call('job.get', { id })

export const runJob = job => {
  info(_('runJob'), _('runJobVerbose'))
  return _call('job.runSequence', { idSequence: [resolveId(job)] })
}

// Backup/Schedule ---------------------------------------------------------

export const createSchedule = (
  jobId,
  { cron, enabled, name = undefined, timezone = undefined }
) =>
  _call('schedule.create', { jobId, cron, enabled, name, timezone })::tap(
    subscribeSchedules.forceRefresh
  )

export const deleteBackupSchedule = async schedule => {
  await confirm({
    title: _('deleteBackupSchedule'),
    body: _('deleteBackupScheduleQuestion'),
  })
  await _call('schedule.delete', { id: schedule.id })
  await _call('job.delete', { id: schedule.jobId })

  subscribeSchedules.forceRefresh()
  subscribeJobs.forceRefresh()
}

export const migrateBackupSchedule = id =>
  confirm({
    title: _('migrateBackupSchedule'),
    body: _('migrateBackupScheduleMessage'),
  }).then(() => _call('backupNg.migrateLegacyJob', { id: resolveId(id) }))

export const deleteSchedule = schedule =>
  _call('schedule.delete', { id: resolveId(schedule) })::tap(
    subscribeSchedules.forceRefresh
  )

export const deleteSchedules = schedules =>
  confirm({
    title: _('deleteSchedulesModalTitle', { nSchedules: schedules.length }),
    body: _('deleteSchedulesModalMessage', { nSchedules: schedules.length }),
  }).then(() =>
    map(schedules, schedule =>
      _call('schedule.delete', { id: resolveId(schedule) })::tap(
        subscribeSchedules.forceRefresh
      )
    )
  )

export const disableSchedule = id => editSchedule({ id, enabled: false })

export const editSchedule = ({ id, jobId, cron, enabled, name, timezone }) =>
  _call('schedule.set', { id, jobId, cron, enabled, name, timezone })::tap(
    subscribeSchedules.forceRefresh
  )

export const enableSchedule = id => editSchedule({ id, enabled: true })

export const getSchedule = id => _call('schedule.get', { id })

// Backup NG ---------------------------------------------------------

export const subscribeBackupNgJobs = createSubscription(() =>
  _call('backupNg.getAllJobs')
)

export const subscribeBackupNgLogs = createSubscription(() =>
  _call('backupNg.getAllLogs')
)

export const createBackupNgJob = props =>
  _call('backupNg.createJob', props)::tap(subscribeBackupNgJobs.forceRefresh)

export const deleteBackupNgJobs = async ids => {
  const { length } = ids
  if (length === 0) {
    return
  }
  const vars = { nJobs: length }
  try {
    await confirm({
      title: _('confirmDeleteBackupJobsTitle', vars),
      body: <p>{_('confirmDeleteBackupJobsBody', vars)}</p>,
    })
  } catch (_) {
    return
  }

  return Promise.all(
    ids.map(id => _call('backupNg.deleteJob', { id: resolveId(id) }))
  )::tap(subscribeBackupNgJobs.forceRefresh)
}

export const editBackupNgJob = props =>
  _call('backupNg.editJob', props)::tap(subscribeBackupNgJobs.forceRefresh)

export const getBackupNgJob = id => _call('backupNg.getJob', { id })

export const runBackupNgJob = params => _call('backupNg.runJob', params)

export const listVmBackups = remotes =>
  _call('backupNg.listVmBackups', { remotes: resolveIds(remotes) })

export const restoreBackup = (backup, sr, startOnRestore) => {
  const promise = _call('backupNg.importVmBackup', {
    id: resolveId(backup),
    sr: resolveId(sr),
  })

  if (startOnRestore) {
    return promise.then(startVm)
  }

  return promise
}

export const deleteBackup = backup =>
  _call('backupNg.deleteVmBackup', { id: resolveId(backup) })

export const deleteBackups = async backups => {
  // delete sequentially from newest to oldest
  backups = backups.slice().sort((b1, b2) => b2.timestamp - b1.timestamp)
  for (let i = 0, n = backups.length; i < n; ++i) {
    await deleteBackup(backups[i])
  }
}

// Plugins -----------------------------------------------------------

export const loadPlugin = async id =>
  _call('plugin.load', { id })::tap(subscribePlugins.forceRefresh, err =>
    error(_('pluginError'), (err && err.message) || _('unknownPluginError'))
  )

export const unloadPlugin = id =>
  _call('plugin.unload', { id })::tap(subscribePlugins.forceRefresh, err =>
    error(_('pluginError'), (err && err.message) || _('unknownPluginError'))
  )

export const enablePluginAutoload = id =>
  _call('plugin.enableAutoload', { id })::tap(subscribePlugins.forceRefresh)

export const disablePluginAutoload = id =>
  _call('plugin.disableAutoload', { id })::tap(subscribePlugins.forceRefresh)

export const configurePlugin = (id, configuration) =>
  _call('plugin.configure', { id, configuration })::tap(
    () => {
      info(_('pluginConfigurationSuccess'), _('pluginConfigurationChanges'))
      subscribePlugins.forceRefresh()
    },
    err =>
      error(
        _('pluginError'),
        JSON.stringify(err.data) || _('unknownPluginError')
      )
  )

export const purgePluginConfiguration = async id => {
  await confirm({
    title: _('purgePluginConfiguration'),
    body: _('purgePluginConfigurationQuestion'),
  })
  await _call('plugin.purgeConfiguration', { id })

  subscribePlugins.forceRefresh()
}

export const testPlugin = async (id, data) => _call('plugin.test', { id, data })

export const sendUsageReport = () => _call('plugin.usageReport.send')

// Resource set ------------------------------------------------------

export const createResourceSet = (name, { subjects, objects, limits } = {}) =>
  _call('resourceSet.create', { name, subjects, objects, limits })::tap(
    subscribeResourceSets.forceRefresh
  )

export const editResourceSet = (
  id,
  { name, subjects, objects, limits, ipPools } = {}
) =>
  _call('resourceSet.set', {
    id,
    name,
    subjects,
    objects,
    limits,
    ipPools,
  })::tap(subscribeResourceSets.forceRefresh)

export const deleteResourceSet = async id => {
  await confirm({
    title: _('deleteResourceSetWarning'),
    body: _('deleteResourceSetQuestion'),
  })
  await _call('resourceSet.delete', { id: resolveId(id) })

  subscribeResourceSets.forceRefresh()
}

export const recomputeResourceSetsLimits = () =>
  _call('resourceSet.recomputeAllLimits')

export const getResourceSet = id =>
  _call('resourceSet.get', { id: resolveId(id) })

// Remote ------------------------------------------------------------

export const getRemote = remote =>
  _call('remote.get', resolveIds({ id: remote }))::tap(null, err =>
    error(_('getRemote'), err.message || String(err))
  )

export const createRemote = (name, url) =>
  _call('remote.create', { name, url })::tap(subscribeRemotes.forceRefresh)

export const deleteRemote = remote =>
  _call('remote.delete', { id: resolveId(remote) })::tap(
    subscribeRemotes.forceRefresh
  )

export const deleteRemotes = remotes =>
  confirm({
    title: _('deleteRemotesModalTitle', { nRemotes: remotes.length }),
    body: _('deleteRemotesModalMessage', { nRemotes: remotes.length }),
  }).then(
    () =>
      Promise.all(
        map(remotes, remote =>
          _call('remote.delete', { id: resolveId(remote) })
        )
      )::tap(subscribeRemotes.forceRefresh),
    noop
  )

export const enableRemote = remote =>
  _call('remote.set', { id: resolveId(remote), enabled: true })::tap(
    subscribeRemotes.forceRefresh
  )

export const disableRemote = remote =>
  _call('remote.set', { id: resolveId(remote), enabled: false })::tap(
    subscribeRemotes.forceRefresh
  )

export const editRemote = (remote, { name, url }) =>
  _call('remote.set', resolveIds({ remote, name, url }))::tap(
    subscribeRemotes.forceRefresh
  )

export const listRemote = remote =>
  _call('remote.list', resolveIds({ id: remote }))::tap(
    subscribeRemotes.forceRefresh,
    err => error(_('listRemote'), err.message || String(err))
  )

export const listRemoteBackups = remote =>
  _call('backup.list', resolveIds({ remote }))::tap(null, err =>
    error(_('listRemote'), err.message || String(err))
  )

export const testRemote = remote =>
  _call('remote.test', resolveIds({ id: remote }))::tap(null, err =>
    error(_('testRemote'), err.message || String(err))
  )

// File restore  ----------------------------------------------------

export const scanDisk = (remote, disk) =>
  _call('backup.scanDisk', resolveIds({ remote, disk }))

export const scanFiles = (remote, disk, path, partition) =>
  _call('backup.scanFiles', resolveIds({ remote, disk, path, partition }))

export const fetchFiles = (remote, disk, partition, paths, format) =>
  _call(
    'backup.fetchFiles',
    resolveIds({ remote, disk, partition, paths, format })
  ).then(({ $getFrom: url }) => {
    window.location = `.${url}`
  })

// File restore NG  ----------------------------------------------------

export const listPartitions = (remote, disk) =>
  _call('backupNg.listPartitions', resolveIds({ remote, disk }))

export const listFiles = (remote, disk, path, partition) =>
  _call('backupNg.listFiles', resolveIds({ remote, disk, path, partition }))

export const fetchFilesNg = (remote, disk, partition, paths, format) =>
  _call(
    'backupNg.fetchFiles',
    resolveIds({ remote, disk, partition, paths, format })
  ).then(({ $getFrom: url }) => {
    window.location = `.${url}`
  })

// -------------------------------------------------------------------

export const probeSrNfs = (host, server) =>
  _call('sr.probeNfs', { host, server })

export const probeSrNfsExists = (host, server, serverPath) =>
  _call('sr.probeNfsExists', { host, server, serverPath })

export const probeSrIscsiIqns = (
  host,
  target,
  port = undefined,
  chapUser = undefined,
  chapPassword
) => {
  const params = { host, target }
  port && (params.port = port)
  chapUser && (params.chapUser = chapUser)
  chapPassword && (params.chapPassword = chapPassword)
  return _call('sr.probeIscsiIqns', params)
}

export const probeSrIscsiLuns = (
  host,
  target,
  targetIqn,
  chapUser = undefined,
  chapPassword
) => {
  const params = { host, target, targetIqn }
  chapUser && (params.chapUser = chapUser)
  chapPassword && (params.chapPassword = chapPassword)
  return _call('sr.probeIscsiLuns', params)
}

export const probeSrIscsiExists = (
  host,
  target,
  targetIqn,
  scsiId,
  port = undefined,
  chapUser = undefined,
  chapPassword
) => {
  const params = { host, target, targetIqn, scsiId }
  port && (params.port = port)
  chapUser && (params.chapUser = chapUser)
  chapPassword && (params.chapPassword = chapPassword)
  return _call('sr.probeIscsiExists', params)
}

export const probeSrHba = host => _call('sr.probeHba', { host })

export const probeSrHbaExists = (host, scsiId) =>
  _call('sr.probeHbaExists', { host, scsiId })

export const reattachSr = (host, uuid, nameLabel, nameDescription, type) =>
  _call('sr.reattach', { host, uuid, nameLabel, nameDescription, type })

export const reattachSrIso = (host, uuid, nameLabel, nameDescription, type) =>
  _call('sr.reattachIso', { host, uuid, nameLabel, nameDescription, type })

export const createSrNfs = (
  host,
  nameLabel,
  nameDescription,
  server,
  serverPath,
  nfsVersion = undefined,
  nfsOptions
) => {
  const params = { host, nameLabel, nameDescription, server, serverPath }
  nfsVersion && (params.nfsVersion = nfsVersion)
  nfsOptions && (params.nfsOptions = nfsOptions)
  return _call('sr.createNfs', params)
}

export const createSrIscsi = (
  host,
  nameLabel,
  nameDescription,
  target,
  targetIqn,
  scsiId,
  port = undefined,
  chapUser = undefined,
  chapPassword = undefined
) => {
  const params = { host, nameLabel, nameDescription, target, targetIqn, scsiId }
  port && (params.port = port)
  chapUser && (params.chapUser = chapUser)
  chapPassword && (params.chapPassword = chapPassword)
  return _call('sr.createIscsi', params)
}

export const createSrHba = (host, nameLabel, nameDescription, scsiId) =>
  _call('sr.createHba', { host, nameLabel, nameDescription, scsiId })

export const createSrIso = (
  host,
  nameLabel,
  nameDescription,
  path,
  type,
  user = undefined,
  password = undefined
) => {
  const params = { host, nameLabel, nameDescription, path, type }
  user && (params.user = user)
  password && (params.password = password)
  return _call('sr.createIso', params)
}

export const createSrLvm = (host, nameLabel, nameDescription, device) =>
  _call('sr.createLvm', { host, nameLabel, nameDescription, device })

// Job logs ----------------------------------------------------------

export const deleteJobsLogs = async ids => {
  const { length } = ids
  if (length === 0) {
    return
  }
  if (length !== 1) {
    const vars = { nLogs: length }
    try {
      await confirm({
        title: _('logDeleteMultiple', vars),
        body: <p>{_('logDeleteMultipleMessage', vars)}</p>,
      })
    } catch (_) {
      return
    }
  }

  return _call('log.delete', {
    namespace: 'jobs',
    id: ids.map(resolveId),
  })::tap(subscribeJobsLogs.forceRefresh)
}

// Logs

export const deleteApiLog = id =>
  _call('log.delete', { namespace: 'api', id })::tap(
    subscribeApiLogs.forceRefresh
  )

// Acls, users, groups ----------------------------------------------------------

export const addAcl = ({ subject, object, action }) =>
  _call('acl.add', resolveIds({ subject, object, action }))::tap(
    subscribeAcls.forceRefresh,
    err => error('Add ACL', err.message || String(err))
  )

export const removeAcl = ({ subject, object, action }) =>
  _call('acl.remove', resolveIds({ subject, object, action }))::tap(
    subscribeAcls.forceRefresh,
    err => error('Remove ACL', err.message || String(err))
  )

export const editAcl = (
  { subject, object, action },
  {
    subject: newSubject = subject,
    object: newObject = object,
    action: newAction = action,
  }
) =>
  _call('acl.remove', resolveIds({ subject, object, action }))
    .then(() =>
      _call(
        'acl.add',
        resolveIds({
          subject: newSubject,
          object: newObject,
          action: newAction,
        })
      )
    )
    ::tap(subscribeAcls.forceRefresh, err =>
      error('Edit ACL', err.message || String(err))
    )

export const createGroup = name =>
  _call('group.create', { name })::tap(subscribeGroups.forceRefresh, err =>
    error(_('createGroup'), err.message || String(err))
  )

export const setGroupName = (group, name) =>
  _call('group.set', resolveIds({ group, name }))::tap(
    subscribeGroups.forceRefresh
  )

export const deleteGroup = group =>
  confirm({
    title: _('deleteGroup'),
    body: <p>{_('deleteGroupConfirm')}</p>,
  }).then(
    () =>
      _call('group.delete', resolveIds({ id: group }))::tap(
        subscribeGroups.forceRefresh,
        err => error(_('deleteGroup'), err.message || String(err))
      ),
    noop
  )

export const removeUserFromGroup = (user, group) =>
  _call('group.removeUser', resolveIds({ id: group, userId: user }))::tap(
    subscribeGroups.forceRefresh,
    err => error(_('removeUserFromGroup'), err.message || String(err))
  )

export const addUserToGroup = (user, group) =>
  _call('group.addUser', resolveIds({ id: group, userId: user }))::tap(
    subscribeGroups.forceRefresh,
    err => error('Add User', err.message || String(err))
  )

export const createUser = (email, password, permission) =>
  _call('user.create', { email, password, permission })::tap(
    subscribeUsers.forceRefresh,
    err => error('Create user', err.message || String(err))
  )

export const deleteUser = user =>
  confirm({
    title: _('deleteUser'),
    body: <p>{_('deleteUserConfirm')}</p>,
  }).then(() =>
    _call('user.delete', { id: resolveId(user) })::tap(
      subscribeUsers.forceRefresh,
      err => error(_('deleteUser'), err.message || String(err))
    )
  )

export const editUser = (user, { email, password, permission }) =>
  _call('user.set', { id: resolveId(user), email, password, permission })::tap(
    subscribeUsers.forceRefresh
  )

export const changePassword = (oldPassword, newPassword) =>
  _call('user.changePassword', {
    oldPassword,
    newPassword,
  }).then(
    () => success(_('pwdChangeSuccess'), _('pwdChangeSuccessBody')),
    () => error(_('pwdChangeError'), _('pwdChangeErrorBody'))
  )

const _setUserPreferences = preferences =>
  _call('user.set', {
    id: xo.user.id,
    preferences,
  })::tap(subscribeCurrentUser.forceRefresh)

import NewSshKeyModalBody from './new-ssh-key-modal' // eslint-disable-line import/first
export const addSshKey = key => {
  const { preferences } = xo.user
  const otherKeys = (preferences && preferences.sshKeys) || []
  if (key) {
    return _setUserPreferences({
      sshKeys: [...otherKeys, key],
    })
  }
  return confirm({
    icon: 'ssh-key',
    title: _('newSshKeyModalTitle'),
    body: <NewSshKeyModalBody />,
  }).then(newKey => {
    if (!newKey.title || !newKey.key) {
      error(_('sshKeyErrorTitle'), _('sshKeyErrorMessage'))
      return
    }
    return _setUserPreferences({
      sshKeys: [...otherKeys, newKey],
    })
  }, noop)
}

export const deleteSshKey = key =>
  confirm({
    title: _('deleteSshKeyConfirm'),
    body: _('deleteSshKeyConfirmMessage', {
      title: <strong>{key.title}</strong>,
    }),
  }).then(() => {
    const { preferences } = xo.user
    return _setUserPreferences({
      sshKeys: filter(
        preferences && preferences.sshKeys,
        k => k.key !== resolveId(key)
      ),
    })
  }, noop)

export const deleteSshKeys = keys =>
  confirm({
    title: _('deleteSshKeysConfirm', { nKeys: keys.length }),
    body: _('deleteSshKeysConfirmMessage', {
      nKeys: keys.length,
    }),
  }).then(() => {
    const { preferences } = xo.user
    const keyIds = resolveIds(keys)
    return _setUserPreferences({
      sshKeys: filter(
        preferences && preferences.sshKeys,
        sshKey => !includes(keyIds, sshKey.key)
      ),
    })
  }, noop)

// User filters --------------------------------------------------

import AddUserFilterModalBody from './add-user-filter-modal' // eslint-disable-line import/first
export const addCustomFilter = (type, value) => {
  const { user } = xo
  return confirm({
    title: _('saveNewFilterTitle'),
    body: <AddUserFilterModalBody user={user} type={type} value={value} />,
  }).then(name => {
    if (name.length === 0) {
      return error(
        _('saveNewUserFilterErrorTitle'),
        _('saveNewUserFilterErrorBody')
      )
    }

    const { preferences } = user
    const filters = (preferences && preferences.filters) || {}

    return _setUserPreferences({
      filters: {
        ...filters,
        [type]: {
          ...filters[type],
          [name]: value,
        },
      },
    })
  })
}

export const removeCustomFilter = (type, name) =>
  confirm({
    title: _('removeUserFilterTitle'),
    body: <p>{_('removeUserFilterBody')}</p>,
  }).then(() => {
    const { user } = xo
    const { filters } = user.preferences

    return _setUserPreferences({
      filters: {
        ...filters,
        [type]: {
          ...filters[type],
          [name]: undefined,
        },
      },
    })
  })

export const editCustomFilter = (type, name, { newName = name, newValue }) => {
  const { filters } = xo.user.preferences
  return _setUserPreferences({
    filters: {
      ...filters,
      [type]: {
        ...filters[type],
        [name]: undefined,
        [newName]: newValue || filters[type][name],
      },
    },
  })
}

export const setDefaultHomeFilter = (type, name) => {
  const { user } = xo
  const { preferences } = user
  const defaultFilters = (preferences && preferences.defaultHomeFilters) || {}

  return _setUserPreferences({
    defaultHomeFilters: {
      ...defaultFilters,
      [type]: name,
    },
  })
}

// IP pools --------------------------------------------------------------------

export const createIpPool = ({ name, ips, networks }) => {
  const addresses = {}
  forEach(ips, ip => {
    addresses[ip] = {}
  })
  return _call('ipPool.create', {
    name,
    addresses,
    networks: resolveIds(networks),
  })::tap(subscribeIpPools.forceRefresh)
}

export const deleteIpPool = ipPool =>
  _call('ipPool.delete', { id: resolveId(ipPool) })::tap(
    subscribeIpPools.forceRefresh
  )

export const setIpPool = (ipPool, { name, addresses, networks }) =>
  _call('ipPool.set', {
    id: resolveId(ipPool),
    name,
    addresses,
    networks: resolveIds(networks),
  })::tap(subscribeIpPools.forceRefresh)

// XO SAN ----------------------------------------------------------------------

export const getVolumeInfo = (xosanSr, infoType) =>
  _call('xosan.getVolumeInfo', { sr: xosanSr, infoType })

export const createXosanSR = ({
  template,
  pif,
  vlan,
  srs,
  glusterType,
  redundancy,
  brickSize,
  memorySize,
  ipRange,
}) => {
  const promise = _call('xosan.createSR', {
    template,
    pif: pif.id,
    vlan: String(vlan),
    srs: resolveIds(srs),
    glusterType,
    redundancy: Number.parseInt(redundancy),
    brickSize,
    memorySize,
    ipRange,
  })

  // Force refresh in parallel to get the creation progress sooner
  subscribeCheckSrCurrentState.forceRefresh()

  return promise
}

export const addXosanBricks = (xosansr, lvmsrs, brickSize) =>
  _call('xosan.addBricks', { xosansr, lvmsrs, brickSize })

export const replaceXosanBrick = (
  xosansr,
  previousBrick,
  newLvmSr,
  brickSize,
  onSameVM = false
) =>
  _call(
    'xosan.replaceBrick',
    resolveIds({ xosansr, previousBrick, newLvmSr, brickSize, onSameVM })
  )

export const removeXosanBricks = (xosansr, bricks) =>
  _call('xosan.removeBricks', { xosansr, bricks })

export const computeXosanPossibleOptions = (lvmSrs, brickSize) =>
  _call('xosan.computeXosanPossibleOptions', { lvmSrs, brickSize })

export const registerXosan = () =>
  _call('cloud.registerResource', { namespace: 'xosan' })::tap(
    subscribeResourceCatalog.forceRefresh
  )

export const fixHostNotInXosanNetwork = (xosanSr, host) =>
  _call('xosan.fixHostNotInNetwork', { xosanSr, host })

// XOSAN packs -----------------------------------------------------------------

export const getResourceCatalog = () => _call('cloud.getResourceCatalog')

const downloadAndInstallXosanPack = (pack, pool, { version }) =>
  _call('xosan.downloadAndInstallXosanPack', {
    id: resolveId(pack),
    version,
    pool: resolveId(pool),
  })

import UpdateXosanPacksModal from './update-xosan-packs-modal' // eslint-disable-line import/first
export const updateXosanPacks = pool =>
  confirm({
    title: _('xosanUpdatePacks'),
    icon: 'host-patch-update',
    body: <UpdateXosanPacksModal pool={pool} />,
  }).then(pack => {
    if (pack === undefined) {
      return
    }

    return downloadAndInstallXosanPack(pack, pool, { version: pack.version })
  })

// Licenses --------------------------------------------------------------------

export const getLicenses = productId => _call('xoa.getLicenses', { productId })

export const getLicense = (productId, boundObjectId) =>
  _call('xoa.getLicense', { productId, boundObjectId })

export const unlockXosan = (licenseId, srId) =>
  _call('xosan.unlock', { licenseId, sr: srId })<|MERGE_RESOLUTION|>--- conflicted
+++ resolved
@@ -1211,13 +1211,8 @@
             throw res.status
           }
           success(_('vmImportSuccess'), name)
-<<<<<<< HEAD
-          return res.json()
-=======
           return res.json().then(body => body.result)
->>>>>>> f505d4d9
         })
-        .then(body => body.result)
         .catch(() => {
           error(_('vmImportFailed'), name)
         })
