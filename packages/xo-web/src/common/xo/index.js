--- conflicted
+++ resolved
@@ -1716,12 +1716,6 @@
   window.open(`.${url}`)
 }
 
-<<<<<<< HEAD
-export const exportVdi = (vdi, format='vhd') => {
-  const id = resolveId(vdi)
-  info(_('startVdiExport'), vdi.id)
-  return _call('disk.exportContent', { id: id, format }).then(({ $getFrom: url }) => {
-=======
 import ExportVdiModalBody from './export-vdi-modal' // eslint-disable-line import/first
 export const exportVdi = async vdi => {
   const format = await confirm({
@@ -1732,7 +1726,6 @@
 
   info(_('startVdiExport'), vdi.id)
   return _call('disk.exportContent', { id: resolveId(vdi), format }).then(({ $getFrom: url }) => {
->>>>>>> a1c0d828
     window.open(`.${url}`)
   })
 }
