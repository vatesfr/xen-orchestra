import asap from 'asap'
import cookies from 'js-cookie'
import fpSortBy from 'lodash/fp/sortBy'
import React from 'react'
import updater from 'xoa-updater'
import URL from 'url-parse'
import Xo from 'xo-lib'
import { createBackoff } from 'jsonrpc-websocket-client'
import { get as getDefined } from '@xen-orchestra/defined'
import { pFinally, reflect, tap, tapCatch } from 'promise-toolbox'
import { SelectHost } from 'select-objects'
import {
  filter,
  forEach,
  get,
  includes,
  isEmpty,
  isEqual,
  map,
  once,
  size,
  sortBy,
  throttle,
} from 'lodash'
import {
  forbiddenOperation,
  noHostsAvailable,
  vmIsTemplate,
} from 'xo-common/api-errors'

import _ from '../intl'
import fetch, { post } from '../fetch'
import invoke from '../invoke'
import Icon from '../icon'
import logError from '../log-error'
import renderXoItem, { renderXoItemFromId } from '../render-xo-item'
import store from 'store'
import { alert, chooseAction, confirm } from '../modal'
import { error, info, success } from '../notification'
import { getObject } from 'selectors'
import { noop, resolveId, resolveIds } from '../utils'
import {
  connected,
  disconnected,
  markObjectsFetched,
  signedIn,
  signedOut,
  updateObjects,
  updatePermissions,
} from '../store/actions'

import parseNdJson from './_parseNdJson'

// ===================================================================

export const XEN_DEFAULT_CPU_WEIGHT = 256
export const XEN_DEFAULT_CPU_CAP = 0

// ===================================================================

export const XEN_VIDEORAM_VALUES = [1, 2, 4, 8, 16]

// ===================================================================

export const isSrWritable = sr => sr && sr.content_type !== 'iso' && sr.size > 0
export const isSrShared = sr => sr && sr.shared
export const isVmRunning = vm => vm && vm.power_state === 'Running'

// ===================================================================

export const signOut = () => {
  // prevent automatic reconnection
  xo.removeListener('closed', connect)

  cookies.remove('token')
  window.location.reload(true)
}

export const connect = () => {
  xo.open(createBackoff()).catch(error => {
    logError(error, 'failed to connect to xo-server')
  })
}

const xo = invoke(() => {
  const token = cookies.get('token')
  if (!token) {
    signOut()
    throw new Error('no valid token')
  }

  const xo = new Xo({
    credentials: { token },
  })

  xo.on('authenticationFailure', signOut)
  xo.on('scheduledAttempt', ({ delay }) => {
    console.warn('next attempt in %s ms', delay)
  })

  xo.on('closed', connect)

  return xo
})
connect()

const _signIn = new Promise(resolve => xo.once('authenticated', resolve))

const _call = (method, params) => {
  let promise = _signIn.then(() => xo.call(method, params))

  if (process.env.NODE_ENV !== 'production') {
    promise = promise::tap(null, error => {
      console.error('XO error', {
        method,
        params,
        code: error.code,
        message: error.message,
        data: error.data,
      })
    })
  }

  return promise
}

// ===================================================================

export const connectStore = store => {
  let updates = {}
  const sendUpdates = throttle(() => {
    store.dispatch(updateObjects(updates))
    updates = {}
  }, 5e2)

  xo.on('open', () => store.dispatch(connected()))
  xo.on('closed', () => {
    store.dispatch(signedOut())
    store.dispatch(disconnected())
  })
  xo.on('authenticated', () => {
    store.dispatch(signedIn(xo.user))

    _call('xo.getAllObjects', { ndjson: true })
      .then(({ $getFrom }) => fetch('.' + $getFrom))
      .then(response => response.text())
      .then(data => {
        const objects = Object.create(null)
        parseNdJson(data, object => {
          objects[object.id] = object
        })
        store.dispatch(updateObjects(objects))
        store.dispatch(markObjectsFetched())
      })
  })
  xo.on('notification', notification => {
    if (notification.method !== 'all') {
      return
    }

    Object.assign(updates, notification.params.items)
    sendUpdates()
  })
  subscribePermissions(permissions =>
    store.dispatch(updatePermissions(permissions))
  )

  // work around to keep the user in Redux store up to date
  //
  // FIXME: store subscriptions data directly in Redux
  subscribeCurrentUser(user => {
    store.dispatch(signedIn(user))
  })
}

// -------------------------------------------------------------------

export const resolveUrl = invoke(
  xo._url, // FIXME: accessing private prop
  baseUrl => to => new URL(to, baseUrl).toString()
)

// -------------------------------------------------------------------

const createSubscription = cb => {
  const delay = 5e3 // 5s
  const clearCacheDelay = 6e5 // 10m

  const subscribers = Object.create(null)
  let cache
  let n = 0
  let nextId = 0
  let timeout

  let running = false

  const clearCache = () => {
    cache = undefined
  }

  const uninstall = () => {
    clearTimeout(timeout)
    timeout = setTimeout(clearCache, clearCacheDelay)
  }

  // will loop if n > 0 at the end
  //
  // will not do anything if already running
  const run = () => {
    clearTimeout(timeout)

    if (running) {
      return
    }

    running = true
    _signIn
      .then(() => cb())
      .then(
        result => {
          running = false

          if (n === 0) {
            return uninstall()
          }

          timeout = setTimeout(run, delay)

          if (!isEqual(result, cache)) {
            cache = result

            forEach(subscribers, subscriber => {
              // A subscriber might have disappeared during iteration.
              //
              // E.g.: if a subscriber triggers the subscription of another.
              if (subscriber) {
                subscriber(result)
              }
            })
          }
        },
        error => {
          running = false

          if (n === 0) {
            return uninstall()
          }

          console.error(error)
        }
      )
  }

  const subscribe = cb => {
    const id = nextId++
    subscribers[id] = cb

    if (cache !== undefined) {
      asap(() => cb(cache))
    }

    if (n++ === 0) {
      run()
    }

    return once(() => {
      delete subscribers[id]

      if (--n === 0) {
        uninstall()
      }
    })
  }

  subscribe.forceRefresh = () => {
    if (n) {
      run()
    }
  }

  return subscribe
}

// Subscriptions -----------------------------------------------------

export const subscribeCurrentUser = createSubscription(() => xo.refreshUser())

export const subscribeAcls = createSubscription(() => _call('acl.get'))

export const subscribeJobs = createSubscription(() => _call('job.getAll'))

export const subscribeJobsLogs = createSubscription(() =>
  _call('log.get', { namespace: 'jobs' })
)

export const subscribeApiLogs = createSubscription(() =>
  _call('log.get', { namespace: 'api' })
)

export const subscribePermissions = createSubscription(() =>
  _call('acl.getCurrentPermissions')
)

export const subscribePlugins = createSubscription(() => _call('plugin.get'))

export const subscribeRemotes = createSubscription(() => _call('remote.getAll'))

export const subscribeRemotesInfo = createSubscription(() =>
  _call('remote.getAllInfo')
)

export const subscribeProxies = createSubscription(() => _call('proxy.getAll'))

export const subscribeResourceSets = createSubscription(() =>
  _call('resourceSet.getAll')
)

export const subscribeSchedules = createSubscription(() =>
  _call('schedule.getAll')
)

export const subscribeServers = createSubscription(
  invoke(fpSortBy('host'), sort => () => _call('server.getAll').then(sort))
)

export const subscribeUsers = createSubscription(() =>
  _call('user.getAll').then(users => {
    forEach(users, user => {
      user.type = 'user'
    })

    return sortBy(users, 'email')
  })
)

export const subscribeGroups = createSubscription(() =>
  _call('group.getAll').then(groups => {
    forEach(groups, group => {
      group.type = 'group'
    })

    return sortBy(groups, 'name')
  })
)

export const subscribeRoles = createSubscription(
  invoke(sortBy('name'), sort => () => _call('role.getAll').then(sort))
)

export const subscribeIpPools = createSubscription(() => _call('ipPool.getAll'))

export const subscribeResourceCatalog = createSubscription(() =>
  _call('cloud.getResourceCatalog')
)

export const subscribeHubResourceCatalog = createSubscription(() =>
  _call('cloud.getResourceCatalog', { filters: { hub: true } })
)

const getNotificationCookie = () => {
  const notificationCookie = cookies.get(
    `notifications:${store.getState().user.id}`
  )
  return notificationCookie === undefined ? {} : JSON.parse(notificationCookie)
}

const setNotificationCookie = (id, changes) => {
  const notifications = getNotificationCookie()
  notifications[id] = { ...(notifications[id] || {}), ...changes }
  forEach(notifications[id], (value, key) => {
    if (value === null) {
      delete notifications[id][key]
    }
  })
  cookies.set(
    `notifications:${store.getState().user.id}`,
    JSON.stringify(notifications),
    { expires: 9999 }
  )
}

export const dismissNotification = id => {
  setNotificationCookie(id, { read: true, date: Date.now() })
  subscribeNotifications.forceRefresh()
}

export const subscribeNotifications = createSubscription(async () => {
  const { user, xoaUpdaterState } = store.getState()
  if (
    +process.env.XOA_PLAN === 5 ||
    xoaUpdaterState === 'disconnected' ||
    xoaUpdaterState === 'error'
  ) {
    return []
  }

  let notifications
  try {
    notifications = await updater._call('getMessages')
  } catch (err) {
    return []
  }
  const notificationCookie = getNotificationCookie()
  return map(
    user != null && user.permission === 'admin'
      ? notifications
      : filter(notifications, { level: 'warning' }),
    notification => ({
      ...notification,
      read: !!get(notificationCookie, `${notification.id}.read`),
    })
  )
})

const checkSrCurrentStateSubscriptions = {}
export const subscribeCheckSrCurrentState = (pool, cb) => {
  const poolId = resolveId(pool)

  if (!checkSrCurrentStateSubscriptions[poolId]) {
    checkSrCurrentStateSubscriptions[poolId] = createSubscription(() =>
      _call('xosan.checkSrCurrentState', { poolId })
    )
  }

  return checkSrCurrentStateSubscriptions[poolId](cb)
}
subscribeCheckSrCurrentState.forceRefresh = pool => {
  if (pool === undefined) {
    forEach(checkSrCurrentStateSubscriptions, subscription =>
      subscription.forceRefresh()
    )
    return
  }

  const subscription = checkSrCurrentStateSubscriptions[resolveId(pool)]
  if (subscription !== undefined) {
    subscription.forceRefresh()
  }
}

const missingPatchesByHost = {}
export const subscribeHostMissingPatches = (host, cb) => {
  const hostId = resolveId(host)

  if (missingPatchesByHost[hostId] == null) {
    missingPatchesByHost[hostId] = createSubscription(() =>
      getHostMissingPatches(host)
    )
  }

  return missingPatchesByHost[hostId](cb)
}
subscribeHostMissingPatches.forceRefresh = host => {
  if (host === undefined) {
    forEach(missingPatchesByHost, subscription => subscription.forceRefresh())
    return
  }

  const subscription = missingPatchesByHost[resolveId(host)]
  if (subscription !== undefined) {
    subscription.forceRefresh()
  }
}

const volumeInfoBySr = {}
export const subscribeVolumeInfo = ({ sr, infoType }, cb) => {
  sr = resolveId(sr)

  if (volumeInfoBySr[sr] == null) {
    volumeInfoBySr[sr] = {}
  }

  if (volumeInfoBySr[sr][infoType] == null) {
    volumeInfoBySr[sr][infoType] = createSubscription(() =>
      _call('xosan.getVolumeInfo', { sr, infoType })
    )
  }

  return volumeInfoBySr[sr][infoType](cb)
}
subscribeVolumeInfo.forceRefresh = (() => {
  const refreshSrVolumeInfo = volumeInfo => {
    forEach(volumeInfo, subscription => subscription.forceRefresh())
  }

  return sr => {
    if (sr === undefined) {
      forEach(volumeInfoBySr, refreshSrVolumeInfo)
    } else {
      refreshSrVolumeInfo(volumeInfoBySr[sr])
    }
  }
})()

const unhealthyVdiChainsLengthSubscriptionsBySr = {}
export const createSrUnhealthyVdiChainsLengthSubscription = sr => {
  sr = resolveId(sr)
  let subscription = unhealthyVdiChainsLengthSubscriptionsBySr[sr]
  if (subscription === undefined) {
    subscription = createSubscription(() =>
      _call('sr.getUnhealthyVdiChainsLength', { sr })
    )
    unhealthyVdiChainsLengthSubscriptionsBySr[sr] = subscription
  }
  return subscription
}

// System ============================================================

export const apiMethods = _call('system.getMethodsInfo')

export const serverVersion = _call('system.getServerVersion')

export const getXoServerTimezone = _call('system.getServerTimezone')

// XO --------------------------------------------------------------------------

import ImportConfigModal from './import-config-modal' // eslint-disable-line import/first
export const importConfig = config =>
  confirm({
    title: _('importConfig'),
    body: <ImportConfigModal />,
    icon: 'import',
  }).then(
    passphrase =>
      _call('xo.importConfig', { passphrase }).then(({ $sendTo }) =>
        post($sendTo, config).then(response => {
          if (response.status !== 200) {
            throw new Error('config import failed')
          }
        })
      ),
    () => false
  )

import ExportConfigModal from './export-config-modal' // eslint-disable-line import/first
export const exportConfig = () =>
  confirm({
    title: _('exportConfig'),
    body: <ExportConfigModal />,
    icon: 'export',
  }).then(
    passphrase =>
      _call('xo.exportConfig', { passphrase }).then(({ $getFrom: url }) => {
        window.open(`.${url}`)
      }),
    noop
  )

// Server ------------------------------------------------------------

export const addServer = (host, username, password, label, allowUnauthorized) =>
  _call('server.add', {
    allowUnauthorized,
    host,
    label,
    password,
    username,
  })::tap(subscribeServers.forceRefresh, () =>
    error(_('serverError'), _('serverAddFailed'))
  )

export const editServer = (server, props) =>
  _call('server.set', { ...props, id: resolveId(server) })::tap(
    subscribeServers.forceRefresh
  )

export const enableServer = server =>
  _call('server.enable', { id: resolveId(server) })
    ::tapCatch(error => {
      if (error.message === 'Invalid XML-RPC message') {
        error(_('enableServerErrorTitle'), _('enableServerErrorMessage'))
      }
    })
    ::pFinally(subscribeServers.forceRefresh)

export const disableServer = server =>
  _call('server.disable', { id: resolveId(server) })::tap(
    subscribeServers.forceRefresh
  )

export const removeServer = server =>
  _call('server.remove', { id: resolveId(server) })::tap(
    subscribeServers.forceRefresh
  )

// Pool --------------------------------------------------------------

export const editPool = (pool, props) =>
  _call('pool.set', { id: resolveId(pool), ...props })

export const getPatchesDifference = (source, target) =>
  _call('pool.getPatchesDifference', {
    source: resolveId(source),
    target: resolveId(target),
  })

export const addHostToPool = (pool, host) => {
  if (host) {
    return confirm({
      icon: 'add',
      title: _('addHostModalTitle'),
      body: _('addHostModalMessage', {
        pool: pool.name_label,
        host: host.name_label,
      }),
    }).then(() =>
      _call('pool.mergeInto', {
        source: host.$pool,
        target: pool.id,
        force: true,
      })
    )
  }
}

import AddHostsModalBody from './add-hosts-modal' // eslint-disable-line import/first
export const addHostsToPool = pool =>
  confirm({
    icon: 'add',
    title: _('addHostsLabel'),
    body: <AddHostsModalBody pool={pool} />,
  }).then(params => {
    const { hosts } = params
    if (isEmpty(hosts)) {
      error(_('addHostNoHost'), _('addHostNoHostMessage'))
      return
    }

    return _call('pool.mergeInto', {
      sources: map(hosts, '$pool'),
      target: pool.id,
      force: true,
    }).catch(error => {
      if (error.code !== 'HOSTS_NOT_HOMOGENEOUS') {
        throw error
      }

      error(
        _('addHostsErrorTitle', { nHosts: hosts.length }),
        _('addHostNotHomogeneousErrorMessage')
      )
    })
  })

export const enableAdvancedLiveTelemetry = async host => {
  const isConfiguredToReceiveStreaming = await _call(
    'netdata.isConfiguredToReceiveStreaming',
    { host: host.id }
  )
  if (!isConfiguredToReceiveStreaming) {
    await _call('netdata.configureXoaToReceiveData')
  }
  await _call('netdata.configureHostToStreamHere', {
    host: host.id,
  })
  success(_('advancedLiveTelemetry'), _('enableAdvancedLiveTelemetrySuccess'))
}

export const isNetDataInstalledOnHost = async host => {
  const isNetDataInstalledOnHost = await _call(
    'netdata.isNetDataInstalledOnHost',
    { host: host.id }
  )
  if (!isNetDataInstalledOnHost) {
    return false
  }
  const [hostApiKey, localApiKey] = await Promise.all([
    _call('netdata.getHostApiKey', {
      host: host.id,
    }),
    _call('netdata.getLocalApiKey'),
  ])
  return hostApiKey === localApiKey
}

export const detachHost = host =>
  confirm({
    icon: 'host-eject',
    title: _('detachHostModalTitle'),
    body: _('detachHostModalMessage', {
      host: <strong>{host.name_label}</strong>,
    }),
  }).then(() => _call('host.detach', { host: host.id }))

export const forgetHost = host =>
  confirm({
    icon: 'host-forget',
    title: _('forgetHostModalTitle'),
    body: _('forgetHostModalMessage', {
      host: <strong>{host.name_label}</strong>,
    }),
  }).then(() => _call('host.forget', { host: resolveId(host) }))

export const setDefaultSr = sr =>
  _call('pool.setDefaultSr', { sr: resolveId(sr) })

export const setPoolMaster = host =>
  confirm({
    title: _('setPoolMasterModalTitle'),
    body: _('setPoolMasterModalMessage', {
      host: <strong>{host.name_label}</strong>,
    }),
  }).then(() => _call('pool.setPoolMaster', { host: resolveId(host) }), noop)

// Host --------------------------------------------------------------

export const editHost = (host, props) =>
  _call('host.set', { ...props, id: resolveId(host) })

import MultipathingModalBody from './multipathing-modal' // eslint-disable-line import/first
export const setHostsMultipathing = ({
  host,
  hosts = [host],
  multipathing,
}) => {
  const ids = resolveIds(hosts)
  return confirm({
    title: _(multipathing ? 'enableMultipathing' : 'disableMultipathing'),
    body: <MultipathingModalBody hostIds={ids} />,
  }).then(
    () => Promise.all(map(ids, id => editHost(id, { multipathing }))),
    noop
  )
}

export const fetchHostStats = (host, granularity) =>
  _call('host.stats', { host: resolveId(host), granularity })

export const setRemoteSyslogHost = (host, syslogDestination) =>
  _call('host.setRemoteSyslogHost', {
    id: resolveId(host),
    syslogDestination,
  })

export const setRemoteSyslogHosts = (hosts, syslogDestination) =>
  Promise.all(map(hosts, host => setRemoteSyslogHost(host, syslogDestination)))

export const restartHost = (host, force = false) =>
  confirm({
    title: _('restartHostModalTitle'),
    body: _('restartHostModalMessage'),
  }).then(
    () =>
      _call('host.restart', { id: resolveId(host), force }).catch(error => {
        if (noHostsAvailable.is(error)) {
          alert(
            _('noHostsAvailableErrorTitle'),
            _('noHostsAvailableErrorMessage')
          )
        }
      }),
    noop
  )

export const restartHosts = (hosts, force = false) => {
  const nHosts = size(hosts)
  return confirm({
    title: _('restartHostsModalTitle', { nHosts }),
    body: _('restartHostsModalMessage', { nHosts }),
  }).then(
    () =>
      Promise.all(
        map(hosts, host =>
          _call('host.restart', { id: resolveId(host), force })::reflect()
        )
      ).then(results => {
        const nbErrors = filter(results, result => !result.isFulfilled()).length
        if (nbErrors) {
          return alert(
            _('failHostBulkRestartTitle'),
            _('failHostBulkRestartMessage', {
              failedHosts: nbErrors,
              totalHosts: results.length,
            })
          )
        }
      }),
    noop
  )
}

export const restartHostAgent = host =>
  _call('host.restart_agent', { id: resolveId(host) })

export const restartHostsAgents = hosts => {
  const nHosts = size(hosts)
  return confirm({
    title: _('restartHostsAgentsModalTitle', { nHosts }),
    body: _('restartHostsAgentsModalMessage', { nHosts }),
  }).then(() => Promise.all(map(hosts, restartHostAgent)), noop)
}

export const startHost = host => _call('host.start', { id: resolveId(host) })

export const stopHost = host =>
  confirm({
    title: _('stopHostModalTitle'),
    body: _('stopHostModalMessage'),
  }).then(() => _call('host.stop', { id: resolveId(host) }), noop)

export const stopHosts = hosts => {
  const nHosts = size(hosts)
  return confirm({
    title: _('stopHostsModalTitle', { nHosts }),
    body: _('stopHostsModalMessage', { nHosts }),
  }).then(
    () =>
      Promise.all(
        map(hosts, host => _call('host.stop', { id: resolveId(host) }))
      ),
    noop
  )
}

export const enableHost = host => _call('host.enable', { id: resolveId(host) })

export const disableHost = host =>
  _call('host.disable', { id: resolveId(host) })

export const getHostMissingPatches = async host => {
  const hostId = resolveId(host)
  if (host.productBrand !== 'XCP-ng') {
    const patches = await _call('pool.listMissingPatches', { host: hostId })
    // Hide paid patches to XS-free users
    return host.license_params.sku_type !== 'free'
      ? patches
      : filter(patches, { paid: false })
  }
  if (host.power_state !== 'Running') {
    return []
  }
  try {
    return await _call('pool.listMissingPatches', { host: hostId })
  } catch (_) {
    return null
  }
}

export const emergencyShutdownHost = host =>
  confirm({
    title: _('emergencyShutdownHostModalTitle'),
    body: _('emergencyShutdownHostModalMessage', {
      host: <strong>{host.name_label}</strong>,
    }),
  }).then(() => _call('host.emergencyShutdownHost', { host: resolveId(host) }))

export const emergencyShutdownHosts = hosts => {
  const nHosts = size(hosts)
  return confirm({
    title: _('emergencyShutdownHostsModalTitle', { nHosts }),
    body: _('emergencyShutdownHostsModalMessage', { nHosts }),
  }).then(
    () => Promise.all(map(hosts, host => emergencyShutdownHost(host))),
    noop
  )
}

export const isHostTimeConsistentWithXoaTime = host => {
  if (host.power_state !== 'Running') {
    return true
  }
  return _call('host.isHostServerTimeConsistent', { host: resolveId(host) })
}

export const isHyperThreadingEnabledHost = host =>
  _call('host.isHyperThreadingEnabled', {
    id: resolveId(host),
  })

// for XCP-ng now
export const installAllPatchesOnHost = ({ host }) =>
  confirm({
    body: _('installAllPatchesOnHostContent'),
    title: _('installAllPatchesTitle'),
  }).then(() =>
    _call('pool.installPatches', { hosts: [resolveId(host)] })::tap(() =>
      subscribeHostMissingPatches.forceRefresh(host)
    )
  )

export const installPatches = (patches, pool) =>
  confirm({
    body: _('installPatchesContent', { nPatches: patches.length }),
    title: _('installPatchesTitle', { nPatches: patches.length }),
  }).then(() =>
    _call('pool.installPatches', {
      pool: resolveId(pool),
      patches: resolveIds(patches),
    })::tap(() => subscribeHostMissingPatches.forceRefresh())
  )

import InstallPoolPatchesModalBody from './install-pool-patches-modal' // eslint-disable-line import/first
export const installAllPatchesOnPool = ({ pool }) => {
  const poolId = resolveId(pool)
  return confirm({
    body: <InstallPoolPatchesModalBody pool={poolId} />,
    title: _('installPoolPatches'),
    icon: 'host-patch-update',
  }).then(
    () =>
      _call('pool.installPatches', { pool: poolId })::tap(() =>
        subscribeHostMissingPatches.forceRefresh()
      ),
    noop
  )
}

export const installSupplementalPack = (host, file) => {
  info(
    _('supplementalPackInstallStartedTitle'),
    _('supplementalPackInstallStartedMessage')
  )

  return _call('host.installSupplementalPack', { host: resolveId(host) }).then(
    ({ $sendTo }) =>
      post($sendTo, file)
        .then(res => {
          if (res.status !== 200) {
            throw new Error('installing supplemental pack failed')
          }

          success(
            _('supplementalPackInstallSuccessTitle'),
            _('supplementalPackInstallSuccessMessage')
          )
        })
        .catch(err => {
          error(
            _('supplementalPackInstallErrorTitle'),
            _('supplementalPackInstallErrorMessage')
          )
          throw err
        })
  )
}

export const installSupplementalPackOnAllHosts = (pool, file) => {
  info(
    _('supplementalPackInstallStartedTitle'),
    _('supplementalPackInstallStartedMessage')
  )

  return _call('pool.installSupplementalPack', { pool: resolveId(pool) }).then(
    ({ $sendTo }) =>
      post($sendTo, file)
        .then(res => {
          if (res.status !== 200) {
            throw new Error('installing supplemental pack failed')
          }

          success(
            _('supplementalPackInstallSuccessTitle'),
            _('supplementalPackInstallSuccessMessage')
          )
        })
        .catch(err => {
          error(
            _('supplementalPackInstallErrorTitle'),
            _('supplementalPackInstallErrorMessage')
          )
          throw err
        })
  )
}

// Containers --------------------------------------------------------

export const pauseContainer = (vm, container) =>
  _call('docker.pause', { vm: resolveId(vm), container })

export const restartContainer = (vm, container) =>
  _call('docker.restart', { vm: resolveId(vm), container })

export const startContainer = (vm, container) =>
  _call('docker.start', { vm: resolveId(vm), container })

export const stopContainer = (vm, container) =>
  _call('docker.stop', { vm: resolveId(vm), container })

export const unpauseContainer = (vm, container) =>
  _call('docker.unpause', { vm: resolveId(vm), container })

// VM ----------------------------------------------------------------

const chooseActionToUnblockForbiddenStartVm = props =>
  chooseAction({
    icon: 'alarm',
    buttons: [
      { label: _('cloneAndStartVM'), value: 'clone', btnStyle: 'success' },
      { label: _('forceStartVm'), value: 'force', btnStyle: 'danger' },
    ],
    ...props,
  })

const cloneAndStartVm = async (vm, host) =>
  _call('vm.start', { id: await cloneVm(vm), host: resolveId(host) })

export const startVm = async (vm, host) => {
  if (host === true) {
    host = await confirm({
      icon: 'vm-start',
      title: _('startVmOnLabel'),
      body: <SelectHost predicate={({ $pool }) => $pool === vm.$pool} />,
    })
    if (host === undefined) {
      error(_('startVmOnMissingHostTitle'), _('startVmOnMissingHostMessage'))
      return
    }
  }

  const id = resolveId(vm)
  const hostId = resolveId(host)
  return _call('vm.start', {
    id,
    host: hostId,
  }).catch(async reason => {
    if (!forbiddenOperation.is(reason)) {
      throw reason
    }

    const choice = await chooseActionToUnblockForbiddenStartVm({
      body: _('blockedStartVmModalMessage'),
      title: _('forceStartVmModalTitle'),
    })

    if (choice === 'clone') {
      return cloneAndStartVm(vm, host)
    }

    return _call('vm.start', {
      id,
      force: true,
      host: hostId,
    })
  })
}

export const startVms = vms =>
  confirm({
    title: _('startVmsModalTitle', { vms: vms.length }),
    body: _('startVmsModalMessage', { vms: vms.length }),
  }).then(async () => {
    const forbiddenStart = []
    let nErrors = 0

    await Promise.all(
      map(vms, id =>
        _call('vm.start', { id }).catch(reason => {
          if (forbiddenOperation.is(reason)) {
            forbiddenStart.push(id)
          } else {
            nErrors++
          }
        })
      )
    )

    if (forbiddenStart.length === 0) {
      if (nErrors === 0) {
        return
      }

      return error(
        _('failedVmsErrorTitle'),
        _('failedVmsErrorMessage', { nVms: nErrors })
      )
    }

    const choice = await chooseActionToUnblockForbiddenStartVm({
      body: _('blockedStartVmsModalMessage', { nVms: forbiddenStart.length }),
      title: _('forceStartVmModalTitle'),
    }).catch(noop)

    if (nErrors !== 0) {
      error(
        _('failedVmsErrorTitle'),
        _('failedVmsErrorMessage', { nVms: nErrors })
      )
    }

    if (choice === 'clone') {
      return Promise.all(
        map(forbiddenStart, async id =>
          cloneAndStartVm(getObject(store.getState(), id))
        )
      )
    }

    if (choice === 'force') {
      return Promise.all(
        map(forbiddenStart, id => _call('vm.start', { id, force: true }))
      )
    }
  }, noop)

export const stopVm = (vm, force = false) =>
  confirm({
    title: _('stopVmModalTitle'),
    body: _('stopVmModalMessage', { name: vm.name_label }),
  }).then(() => _call('vm.stop', { id: resolveId(vm), force }), noop)

export const stopVms = (vms, force = false) =>
  confirm({
    title: _('stopVmsModalTitle', { vms: vms.length }),
    body: _('stopVmsModalMessage', { vms: vms.length }),
  }).then(
    () =>
      Promise.all(
        map(vms, vm => _call('vm.stop', { id: resolveId(vm), force }))
      ),
    noop
  )

export const suspendVm = vm => _call('vm.suspend', { id: resolveId(vm) })

export const suspendVms = vms =>
  confirm({
    title: _('suspendVmsModalTitle', { vms: vms.length }),
    body: _('suspendVmsModalMessage', { vms: vms.length }),
  }).then(
    () =>
      Promise.all(map(vms, vm => _call('vm.suspend', { id: resolveId(vm) }))),
    noop
  )

export const pauseVm = vm => _call('vm.pause', { id: resolveId(vm) })

export const pauseVms = vms =>
  confirm({
    title: _('pauseVmsModalTitle', { vms: vms.length }),
    body: _('pauseVmsModalMessage', { vms: vms.length }),
  }).then(() => Promise.all(map(vms, pauseVm)), noop)

export const recoveryStartVm = vm =>
  _call('vm.recoveryStart', { id: resolveId(vm) })

export const restartVm = (vm, force = false) =>
  confirm({
    title: _('restartVmModalTitle'),
    body: _('restartVmModalMessage', { name: vm.name_label }),
  }).then(() => _call('vm.restart', { id: resolveId(vm), force }), noop)

export const restartVms = (vms, force = false) =>
  confirm({
    title: _('restartVmsModalTitle', { vms: vms.length }),
    body: _('restartVmsModalMessage', { vms: vms.length }),
  }).then(
    () =>
      Promise.all(
        map(vms, vmId => _call('vm.restart', { id: resolveId(vmId), force }))
      ),
    noop
  )

export const cloneVm = (
  { id, name_label: nameLabel },
  fullCopy = false,
  name
) =>
  _call('vm.clone', {
    id,
    name: name === undefined ? `${nameLabel}_clone` : name,
    full_copy: fullCopy,
  })::tap(subscribeResourceSets.forceRefresh)

import CopyVmsModalBody from './copy-vms-modal' // eslint-disable-line import/first
export const copyVms = (vms, type) => {
  const _vms = resolveIds(vms)
  return confirm({
    title: type === 'VM-template' ? _('copyTemplate') : _('copyVm'),
    body: <CopyVmsModalBody vms={_vms} type={type} />,
  }).then(({ compress, copyMode, names, sr }) => {
    if (copyMode === 'fastClone') {
      return Promise.all(
        _vms.map((vm, index) => cloneVm({ id: vm }, false, names[index]))
      )
    }

    if (sr !== undefined) {
      return Promise.all(
        _vms.map((vm, index) =>
          _call('vm.copy', { vm, sr, compress, name: names[index] })
        )
      )
    }
    error(_('copyVmsNoTargetSr'), _('copyVmsNoTargetSrMessage'))
  }, noop)
}

export const copyVm = async vm => {
  const result = await copyVms([vm], vm.type)
  return getDefined(() => result[0])
}

export const convertVmToTemplate = vm =>
  confirm({
    title: 'Convert to template',
    body: (
      <div>
        <p>Are you sure you want to convert this VM into a template?</p>
        <p>This operation is definitive.</p>
      </div>
    ),
  }).then(() => _call('vm.convert', { id: resolveId(vm) }), noop)

export const changeVirtualizationMode = vm =>
  confirm({
    title: _('vmVirtualizationModeModalTitle'),
    body: _('vmVirtualizationModeModalBody'),
  }).then(() =>
    editVm(vm, {
      virtualizationMode: vm.virtualizationMode === 'hvm' ? 'pv' : 'hvm',
    })
  )

export const createKubernetesCluster = params =>
  _call('xoa.recipe.createKubernetesCluster', params)

export const deleteTemplates = templates =>
  confirm({
    title: _('templateDeleteModalTitle', { templates: templates.length }),
    body: _('templateDeleteModalBody', { templates: templates.length }),
  }).then(async () => {
    const defaultTemplates = []
    let nErrors = 0
    await Promise.all(
      map(resolveIds(templates), id =>
        _call('vm.delete', { id }).catch(reason => {
          if (vmIsTemplate.is(reason)) {
            defaultTemplates.push(id)
          } else {
            nErrors++
          }
        })
      )
    )

    const nDefaultTemplates = defaultTemplates.length
    if (nDefaultTemplates === 0 && nErrors === 0) {
      return
    }

    const showError = () =>
      error(
        _('failedToDeleteTemplatesTitle', { nTemplates: nErrors }),
        _('failedToDeleteTemplatesMessage', { nTemplates: nErrors })
      )

    return nDefaultTemplates === 0
      ? showError()
      : confirm({
          title: _('deleteDefaultTemplatesTitle', { nDefaultTemplates }),
          body: _('deleteDefaultTemplatesMessage', { nDefaultTemplates }),
        })
          .then(
            () =>
              Promise.all(
                map(defaultTemplates, id =>
                  _call('vm.delete', {
                    id,
                    forceDeleteDefaultTemplate: true,
                  }).catch(() => {
                    nErrors++
                  })
                )
              ),
            noop
          )
          .then(() => {
            if (nErrors !== 0) {
              showError()
            }
          }, noop)
  }, noop)

export const snapshotVm = async (vm, name, saveMemory, description) => {
  if (saveMemory) {
    try {
      await confirm({
        title: _('newSnapshotWithMemory'),
        body: _('newSnapshotWithMemoryConfirm'),
        icon: 'memory',
      })
    } catch (error) {
      return
    }
  }
  return _call('vm.snapshot', {
    id: resolveId(vm),
    name,
    description,
    saveMemory,
  })::tap(subscribeResourceSets.forceRefresh)
}

import SnapshotVmModalBody from './snapshot-vm-modal' // eslint-disable-line import/first
export const snapshotVms = vms =>
  confirm({
    icon: 'memory',
    title: _('snapshotVmsModalTitle', { vms: vms.length }),
    body: <SnapshotVmModalBody vms={vms} />,
  }).then(
    ({ names, saveMemory, descriptions }) =>
      Promise.all(
        map(vms, vm => snapshotVm(vm, names[vm], saveMemory, descriptions[vm]))
      ),
    noop
  )

export const deleteSnapshot = vm =>
  confirm({
    title: _('deleteSnapshotModalTitle'),
    body: _('deleteSnapshotModalMessage'),
  }).then(() => _call('vm.delete', { id: resolveId(vm) }), noop)

export const deleteSnapshots = vms =>
  confirm({
    title: _('deleteSnapshotsModalTitle', { nVms: vms.length }),
    body: _('deleteSnapshotsModalMessage', { nVms: vms.length }),
  }).then(
    () =>
      Promise.all(map(vms, vm => _call('vm.delete', { id: resolveId(vm) }))),
    noop
  )

import MigrateVmModalBody from './migrate-vm-modal' // eslint-disable-line import/first
export const migrateVm = async (vm, host) => {
  let params
  try {
    params = await confirm({
      title: _('migrateVmModalTitle'),
      body: <MigrateVmModalBody vm={vm} host={host} />,
    })
  } catch (error) {
    return
  }

  if (!params.targetHost) {
    return error(_('migrateVmNoTargetHost'), _('migrateVmNoTargetHostMessage'))
  }

  try {
    await _call('vm.migrate', { vm: vm.id, ...params })
  } catch (error) {
    // https://developer-docs.citrix.com/projects/citrix-hypervisor-management-api/en/latest/api-ref-autogen-errors/#vmincompatiblewiththishost
    if (
      error != null &&
      error.data !== undefined &&
      error.data.code === 'VM_INCOMPATIBLE_WITH_THIS_HOST'
    ) {
      // Retry with force.
      try {
        await confirm({
          body: _('forceVmMigrateModalMessage'),
          title: _('forceVmMigrateModalTitle'),
        })
      } catch (error) {
        return
      }
      return _call('vm.migrate', { vm: vm.id, force: true, ...params })
    }
    throw error
  }
}

import MigrateVmsModalBody from './migrate-vms-modal' // eslint-disable-line import/first
export const migrateVms = vms =>
  confirm({
    title: _('migrateVmModalTitle'),
    body: <MigrateVmsModalBody vms={resolveIds(vms)} />,
  }).then(params => {
    if (isEmpty(params.vms)) {
      return
    }
    if (!params.targetHost) {
      return error(
        _('migrateVmNoTargetHost'),
        _('migrateVmNoTargetHostMessage')
      )
    }

    const {
      mapVmsMapVdisSrs,
      mapVmsMapVifsNetworks,
      mapVmsMigrationNetwork,
      targetHost,
      vms,
    } = params
    Promise.all(
      map(vms, ({ id }) =>
        _call('vm.migrate', {
          mapVdisSrs: mapVmsMapVdisSrs[id],
          mapVifsNetworks: mapVmsMapVifsNetworks[id],
          migrationNetwork: mapVmsMigrationNetwork[id],
          targetHost,
          vm: id,
        })
      )
    )
  }, noop)

export const createVm = args => _call('vm.create', args)

export const createVms = (args, nameLabels, cloudConfigs) =>
  confirm({
    title: _('newVmCreateVms'),
    body: _('newVmCreateVmsConfirm', { nbVms: nameLabels.length }),
  }).then(() =>
    Promise.all(
      map(nameLabels, (
        name_label, // eslint-disable-line camelcase
        i
      ) =>
        _call('vm.create', {
          ...args,
          name_label,
          cloudConfig: get(cloudConfigs, i),
        })
      )
    )
  )

export const getCloudInitConfig = template =>
  _call('vm.getCloudInitConfig', { template })

export const pureDeleteVm = (vm, props) =>
  _call('vm.delete', { id: resolveId(vm), ...props })::tap(
    subscribeResourceSets.forceRefresh
  )

export const deleteVm = (vm, retryWithForce = true) =>
  confirm({
    title: _('deleteVmModalTitle'),
    body: _('deleteVmModalMessage'),
  })
    .then(() => pureDeleteVm(vm), noop)
    .catch(error => {
      if (retryWithForce && forbiddenOperation.is(error)) {
        return confirm({
          title: _('deleteVmBlockedModalTitle'),
          body: _('deleteVmBlockedModalMessage'),
        }).then(() => pureDeleteVm(vm, { force: true }), noop)
      }

      throw error
    })

export const deleteVms = vms =>
  confirm({
    title: _('deleteVmsModalTitle', { vms: vms.length }),
    body: _('deleteVmsModalMessage', { vms: vms.length }),
    strongConfirm: vms.length > 1 && {
      messageId: 'deleteVmsConfirmText',
      values: { nVms: vms.length },
    },
  }).then(
    () =>
      Promise.all(
        map(vms, vmId => _call('vm.delete', { id: resolveId(vmId) }))
      ),
    noop
  )

export const importBackup = ({ remote, file, sr }) =>
  _call('vm.importBackup', resolveIds({ remote, file, sr }))

export const importDeltaBackup = ({ remote, file, sr, mapVdisSrs }) =>
  _call(
    'vm.importDeltaBackup',
    resolveIds({
      remote,
      filePath: file,
      sr,
      mapVdisSrs: resolveIds(mapVdisSrs),
    })
  )

import RevertSnapshotModalBody from './revert-snapshot-modal' // eslint-disable-line import/first
export const revertSnapshot = snapshot =>
  confirm({
    title: _('revertVmModalTitle'),
    body: <RevertSnapshotModalBody />,
  }).then(async snapshotBefore => {
    if (snapshotBefore) {
      await _call('vm.snapshot', { id: snapshot.$snapshot_of })
    }
    await _call('vm.revert', { snapshot: snapshot.id })::tap(
      subscribeResourceSets.forceRefresh
    )
    success(_('vmRevertSuccessfulTitle'), _('vmRevertSuccessfulMessage'))
  }, noop)

export const editVm = (vm, props) =>
  _call('vm.set', { ...props, id: resolveId(vm) })
    .catch(err => {
      error(
        _('setVmFailed', { vm: renderXoItemFromId(resolveId(vm)) }),
        err.message
      )
    })
    ::tap(subscribeResourceSets.forceRefresh)

export const fetchVmStats = (vm, granularity) =>
  _call('vm.stats', { id: resolveId(vm), granularity })

export const getVmsHaValues = () => _call('vm.getHaValues')

export const importVm = async (file, type = 'xva', data = undefined, sr) => {
  const { name } = file

  info(_('startVmImport'), name)
  if (data !== undefined && data.tables !== undefined) {
    for (const k in data.tables) {
      data.tables[k] = await data.tables[k]
    }
  }
  return _call('vm.import', { type, data, sr: resolveId(sr) }).then(
    ({ $sendTo }) =>
      post($sendTo, file)
        .then(res => {
          if (res.status !== 200) {
            throw res.status
          }
          success(_('vmImportSuccess'), name)
          return res.json().then(body => body.result)
        })
        .catch(err => {
          error(_('vmImportFailed'), name)
          throw err
        })
  )
}

import ImportVdiModalBody from './import-vdi-modal' // eslint-disable-line import/first
export const importVdi = async vdi => {
  const file = await confirm({
    body: <ImportVdiModalBody />,
    icon: 'import',
    title: _('importVdi'),
  })

  if (file === undefined) {
    error(_('importVdi'), _('importVdiNoFile'))
    return
  }

  const { name } = file
  info(_('startVdiImport'), name)

  return _call('disk.importContent', { id: resolveId(vdi) }).then(
    ({ $sendTo }) =>
      post($sendTo, file)
        .then(res => {
          if (res.status !== 200) {
            throw res.status
          }
          success(_('vdiImportSuccess'), name)
          return res.json().then(body => body.result)
        })
        .catch(err => {
          error(_('vdiImportFailed'), err)
        })
  )
}

export const importVms = (vms, sr) =>
  Promise.all(
    map(vms, ({ file, type, data }) =>
      importVm(file, type, data, sr).catch(error => {
        console.warn('importVms', file.name, error)
      })
    )
  ).then(ids => ids.filter(_ => _ !== undefined))

const importDisk = async ({ description, file, name, type, vmdkData }, sr) => {
  const res = await _call('disk.import', {
    description,
    name,
    sr: resolveId(sr),
    type,
    vmdkData,
  })
  const result = await post(res.$sendTo, file)
  if (result.status !== 200) {
    throw result.status
  }
  success(_('diskImportSuccess'), name)
  const body = await result.json()
  await body.result
}

export const importDisks = (disks, sr) =>
  Promise.all(
    map(disks, disk =>
      importDisk(disk, sr).catch(err => {
        error(_('diskImportFailed'), err)
        throw err
      })
    )
  )

import ExportVmModalBody from './export-vm-modal' // eslint-disable-line import/first
export const exportVm = vm =>
  confirm({
    body: <ExportVmModalBody vm={vm} />,
    icon: 'export',
    title: _('exportVmLabel'),
  }).then(compress => {
    const id = resolveId(vm)
    info(_('startVmExport'), id)
    return _call('vm.export', { vm: id, compress }).then(
      ({ $getFrom: url }) => {
        window.open(`.${url}`)
      }
    )
  })

export const exportVdi = vdi => {
  info(_('startVdiExport'), vdi.id)
  return _call('disk.exportContent', { id: resolveId(vdi) }).then(
    ({ $getFrom: url }) => {
      window.open(`.${url}`)
    }
  )
}

export const insertCd = (vm, cd, force = false) =>
  _call('vm.insertCd', {
    id: resolveId(vm),
    cd_id: resolveId(cd),
    force,
  })

export const ejectCd = vm => _call('vm.ejectCd', { id: resolveId(vm) })

export const setVmBootOrder = (vm, order) =>
  _call('vm.setBootOrder', {
    vm: resolveId(vm),
    order,
  })

export const attachDiskToVm = (vdi, vm, { bootable, mode, position }) =>
  _call('vm.attachDisk', {
    bootable,
    mode,
    position: (position && String(position)) || undefined,
    vdi: resolveId(vdi),
    vm: resolveId(vm),
  })

export const createVgpu = (vm, { gpuGroup, vgpuType }) =>
  _call('vm.createVgpu', resolveIds({ vm, gpuGroup, vgpuType }))

export const deleteVgpu = vgpu => _call('vm.deleteVgpu', resolveIds({ vgpu }))

export const shareVm = async (vm, resourceSet) =>
  confirm({
    title: _('shareVmInResourceSetModalTitle'),
    body: _('shareVmInResourceSetModalMessage', {
      self: renderXoItem({
        ...(await getResourceSet(resourceSet)),
        type: 'resourceSet',
      }),
    }),
  }).then(() => editVm(vm, { share: true }), noop)

// DISK ---------------------------------------------------------------

export const createDisk = (name, size, sr, { vm, bootable, mode, position }) =>
  _call('disk.create', {
    bootable,
    mode,
    name,
    position,
    size,
    sr: resolveId(sr),
    vm: resolveId(vm),
  })

// VDI ---------------------------------------------------------------

export const editVdi = (vdi, props) =>
  _call('vdi.set', { ...props, id: resolveId(vdi) })

export const deleteVdi = vdi =>
  confirm({
    title: _('deleteVdiModalTitle'),
    body: _('deleteVdiModalMessage'),
  }).then(() => _call('vdi.delete', { id: resolveId(vdi) }), noop)

export const deleteVdis = vdis =>
  confirm({
    title: _('deleteVdisModalTitle', { nVdis: vdis.length }),
    body: _('deleteVdisModalMessage', { nVdis: vdis.length }),
  }).then(
    () =>
      Promise.all(
        map(vdis, vdi => _call('vdi.delete', { id: resolveId(vdi) }))
      ),
    noop
  )

export const deleteOrphanedVdis = vdis =>
  confirm({
    title: _('deleteOrphanedVdisModalTitle'),
    body: (
      <div>
        <p>{_('deleteOrphanedVdisModalMessage', { nVdis: vdis.length })}</p>
        <p>{_('definitiveMessageModal')}</p>
      </div>
    ),
  }).then(
    () => Promise.all(map(resolveIds(vdis), id => _call('vdi.delete', { id }))),
    noop
  )

export const migrateVdi = (vdi, sr) =>
  _call('vdi.migrate', { id: resolveId(vdi), sr_id: resolveId(sr) })

// VBD ---------------------------------------------------------------

export const connectVbd = vbd => _call('vbd.connect', { id: resolveId(vbd) })

export const disconnectVbd = vbd =>
  _call('vbd.disconnect', { id: resolveId(vbd) })

export const disconnectVbds = vbds =>
  confirm({
    title: _('disconnectVbdsModalTitle', { nVbds: vbds.length }),
    body: _('disconnectVbdsModalMessage', { nVbds: vbds.length }),
  }).then(
    () =>
      Promise.all(
        map(vbds, vbd => _call('vbd.disconnect', { id: resolveId(vbd) }))
      ),
    noop
  )

export const deleteVbd = vbd => _call('vbd.delete', { id: resolveId(vbd) })

export const deleteVbds = vbds =>
  confirm({
    title: _('deleteVbdsModalTitle', { nVbds: vbds.length }),
    body: _('deleteVbdsModalMessage', { nVbds: vbds.length }),
  }).then(
    () =>
      Promise.all(
        map(vbds, vbd => _call('vbd.delete', { id: resolveId(vbd) }))
      ),
    noop
  )

export const editVbd = (vbd, props) =>
  _call('vbd.set', { ...props, id: resolveId(vbd) })

export const setBootableVbd = (vbd, bootable) =>
  _call('vbd.setBootable', { vbd: resolveId(vbd), bootable })

// VIF ---------------------------------------------------------------

export const createVmInterface = (vm, network, mac) =>
  _call('vm.createInterface', resolveIds({ vm, network, mac }))

export const connectVif = vif => _call('vif.connect', { id: resolveId(vif) })

export const disconnectVif = vif =>
  _call('vif.disconnect', { id: resolveId(vif) })

export const deleteVif = vif => _call('vif.delete', { id: resolveId(vif) })

export const deleteVifs = vifs =>
  confirm({
    title: _('deleteVifsModalTitle', { nVifs: vifs.length }),
    body: _('deleteVifsModalMessage', { nVifs: vifs.length }),
  }).then(
    () =>
      Promise.all(
        map(vifs, vif => _call('vif.delete', { id: resolveId(vif) }))
      ),
    noop
  )

export const setVif = (
  vif,
  {
    allowedIpv4Addresses,
    allowedIpv6Addresses,
    lockingMode,
    mac,
    network,
    rateLimit,
    txChecksumming,
  }
) =>
  _call('vif.set', {
    allowedIpv4Addresses,
    allowedIpv6Addresses,
    id: resolveId(vif),
    lockingMode,
    mac,
    network: resolveId(network),
    rateLimit,
    txChecksumming,
  })

export const getLockingModeValues = () => _call('vif.getLockingModeValues')

export const addAclRule = ({
  allow,
  protocol = undefined,
  port = undefined,
  ipRange = '',
  direction,
  vif,
}) =>
  _call('sdnController.addRule', {
    allow,
    protocol,
    port,
    ipRange,
    direction,
    vifId: resolveId(vif),
  })

export const deleteAclRule = ({
  protocol = undefined,
  port = undefined,
  ipRange = '',
  direction,
  vif,
}) =>
  _call('sdnController.deleteRule', {
    protocol,
    port,
    ipRange,
    direction,
    vifId: resolveId(vif),
  })

// Network -----------------------------------------------------------

export const editNetwork = (network, props) =>
  _call('network.set', { ...props, id: resolveId(network) })

export const getBondModes = () => _call('network.getBondModes')
export const createNetwork = params => _call('network.create', params)
export const createBondedNetwork = params =>
  _call('network.createBonded', params)
export const createPrivateNetwork = ({ preferredCenter, ...params }) =>
  _call('sdnController.createPrivateNetwork', {
    ...params,
    preferredCenterId:
      preferredCenter !== null ? resolveId(preferredCenter) : undefined,
  })

export const deleteNetwork = network =>
  confirm({
    title: _('deleteNetwork'),
    body: _('deleteNetworkConfirm'),
  }).then(() => _call('network.delete', { network: resolveId(network) }), noop)

// PIF ---------------------------------------------------------------

export const connectPif = pif =>
  confirm({
    title: _('connectPif'),
    body: _('connectPifConfirm'),
  }).then(() => _call('pif.connect', { pif: resolveId(pif) }), noop)

export const disconnectPif = pif =>
  confirm({
    title: _('disconnectPif'),
    body: _('disconnectPifConfirm'),
  }).then(() => _call('pif.disconnect', { pif: resolveId(pif) }), noop)

export const deletePif = pif =>
  confirm({
    title: _('deletePif'),
    body: _('deletePifConfirm'),
  }).then(() => _call('pif.delete', { pif: resolveId(pif) }), noop)

export const deletePifs = pifs =>
  confirm({
    title: _('deletePifs'),
    body: _('deletePifsConfirm', { nPifs: pifs.length }),
  }).then(
    () =>
      Promise.all(
        map(pifs, pif => _call('pif.delete', { pif: resolveId(pif) }))
      ),
    noop
  )

export const reconfigurePifIp = (pif, { mode, ip, netmask, gateway, dns }) =>
  _call('pif.reconfigureIp', {
    pif: resolveId(pif),
    mode,
    ip,
    netmask,
    gateway,
    dns,
  })

export const getIpv4ConfigModes = () => _call('pif.getIpv4ConfigurationModes')

export const editPif = (pif, { vlan }) =>
  _call('pif.editPif', { pif: resolveId(pif), vlan })

export const scanHostPifs = hostId => _call('host.scanPifs', { host: hostId })

// SR ----------------------------------------------------------------

export const deleteSr = sr =>
  confirm({
    title: 'Delete SR',
    body: (
      <div>
        <p>Are you sure you want to remove this SR?</p>
        <p>This operation is definitive, and ALL DISKS WILL BE LOST FOREVER.</p>
      </div>
    ),
  }).then(() => _call('sr.destroy', { id: resolveId(sr) }), noop)

export const fetchSrStats = (sr, granularity) =>
  _call('sr.stats', { id: resolveId(sr), granularity })

export const forgetSr = sr =>
  confirm({
    title: _('srForgetModalTitle'),
    body: _('srForgetModalMessage'),
  }).then(() => _call('sr.forget', { id: resolveId(sr) }), noop)
export const forgetSrs = srs =>
  confirm({
    title: _('srsForgetModalTitle'),
    body: _('srsForgetModalMessage'),
  }).then(
    () => Promise.all(map(resolveIds(srs), id => _call('sr.forget', { id }))),
    noop
  )

export const reconnectAllHostsSr = sr =>
  confirm({
    title: _('srReconnectAllModalTitle'),
    body: _('srReconnectAllModalMessage'),
  }).then(() => _call('sr.connectAllPbds', { id: resolveId(sr) }), noop)
export const reconnectAllHostsSrs = srs =>
  confirm({
    title: _('srReconnectAllModalTitle'),
    body: _('srReconnectAllModalMessage'),
  }).then(
    () =>
      Promise.all(resolveIds(srs), id => _call('sr.connectAllPbds', { id })),
    noop
  )

export const disconnectAllHostsSr = sr =>
  confirm({
    title: _('srDisconnectAllModalTitle'),
    body: _('srDisconnectAllModalMessage'),
  }).then(() => _call('sr.disconnectAllPbds', { id: resolveId(sr) }), noop)
export const disconnectAllHostsSrs = srs =>
  confirm({
    title: _('srDisconnectAllModalTitle'),
    body: _('srsDisconnectAllModalMessage'),
  }).then(
    () =>
      Promise.all(resolveIds(srs), id => _call('sr.disconnectAllPbds', { id })),
    noop
  )

export const editSr = (sr, { nameDescription, nameLabel }) =>
  _call('sr.set', {
    id: resolveId(sr),
    name_description: nameDescription,
    name_label: nameLabel,
  })

export const rescanSr = sr => _call('sr.scan', { id: resolveId(sr) })
export const rescanSrs = srs =>
  Promise.all(map(resolveIds(srs), id => _call('sr.scan', { id })))

// PBDs --------------------------------------------------------------

export const connectPbd = pbd => _call('pbd.connect', { id: resolveId(pbd) })

export const disconnectPbd = pbd =>
  _call('pbd.disconnect', { id: resolveId(pbd) })

export const deletePbd = pbd => _call('pbd.delete', { id: resolveId(pbd) })

export const deletePbds = pbds => Promise.all(map(pbds, deletePbd))

// Messages ----------------------------------------------------------

export const deleteMessage = message =>
  _call('message.delete', { id: resolveId(message) })

export const deleteMessages = logs =>
  confirm({
    title: _('logDeleteMultiple', { nLogs: logs.length }),
    body: _('logDeleteMultipleMessage', { nLogs: logs.length }),
  }).then(() => Promise.all(map(logs, deleteMessage)), noop)

// Tags --------------------------------------------------------------

export const addTag = (object, tag) =>
  _call('tag.add', { id: resolveId(object), tag })

export const removeTag = (object, tag) =>
  _call('tag.remove', { id: resolveId(object), tag })

// Tasks --------------------------------------------------------------

export const cancelTask = task => _call('task.cancel', { id: resolveId(task) })

export const cancelTasks = tasks =>
  confirm({
    title: _('cancelTasksModalTitle', { nTasks: tasks.length }),
    body: _('cancelTasksModalMessage', { nTasks: tasks.length }),
  }).then(
    () =>
      Promise.all(
        map(tasks, task => _call('task.cancel', { id: resolveId(task) }))
      ),
    noop
  )

export const destroyTask = task =>
  _call('task.destroy', { id: resolveId(task) })

export const destroyTasks = tasks =>
  confirm({
    title: _('destroyTasksModalTitle', { nTasks: tasks.length }),
    body: _('destroyTasksModalMessage', { nTasks: tasks.length }),
  }).then(
    () =>
      Promise.all(
        map(tasks, task => _call('task.destroy', { id: resolveId(task) }))
      ),
    noop
  )

// Jobs -------------------------------------------------------------

export const createJob = job =>
  _call('job.create', { job })::tap(subscribeJobs.forceRefresh)

export const deleteJob = job =>
  _call('job.delete', { id: resolveId(job) })::tap(subscribeJobs.forceRefresh)

export const deleteJobs = jobs =>
  confirm({
    title: _('deleteJobsModalTitle', { nJobs: jobs.length }),
    body: _('deleteJobsModalMessage', { nJobs: jobs.length }),
  }).then(
    () =>
      Promise.all(
        map(jobs, job => _call('job.delete', { id: resolveId(job) }))
      )::tap(subscribeJobs.forceRefresh),
    noop
  )

export const editJob = job =>
  _call('job.set', { job })::tap(subscribeJobs.forceRefresh)

export const getJob = id => _call('job.get', { id })

export const runJob = job => {
  info(_('runJob'), _('runJobVerbose'))
  return _call('job.runSequence', { idSequence: [resolveId(job)] })
}

export const cancelJob = ({ id, name, runId }) =>
  confirm({
    title: _('cancelJob'),
    body: _('cancelJobConfirm', {
      id: id.slice(0, 5),
      name: <strong>{name}</strong>,
    }),
  }).then(() => _call('job.cancel', { runId }))

// Backup/Schedule ---------------------------------------------------------

export const createSchedule = (
  jobId,
  { cron, enabled, name = undefined, timezone = undefined }
) =>
  _call('schedule.create', { jobId, cron, enabled, name, timezone })::tap(
    subscribeSchedules.forceRefresh
  )

export const deleteBackupSchedule = async schedule => {
  await confirm({
    title: _('deleteBackupSchedule'),
    body: _('deleteBackupScheduleQuestion'),
  })
  await _call('schedule.delete', { id: schedule.id })
  await _call('job.delete', { id: schedule.jobId })

  subscribeSchedules.forceRefresh()
  subscribeJobs.forceRefresh()
}

export const migrateBackupSchedule = id =>
  confirm({
    title: _('migrateBackupSchedule'),
    body: _('migrateBackupScheduleMessage'),
  }).then(() => _call('backupNg.migrateLegacyJob', { id: resolveId(id) }))

export const deleteSchedule = schedule =>
  _call('schedule.delete', { id: resolveId(schedule) })::tap(
    subscribeSchedules.forceRefresh
  )

export const deleteSchedules = schedules =>
  confirm({
    title: _('deleteSchedulesModalTitle', { nSchedules: schedules.length }),
    body: _('deleteSchedulesModalMessage', { nSchedules: schedules.length }),
  }).then(() =>
    Promise.all(
      map(schedules, schedule =>
        _call('schedule.delete', { id: resolveId(schedule) })::tap(
          subscribeSchedules.forceRefresh
        )
      )
    )
  )

export const disableSchedule = id => editSchedule({ id, enabled: false })

export const editSchedule = ({ id, jobId, cron, enabled, name, timezone }) =>
  _call('schedule.set', { id, jobId, cron, enabled, name, timezone })::tap(
    subscribeSchedules.forceRefresh
  )

export const enableSchedule = id => editSchedule({ id, enabled: true })

export const getSchedule = id => _call('schedule.get', { id })

// Backup NG ---------------------------------------------------------

export const subscribeBackupNgJobs = createSubscription(() =>
  _call('backupNg.getAllJobs')
)

export const subscribeBackupNgLogs = createSubscription(async () => {
  const { $getFrom } = await _call('backupNg.getAllLogs', { ndjson: true })
  const response = await fetch(`.${$getFrom}`)
  const data = await response.text()

  const logs = { __proto__: null }
  parseNdJson(data, log => {
    logs[log.id] = log
  })
  return logs
})

export const subscribeMetadataBackupJobs = createSubscription(() =>
  _call('metadataBackup.getAllJobs')
)

export const createBackupNgJob = props =>
  _call('backupNg.createJob', props)::tap(subscribeBackupNgJobs.forceRefresh)

export const getSuggestedExcludedTags = () =>
  _call('backupNg.getSuggestedExcludedTags')

export const deleteBackupJobs = async ({
  backupIds = [],
  metadataBackupIds = [],
}) => {
  const nJobs = backupIds.length + metadataBackupIds.length
  if (nJobs === 0) {
    return
  }
  const vars = { nJobs }
  try {
    await confirm({
      title: _('confirmDeleteBackupJobsTitle', vars),
      body: <p>{_('confirmDeleteBackupJobsBody', vars)}</p>,
    })
  } catch (_) {
    return
  }

  const promises = []
  if (backupIds.length !== 0) {
    promises.push(
      Promise.all(
        backupIds.map(id => _call('backupNg.deleteJob', { id: resolveId(id) }))
      )::tap(subscribeBackupNgJobs.forceRefresh)
    )
  }
  if (metadataBackupIds.length !== 0) {
    promises.push(
      Promise.all(
        metadataBackupIds.map(id =>
          _call('metadataBackup.deleteJob', { id: resolveId(id) })
        )
      )::tap(subscribeMetadataBackupJobs.forceRefresh)
    )
  }

  return Promise.all(promises)::tap(subscribeSchedules.forceRefresh)
}

export const editBackupNgJob = props =>
  _call('backupNg.editJob', props)::tap(subscribeBackupNgJobs.forceRefresh)

export const getBackupNgJob = id => _call('backupNg.getJob', { id })

export const runBackupNgJob = ({ force, ...params }) => {
  if (force) {
    params.settings = {
      '': {
        bypassVdiChainsCheck: true,
      },
    }
  }
  return _call('backupNg.runJob', params)
}

export const listVmBackups = remotes =>
  _call('backupNg.listVmBackups', { remotes: resolveIds(remotes) })

export const restoreBackup = (backup, sr, startOnRestore) => {
  const promise = _call('backupNg.importVmBackup', {
    id: resolveId(backup),
    sr: resolveId(sr),
  })

  if (startOnRestore) {
    return promise.then(startVm)
  }

  return promise
}

export const deleteBackup = backup =>
  _call('backupNg.deleteVmBackup', { id: resolveId(backup) })

export const deleteBackups = async backups => {
  // delete sequentially from newest to oldest
  backups = backups.slice().sort((b1, b2) => b2.timestamp - b1.timestamp)
  for (let i = 0, n = backups.length; i < n; ++i) {
    await deleteBackup(backups[i])
  }
}

export const createMetadataBackupJob = props =>
  _call('metadataBackup.createJob', props)
    ::tap(subscribeMetadataBackupJobs.forceRefresh)
    ::tap(subscribeSchedules.forceRefresh)

export const editMetadataBackupJob = props =>
  _call('metadataBackup.editJob', props)
    ::tap(subscribeMetadataBackupJobs.forceRefresh)
    ::tap(subscribeSchedules.forceRefresh)

export const runMetadataBackupJob = params =>
  _call('metadataBackup.runJob', params)

export const listMetadataBackups = remotes =>
  _call('metadataBackup.list', { remotes: resolveIds(remotes) })

export const restoreMetadataBackup = backup =>
  _call('metadataBackup.restore', {
    id: resolveId(backup),
  })::tap(subscribeBackupNgLogs.forceRefresh)

export const deleteMetadataBackup = backup =>
  _call('metadataBackup.delete', {
    id: resolveId(backup),
  })

export const deleteMetadataBackups = async (backups = []) => {
  // delete sequentially from newest to oldest
  backups = backups.slice().sort((b1, b2) => b2.timestamp - b1.timestamp)
  for (let i = 0, n = backups.length; i < n; ++i) {
    await deleteMetadataBackup(backups[i])
  }
}

// Plugins -----------------------------------------------------------

export const loadPlugin = async id =>
  _call('plugin.load', { id })::tap(subscribePlugins.forceRefresh, err =>
    error(_('pluginError'), (err && err.message) || _('unknownPluginError'))
  )

export const unloadPlugin = id =>
  _call('plugin.unload', { id })::tap(subscribePlugins.forceRefresh, err =>
    error(_('pluginError'), (err && err.message) || _('unknownPluginError'))
  )

export const enablePluginAutoload = id =>
  _call('plugin.enableAutoload', { id })::tap(subscribePlugins.forceRefresh)

export const disablePluginAutoload = id =>
  _call('plugin.disableAutoload', { id })::tap(subscribePlugins.forceRefresh)

export const configurePlugin = (id, configuration) =>
  _call('plugin.configure', { id, configuration })::tap(
    () => {
      info(_('pluginConfigurationSuccess'), _('pluginConfigurationChanges'))
      subscribePlugins.forceRefresh()
    },
    err =>
      error(
        _('pluginError'),
        JSON.stringify(err.data) || _('unknownPluginError')
      )
  )

export const getPlugin = async id => {
  const plugins = await _call('plugin.get')
  return plugins.find(plugin => plugin.id === id)
}

export const purgePluginConfiguration = async id => {
  await confirm({
    title: _('purgePluginConfiguration'),
    body: _('purgePluginConfigurationQuestion'),
  })
  await _call('plugin.purgeConfiguration', { id })

  subscribePlugins.forceRefresh()
}

export const testPlugin = (id, data) => _call('plugin.test', { id, data })

export const sendUsageReport = () => _call('plugin.usageReport.send')

// Resource set ------------------------------------------------------

export const createResourceSet = (name, { subjects, objects, limits } = {}) =>
  _call('resourceSet.create', { name, subjects, objects, limits })::tap(
    subscribeResourceSets.forceRefresh
  )

export const editResourceSet = (
  id,
  { name, subjects, objects, limits, ipPools } = {}
) =>
  _call('resourceSet.set', {
    id,
    name,
    subjects,
    objects,
    limits,
    ipPools,
  })::tap(subscribeResourceSets.forceRefresh)

export const deleteResourceSet = async id => {
  await confirm({
    title: _('deleteResourceSetWarning'),
    body: _('deleteResourceSetQuestion'),
  })
  await _call('resourceSet.delete', { id: resolveId(id) })

  subscribeResourceSets.forceRefresh()
}

export const recomputeResourceSetsLimits = () =>
  _call('resourceSet.recomputeAllLimits')::tap(
    subscribeResourceSets.forceRefresh
  )

export const getResourceSet = id =>
  _call('resourceSet.get', { id: resolveId(id) })

// Remote ------------------------------------------------------------

export const getRemotes = () => _call('remote.getAll')

export const getRemote = remote =>
  _call('remote.get', resolveIds({ id: remote }))::tap(null, err =>
    error(_('getRemote'), err.message || String(err))
  )

export const createRemote = (name, url, options, proxy) =>
  _call('remote.create', {
    name,
    options,
    proxy: resolveId(proxy),
    url,
  })::tap(remote => {
    testRemote(remote).catch(noop)
  })

export const deleteRemote = remote =>
  _call('remote.delete', { id: resolveId(remote) })::tap(
    subscribeRemotes.forceRefresh
  )

export const deleteRemotes = remotes =>
  confirm({
    title: _('deleteRemotesModalTitle', { nRemotes: remotes.length }),
    body: _('deleteRemotesModalMessage', { nRemotes: remotes.length }),
  }).then(
    () =>
      Promise.all(
        map(remotes, remote =>
          _call('remote.delete', { id: resolveId(remote) })
        )
      )::tap(subscribeRemotes.forceRefresh),
    noop
  )

export const enableRemote = remote =>
  _call('remote.set', { id: resolveId(remote), enabled: true })::tap(() =>
    testRemote(remote).catch(noop)
  )

export const disableRemote = remote =>
  _call('remote.set', { id: resolveId(remote), enabled: false })::tap(
    subscribeRemotes.forceRefresh
  )

export const editRemote = (remote, { name, options, proxy, url }) =>
  _call('remote.set', {
    id: resolveId(remote),
    name,
    options,
    proxy: resolveId(proxy),
    url,
  })::tap(() => {
    subscribeRemotes.forceRefresh()
    testRemote(remote).catch(noop)
  })

export const listRemote = async remote =>
  remote.proxy === undefined
    ? _call('remote.list', {
        id: remote.id,
      })::tap(subscribeRemotes.forceRefresh, err =>
        error(_('listRemote'), err.message || String(err))
      )
    : []

export const listRemoteBackups = async remote =>
  remote.proxy === undefined
    ? _call('backup.list', { remote: remote.id })::tap(null, err =>
        error(_('listRemote'), err.message || String(err))
      )
    : []

export const testRemote = remote =>
  _call('remote.test', resolveIds({ id: remote }))
    ::tap(null, err => error(_('testRemote'), err.message || String(err)))
    ::pFinally(subscribeRemotes.forceRefresh)

// File restore  ----------------------------------------------------

export const scanDisk = (remote, disk) =>
  _call('backup.scanDisk', resolveIds({ remote, disk }))

export const scanFiles = (remote, disk, path, partition) =>
  _call('backup.scanFiles', resolveIds({ remote, disk, path, partition }))

export const fetchFiles = (remote, disk, partition, paths, format) =>
  _call(
    'backup.fetchFiles',
    resolveIds({ remote, disk, partition, paths, format })
  ).then(({ $getFrom: url }) => {
    window.open(`.${url}`)
  })

// File restore NG  ----------------------------------------------------

export const listPartitions = (remote, disk) =>
  _call('backupNg.listPartitions', resolveIds({ remote, disk }))

export const listFiles = (remote, disk, path, partition) =>
  _call('backupNg.listFiles', resolveIds({ remote, disk, path, partition }))

export const fetchFilesNg = (remote, disk, partition, paths) =>
  _call(
    'backupNg.fetchFiles',
    resolveIds({ remote, disk, partition, paths })
  ).then(({ $getFrom: url }) => {
    window.open(`.${url}`)
  })

// -------------------------------------------------------------------

export const probeSrNfs = (host, server) =>
  _call('sr.probeNfs', { host, server })

export const probeSrNfsExists = (host, server, serverPath) =>
  _call('sr.probeNfsExists', { host, server, serverPath })

export const probeSrIscsiIqns = (
  host,
  target,
  port = undefined,
  chapUser = undefined,
  chapPassword
) => {
  const params = { host, target }
  port && (params.port = port)
  chapUser && (params.chapUser = chapUser)
  chapPassword && (params.chapPassword = chapPassword)
  return _call('sr.probeIscsiIqns', params)
}

export const probeSrIscsiLuns = (
  host,
  target,
  targetIqn,
  chapUser = undefined,
  chapPassword
) => {
  const params = { host, target, targetIqn }
  chapUser && (params.chapUser = chapUser)
  chapPassword && (params.chapPassword = chapPassword)
  return _call('sr.probeIscsiLuns', params)
}

export const probeSrIscsiExists = (
  host,
  target,
  targetIqn,
  scsiId,
  port = undefined,
  chapUser = undefined,
  chapPassword
) => {
  const params = { host, target, targetIqn, scsiId }
  port && (params.port = port)
  chapUser && (params.chapUser = chapUser)
  chapPassword && (params.chapPassword = chapPassword)
  return _call('sr.probeIscsiExists', params)
}

export const probeSrHba = host => _call('sr.probeHba', { host })

export const probeSrHbaExists = (host, scsiId) =>
  _call('sr.probeHbaExists', { host, scsiId })

export const probeZfs = host => _call('sr.probeZfs', { host: resolveId(host) })

export const reattachSr = (host, uuid, nameLabel, nameDescription, type) =>
  _call('sr.reattach', { host, uuid, nameLabel, nameDescription, type })

export const reattachSrIso = (host, uuid, nameLabel, nameDescription, type) =>
  _call('sr.reattachIso', { host, uuid, nameLabel, nameDescription, type })

export const createSrNfs = (
  host,
  nameLabel,
  nameDescription,
  server,
  serverPath,
  nfsVersion = undefined,
  nfsOptions
) => {
  const params = { host, nameLabel, nameDescription, server, serverPath }
  nfsVersion && (params.nfsVersion = nfsVersion)
  nfsOptions && (params.nfsOptions = nfsOptions)
  return _call('sr.createNfs', params)
}

export const createSrIscsi = (
  host,
  nameLabel,
  nameDescription,
  target,
  targetIqn,
  scsiId,
  port = undefined,
  chapUser = undefined,
  chapPassword = undefined
) => {
  const params = { host, nameLabel, nameDescription, target, targetIqn, scsiId }
  port && (params.port = port)
  chapUser && (params.chapUser = chapUser)
  chapPassword && (params.chapPassword = chapPassword)
  return _call('sr.createIscsi', params)
}

export const createSrHba = (host, nameLabel, nameDescription, scsiId) =>
  _call('sr.createHba', { host, nameLabel, nameDescription, scsiId })

export const createSrIso = (
  host,
  nameLabel,
  nameDescription,
  path,
  type,
  user = undefined,
  password = undefined
) => {
  const params = { host, nameLabel, nameDescription, path, type }
  user && (params.user = user)
  password && (params.password = password)
  return _call('sr.createIso', params)
}

export const createSrLvm = (host, nameLabel, nameDescription, device) =>
  _call('sr.createLvm', { host, nameLabel, nameDescription, device })

export const createSrExt = (host, nameLabel, nameDescription, device) =>
  _call('sr.createExt', { host, nameLabel, nameDescription, device })

export const createSrZfs = (host, nameLabel, nameDescription, location) =>
  _call('sr.createFile', {
    host: resolveId(host),
    nameDescription,
    nameLabel,
    location,
  })

// Job logs ----------------------------------------------------------

export const deleteJobsLogs = async ids => {
  const { length } = ids
  if (length === 0) {
    return
  }
  if (length !== 1) {
    const vars = { nLogs: length }
    try {
      await confirm({
        title: _('logDeleteMultiple', vars),
        body: <p>{_('logDeleteMultipleMessage', vars)}</p>,
      })
    } catch (_) {
      return
    }
  }

  return _call('log.delete', {
    namespace: 'jobs',
    id: ids.map(resolveId),
  })::tap(subscribeJobsLogs.forceRefresh)
}

// Logs

export const deleteApiLog = log =>
  _call('log.delete', { namespace: 'api', id: resolveId(log) })::tap(
    subscribeApiLogs.forceRefresh
  )

export const deleteApiLogs = logs =>
  confirm({
    title: _('logDeleteMultiple', { nLogs: logs.length }),
    body: _('logDeleteMultipleMessage', { nLogs: logs.length }),
  }).then(() => Promise.all(map(logs, deleteApiLog)), noop)

// Acls, users, groups ----------------------------------------------------------

export const addAcl = ({ subject, object, action }) =>
  _call(
    'acl.add',
    resolveIds({ subject, object, action })
  )::tap(subscribeAcls.forceRefresh, err =>
    error('Add ACL', err.message || String(err))
  )

export const removeAcl = ({ subject, object, action }) =>
  _call(
    'acl.remove',
    resolveIds({ subject, object, action })
  )::tap(subscribeAcls.forceRefresh, err =>
    error('Remove ACL', err.message || String(err))
  )

export const removeAcls = acls =>
  confirm({
    title: _('deleteAclsModalTitle', { nAcls: acls.length }),
    body: <p>{_('deleteAclsModalMessage', { nAcls: acls.length })}</p>,
  }).then(
    () =>
      Promise.all(
        map(acls, ({ subject, object, action }) =>
          _call('acl.remove', resolveIds({ subject, object, action }))
        )
      )::tap(subscribeAcls.forceRefresh, err =>
        error('Remove ACLs', err.message || String(err))
      ),
    noop
  )

export const editAcl = (
  { subject, object, action },
  {
    subject: newSubject = subject,
    object: newObject = object,
    action: newAction = action,
  }
) =>
  _call('acl.remove', resolveIds({ subject, object, action }))
    .then(() =>
      _call(
        'acl.add',
        resolveIds({
          subject: newSubject,
          object: newObject,
          action: newAction,
        })
      )
    )
    ::tap(subscribeAcls.forceRefresh, err =>
      error('Edit ACL', err.message || String(err))
    )

export const createGroup = name =>
  _call('group.create', { name })::tap(subscribeGroups.forceRefresh, err =>
    error(_('createGroup'), err.message || String(err))
  )

export const setGroupName = (group, name) =>
  _call('group.set', resolveIds({ group, name }))::tap(
    subscribeGroups.forceRefresh
  )

export const deleteGroup = group =>
  confirm({
    title: _('deleteGroup'),
    body: <p>{_('deleteGroupConfirm')}</p>,
  }).then(
    () =>
      _call(
        'group.delete',
        resolveIds({ id: group })
      )::tap(subscribeGroups.forceRefresh, err =>
        error(_('deleteGroup'), err.message || String(err))
      ),
    noop
  )

export const removeUserFromGroup = (user, group) =>
  _call(
    'group.removeUser',
    resolveIds({ id: group, userId: user })
  )::tap(subscribeGroups.forceRefresh, err =>
    error(_('removeUserFromGroup'), err.message || String(err))
  )

export const addUserToGroup = (user, group) =>
  _call(
    'group.addUser',
    resolveIds({ id: group, userId: user })
  )::tap(subscribeGroups.forceRefresh, err =>
    error('Add User', err.message || String(err))
  )

export const createUser = (email, password, permission) =>
  _call('user.create', {
    email,
    password,
    permission,
  })::tap(subscribeUsers.forceRefresh, err =>
    error('Create user', err.message || String(err))
  )

export const deleteUser = user =>
  confirm({
    title: _('deleteUser'),
    body: <p>{_('deleteUserConfirm')}</p>,
  }).then(() =>
    _call('user.delete', {
      id: resolveId(user),
    })::tap(subscribeUsers.forceRefresh, err =>
      error(_('deleteUser'), err.message || String(err))
    )
  )

export const deleteUsers = users =>
  confirm({
    title: _('deleteUsersModalTitle', { nUsers: users.length }),
    body: <p>{_('deleteUsersModalMessage', { nUsers: users.length })}</p>,
  }).then(
    () =>
      Promise.all(
        map(resolveIds(users), id => _call('user.delete', { id }))
      )::tap(subscribeUsers.forceRefresh, err =>
        error(_('deleteUser'), err.message || String(err))
      ),
    noop
  )

export const editUser = (user, { email, password, permission }) =>
  _call('user.set', { id: resolveId(user), email, password, permission })::tap(
    subscribeUsers.forceRefresh
  )

const _signOutFromEverywhereElse = () =>
  _call('token.deleteAll', { except: cookies.get('token') })

export const signOutFromEverywhereElse = () =>
  _signOutFromEverywhereElse().then(
    () => success(_('forgetTokens'), _('forgetTokensSuccess')),
    () => error(_('forgetTokens'), _('forgetTokensError'))
  )

export const changePassword = (oldPassword, newPassword) =>
  _call('user.changePassword', {
    oldPassword,
    newPassword,
  })
    .then(_signOutFromEverywhereElse)
    .then(
      () => success(_('pwdChangeSuccess'), _('pwdChangeSuccessBody')),
      () => error(_('pwdChangeError'), _('pwdChangeErrorBody'))
    )

const _setUserPreferences = preferences =>
  _call('user.set', {
    id: xo.user.id,
    preferences,
  })::tap(subscribeCurrentUser.forceRefresh)

import NewSshKeyModalBody from './new-ssh-key-modal' // eslint-disable-line import/first
export const addSshKey = key => {
  const { preferences } = xo.user
  const otherKeys = (preferences && preferences.sshKeys) || []
  if (key) {
    return _setUserPreferences({
      sshKeys: [...otherKeys, key],
    })
  }
  return confirm({
    icon: 'ssh-key',
    title: _('newSshKeyModalTitle'),
    body: <NewSshKeyModalBody />,
  }).then(newKey => {
    if (!newKey.title || !newKey.key) {
      error(_('sshKeyErrorTitle'), _('sshKeyErrorMessage'))
      return
    }
    return _setUserPreferences({
      sshKeys: [...otherKeys, newKey],
    })
  }, noop)
}

export const deleteSshKey = key =>
  confirm({
    title: _('deleteSshKeyConfirm'),
    body: _('deleteSshKeyConfirmMessage', {
      title: <strong>{key.title}</strong>,
    }),
  }).then(() => {
    const { preferences } = xo.user
    return _setUserPreferences({
      sshKeys: filter(
        preferences && preferences.sshKeys,
        k => k.key !== resolveId(key)
      ),
    })
  }, noop)

export const addOtp = secret =>
  confirm({
    title: _('addOtpConfirm'),
    body: _('addOtpConfirmMessage'),
  }).then(
    () =>
      _setUserPreferences({
        otp: secret,
      }),
    noop
  )

export const removeOtp = () =>
  confirm({
    title: _('removeOtpConfirm'),
    body: _('removeOtpConfirmMessage'),
  }).then(
    () =>
      _setUserPreferences({
        otp: null,
      }),
    noop
  )

export const deleteSshKeys = keys =>
  confirm({
    title: _('deleteSshKeysConfirm', { nKeys: keys.length }),
    body: _('deleteSshKeysConfirmMessage', {
      nKeys: keys.length,
    }),
  }).then(() => {
    const { preferences } = xo.user
    const keyIds = resolveIds(keys)
    return _setUserPreferences({
      sshKeys: filter(
        preferences && preferences.sshKeys,
        sshKey => !includes(keyIds, sshKey.key)
      ),
    })
  }, noop)

// User filters --------------------------------------------------

import AddUserFilterModalBody from './add-user-filter-modal' // eslint-disable-line import/first
export const addCustomFilter = (type, value) => {
  const { user } = xo
  return confirm({
    title: _('saveNewFilterTitle'),
    body: <AddUserFilterModalBody user={user} type={type} value={value} />,
  }).then(name => {
    if (name.length === 0) {
      return error(
        _('saveNewUserFilterErrorTitle'),
        _('saveNewUserFilterErrorBody')
      )
    }

    const { preferences } = user
    const filters = (preferences && preferences.filters) || {}

    return _setUserPreferences({
      filters: {
        ...filters,
        [type]: {
          ...filters[type],
          [name]: value,
        },
      },
    })
  })
}

export const removeCustomFilter = (type, name) =>
  confirm({
    title: _('removeUserFilterTitle'),
    body: <p>{_('removeUserFilterBody')}</p>,
  }).then(() => {
    const { user } = xo
    const { filters } = user.preferences

    return _setUserPreferences({
      filters: {
        ...filters,
        [type]: {
          ...filters[type],
          [name]: undefined,
        },
      },
    })
  })

export const editCustomFilter = (type, name, { newName = name, newValue }) => {
  const { filters } = xo.user.preferences
  return _setUserPreferences({
    filters: {
      ...filters,
      [type]: {
        ...filters[type],
        [name]: undefined,
        [newName]: newValue || filters[type][name],
      },
    },
  })
}

export const setDefaultHomeFilter = (type, name) => {
  const { user } = xo
  const { preferences } = user
  const defaultFilters = (preferences && preferences.defaultHomeFilters) || {}

  return _setUserPreferences({
    defaultHomeFilters: {
      ...defaultFilters,
      [type]: name,
    },
  })
}

// IP pools --------------------------------------------------------------------

export const createIpPool = ({ name, ips, networks }) => {
  const addresses = {}
  forEach(ips, ip => {
    addresses[ip] = {}
  })
  return _call('ipPool.create', {
    name,
    addresses,
    networks: resolveIds(networks),
  })::tap(subscribeIpPools.forceRefresh)
}

export const deleteIpPool = ipPool =>
  _call('ipPool.delete', { id: resolveId(ipPool) })::tap(
    subscribeIpPools.forceRefresh
  )

export const setIpPool = (ipPool, { name, addresses, networks }) =>
  _call('ipPool.set', {
    id: resolveId(ipPool),
    name,
    addresses,
    networks: resolveIds(networks),
  })::tap(subscribeIpPools.forceRefresh)

// Cloud configs --------------------------------------------------------------------

export const subscribeCloudConfigs = createSubscription(() =>
  _call('cloudConfig.getAll')
)

export const createCloudConfig = props =>
  _call('cloudConfig.create', props)::tap(subscribeCloudConfigs.forceRefresh)

export const deleteCloudConfigs = ids => {
  const { length } = ids
  if (length === 0) {
    return
  }

  const vars = { nCloudConfigs: length }
  return confirm({
    title: _('confirmDeleteCloudConfigsTitle', vars),
    body: <p>{_('confirmDeleteCloudConfigsBody', vars)}</p>,
  }).then(
    () =>
      Promise.all(
        ids.map(id => _call('cloudConfig.delete', { id: resolveId(id) }))
      )::tap(subscribeCloudConfigs.forceRefresh),
    noop
  )
}

export const editCloudConfig = (cloudConfig, props) =>
  _call('cloudConfig.update', { ...props, id: resolveId(cloudConfig) })::tap(
    subscribeCloudConfigs.forceRefresh
  )

// XO SAN ----------------------------------------------------------------------

export const getVolumeInfo = (xosanSr, infoType) =>
  _call('xosan.getVolumeInfo', { sr: xosanSr, infoType })

export const createXosanSR = ({
  template,
  pif,
  vlan,
  srs,
  glusterType,
  redundancy,
  brickSize,
  memorySize,
  ipRange,
}) => {
  const promise = _call('xosan.createSR', {
    template,
    pif: pif.id,
    vlan: String(vlan),
    srs: resolveIds(srs),
    glusterType,
    redundancy: Number.parseInt(redundancy),
    brickSize,
    memorySize,
    ipRange,
  })

  // Force refresh in parallel to get the creation progress sooner
  subscribeCheckSrCurrentState.forceRefresh()

  return promise
}

export const addXosanBricks = (xosansr, lvmsrs, brickSize) =>
  _call('xosan.addBricks', { xosansr, lvmsrs, brickSize })

export const replaceXosanBrick = (
  xosansr,
  previousBrick,
  newLvmSr,
  brickSize,
  onSameVM = false
) =>
  _call(
    'xosan.replaceBrick',
    resolveIds({ xosansr, previousBrick, newLvmSr, brickSize, onSameVM })
  )

export const removeXosanBricks = (xosansr, bricks) =>
  _call('xosan.removeBricks', { xosansr, bricks })

export const computeXosanPossibleOptions = (lvmSrs, brickSize) =>
  _call('xosan.computeXosanPossibleOptions', { lvmSrs, brickSize })

export const registerXosan = () =>
  _call('cloud.registerResource', { namespace: 'xosan' })::tap(
    subscribeResourceCatalog.forceRefresh
  )

export const fixHostNotInXosanNetwork = (xosanSr, host) =>
  _call('xosan.fixHostNotInNetwork', { xosanSr, host })

// XOSAN packs -----------------------------------------------------------------

export const getResourceCatalog = ({ filters } = {}) =>
  _call('cloud.getResourceCatalog', { filters })

export const getAllResourceCatalog = () => _call('cloud.getAllResourceCatalog')

const downloadAndInstallXosanPack = (pack, pool, { version }) =>
  _call('xosan.downloadAndInstallXosanPack', {
    id: resolveId(pack),
    version,
    pool: resolveId(pool),
  })

export const downloadAndInstallResource = ({ namespace, id, version, sr }) =>
  _call('cloud.downloadAndInstallResource', {
    namespace,
    id,
    version,
    sr: resolveId(sr),
  })

import UpdateXosanPacksModal from './update-xosan-packs-modal' // eslint-disable-line import/first
export const updateXosanPacks = pool =>
  confirm({
    title: _('xosanUpdatePacks'),
    icon: 'host-patch-update',
    body: <UpdateXosanPacksModal pool={pool} />,
  }).then(pack => {
    if (pack === undefined) {
      return
    }

    return downloadAndInstallXosanPack(pack, pool, { version: pack.version })
  })

// Licenses --------------------------------------------------------------------

export const getLicenses = ({ productType } = {}) =>
  _call('xoa.licenses.getAll', { productType })

export const getLicense = (productId, boundObjectId) =>
  _call('xoa.licenses.get', { productId, boundObjectId })

export const unlockXosan = (licenseId, srId) =>
  _call('xosan.unlock', { licenseId, sr: srId })

export const selfBindLicense = ({ id, plan, oldXoaId }) =>
  confirm({
    title: _('bindXoaLicense'),
    body: _('bindXoaLicenseConfirm'),
    strongConfirm: {
      messageId: 'bindXoaLicenseConfirmText',
      values: { licenseType: plan },
    },
    icon: 'unlock',
  })
    .then(
      () => _call('xoa.licenses.bindToSelf', { licenseId: id, oldXoaId }),
      noop
    )
    ::tap(subscribeSelfLicenses.forceRefresh)

export const subscribeSelfLicenses = createSubscription(() =>
  _call('xoa.licenses.getSelf')
)

// Support --------------------------------------------------------------------

export const checkXoa = () => _call('xoa.check')

export const closeTunnel = () =>
  _call('xoa.supportTunnel.close')::tap(subscribeTunnelState.forceRefresh)

export const openTunnel = () =>
  _call('xoa.supportTunnel.open')::tap(() => {
    subscribeTunnelState.forceRefresh()
    // After 1s, we most likely got the tunnel ID
    // and we don't want to wait another 5s to show it to the user.
    setTimeout(subscribeTunnelState.forceRefresh, 1000)
  })

export const subscribeTunnelState = createSubscription(() =>
  _call('xoa.supportTunnel.getState')
)

export const getApplianceInfo = () => _call('xoa.getApplianceInfo')

// Proxy --------------------------------------------------------------------

export const createProxyTrialLicense = () =>
  _call('xoa.licenses.createProxyTrial')

export const deployProxyAppliance = (
  license,
  sr,
  { network, proxy, ...props } = {}
) =>
  _call('proxy.deploy', {
    license: resolveId(license),
    network: resolveId(network),
    proxy: resolveId(proxy),
    sr: resolveId(sr),
    ...props,
  })::tap(subscribeProxies.forceRefresh)

export const editProxyAppliance = (proxy, { vm, ...props }) =>
  _call('proxy.update', {
    id: resolveId(proxy),
    vm: resolveId(vm),
    ...props,
  })::tap(subscribeProxies.forceRefresh)

const _forgetProxyAppliance = proxy =>
  _call('proxy.unregister', { id: resolveId(proxy) })
export const forgetProxyAppliances = proxies =>
  confirm({
    title: _('forgetProxyApplianceTitle', { n: proxies.length }),
    body: _('forgetProxyApplianceMessage', { n: proxies.length }),
  }).then(() =>
    Promise.all(map(proxies, _forgetProxyAppliance))::tap(
      subscribeProxies.forceRefresh
    )
  )

const _destroyProxyAppliance = proxy =>
  _call('proxy.destroy', { id: resolveId(proxy) })
export const destroyProxyAppliances = proxies =>
  confirm({
    title: _('destroyProxyApplianceTitle', { n: proxies.length }),
    body: _('destroyProxyApplianceMessage', { n: proxies.length }),
  }).then(() =>
    Promise.all(map(proxies, _destroyProxyAppliance))::tap(
      subscribeProxies.forceRefresh
    )
  )

export const upgradeProxyAppliance = proxy =>
  _call('proxy.upgradeAppliance', { id: resolveId(proxy) })

export const getProxyApplianceUpdaterState = id =>
  _call('proxy.getApplianceUpdaterState', { id })

<<<<<<< HEAD
export const updateProxyApplianceSettings = (id, props) =>
  _call('proxy.updateApplianceSettings', { id, ...props })

export const checkProxyHealth = proxy =>
  _call('proxy.checkHealth', { id: resolveId(proxy) }).then(() =>
    success(
      <span>
        <Icon icon='success' /> {_('proxyTestSuccess', { name: proxy.name })}
      </span>,
      _('proxyTestSuccessMessage')
    )
  )
=======
const PROXY_HEALTH_CHECK_COMMON_ERRORS_CODE = new Set([
  'ECONNREFUSED',
  'ECONNRESET',
  'EHOSTUNREACH',
  'ENOTFOUND',
  'ETIMEDOUT',
])

export const checkProxyHealth = async proxy => {
  const result = await _call('proxy.checkHealth', {
    id: resolveId(proxy),
  })
  return result.success
    ? success(
        <span>
          <Icon icon='success' /> {_('proxyTestSuccess', { name: proxy.name })}
        </span>,
        _('proxyTestSuccessMessage')
      )
    : error(
        <span>
          <Icon icon='error' /> {_('proxyTestFailed', { name: proxy.name })}
        </span>,
        <span>
          {PROXY_HEALTH_CHECK_COMMON_ERRORS_CODE.has(result.error.code)
            ? _('proxyTestFailedConnectionIssueMessage')
            : result.error.message}
        </span>
      )
}
>>>>>>> 24b264b6

// Audit plugin ---------------------------------------------------------

const METHOD_NOT_FOUND_CODE = -32601
export const fetchAuditRecords = async () => {
  try {
    const { $getFrom } = await _call('audit.getRecords', { ndjson: true })
    const response = await fetch(`.${$getFrom}`)
    const data = await response.text()

    const records = []
    parseNdJson(data, record => {
      records.push(record)
    })
    return records
  } catch (error) {
    if (error.code === METHOD_NOT_FOUND_CODE) {
      return []
    }
    throw error
  }
}

export const exportAuditRecords = () =>
  _call('audit.exportRecords').then(({ $getFrom: url }) => {
    window.open(`.${url}`)
  })

export const checkAuditRecordsIntegrity = (oldest, newest) =>
  _call('audit.checkIntegrity', { oldest, newest })

export const generateAuditFingerprint = oldest =>
  _call('audit.generateFingerprint', { oldest })<|MERGE_RESOLUTION|>--- conflicted
+++ resolved
@@ -3238,20 +3238,9 @@
 export const getProxyApplianceUpdaterState = id =>
   _call('proxy.getApplianceUpdaterState', { id })
 
-<<<<<<< HEAD
 export const updateProxyApplianceSettings = (id, props) =>
   _call('proxy.updateApplianceSettings', { id, ...props })
 
-export const checkProxyHealth = proxy =>
-  _call('proxy.checkHealth', { id: resolveId(proxy) }).then(() =>
-    success(
-      <span>
-        <Icon icon='success' /> {_('proxyTestSuccess', { name: proxy.name })}
-      </span>,
-      _('proxyTestSuccessMessage')
-    )
-  )
-=======
 const PROXY_HEALTH_CHECK_COMMON_ERRORS_CODE = new Set([
   'ECONNREFUSED',
   'ECONNRESET',
@@ -3282,7 +3271,6 @@
         </span>
       )
 }
->>>>>>> 24b264b6
 
 // Audit plugin ---------------------------------------------------------
 
