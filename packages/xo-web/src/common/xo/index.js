--- conflicted
+++ resolved
@@ -3217,13 +3217,11 @@
 export const upgradeProxyAppliance = proxy =>
   _call('proxy.upgradeAppliance', { id: resolveId(proxy) })
 
-<<<<<<< HEAD
+export const getProxyApplianceUpdaterState = id =>
+  _call('proxy.getApplianceUpdaterState', { id })
+
 export const updateProxyAppliance = (proxy, props) =>
   _call('proxy.updateAppliance', { id: resolveId(proxy), ...props })
-=======
-export const getProxyApplianceUpdaterState = id =>
-  _call('proxy.getApplianceUpdaterState', { id })
->>>>>>> f9a7bd19
 
 export const checkProxyHealth = proxy =>
   _call('proxy.checkHealth', { id: resolveId(proxy) }).then(() =>
