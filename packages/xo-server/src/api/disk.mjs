import * as multiparty from 'multiparty'
import assert from 'assert'
import getStream from 'get-stream'
import { createLogger } from '@xen-orchestra/log'
import { defer } from 'golike-defer'
import { format, JsonRpcError } from 'json-rpc-peer'
import { noSuchObject } from 'xo-common/api-errors.js'
import { pipeline } from 'stream'
import { checkFooter, peekFooterFromVhdStream } from 'vhd-lib'
import { vmdkToVhd } from 'xo-vmdk-to-vhd'

import { VDI_FORMAT_VHD } from '../xapi/index.mjs'

const log = createLogger('xo:disk')

// ===================================================================

export const create = defer(async function ($defer, { name, size, sr, vm, bootable, position, mode }) {
  const attach = vm !== undefined

  do {
    let resourceSet
    if (attach && (resourceSet = vm.resourceSet) != null) {
      try {
        await this.checkResourceSetConstraints(resourceSet, this.user.id, [sr.id])
        await this.allocateLimitsInResourceSet({ disk: size }, resourceSet)
        $defer.onFailure(() => this.releaseLimitsInResourceSet({ disk: size }, resourceSet))

        break
      } catch (error) {
        if (!noSuchObject.is(error, { id: resourceSet })) {
          throw error
        }
      }

      // the resource set does not exist, falls back to normal check
    }

    await this.checkPermissions(this.user.id, [[sr.id, 'administrate']])
  } while (false)

  const xapi = this.getXapi(sr)
  const vdi = await xapi.createVdi({
    name_label: name,
    size,
    sr: sr._xapiId,
  })
  $defer.onFailure(() => vdi.$destroy())

  if (attach) {
    await xapi.createVbd({
      bootable,
      mode,
      userdevice: position,
      vdi: vdi.$id,
      vm: vm._xapiId,
    })
  }

  return vdi.$id
})

create.description = 'create a new disk on a SR'

create.params = {
  name: { type: 'string' },
  size: { type: ['integer', 'string'] },
  sr: { type: 'string' },
  vm: { type: 'string', optional: true },
  bootable: { type: 'boolean', optional: true },
  mode: { type: 'string', optional: true },
  position: { type: 'string', optional: true },
}

create.resolve = {
  vm: ['vm', 'VM', 'administrate'],
  sr: ['sr', 'SR', false],
}

// -------------------------------------------------------------------

<<<<<<< HEAD
async function handleExportContent(req, res, { xapi, id, format = 'vhd' }) {
  const stream = format === 'vmdk' ? await xapi.exportVdiAsVMDK(id) : await xapi.exportVdiContent(id)
=======
const VHD = 'vhd'
const VMDK = 'vmdk'

async function handleExportContent(req, res, { xapi, id, filename, format }) {
  const stream = format === VMDK ? await xapi.exportVdiAsVmdk(id, filename) : await xapi.exportVdiContent(id)
>>>>>>> a1c0d828
  req.on('close', () => stream.destroy())

  // Remove the filename as it is already part of the URL.
  stream.headers['content-disposition'] = 'attachment'

  res.writeHead(stream.statusCode, stream.statusMessage != null ? stream.statusMessage : '', stream.headers)
  pipeline(stream, res, error => {
    if (error != null) {
      log.warn('disk.exportContent', { error })
    }
  })
}

<<<<<<< HEAD
export async function exportContent({ vdi, format = 'vhd' }) {
  const extension = format === 'vhd' ? 'vhd' : 'vmdk'
=======
export async function exportContent({ vdi, format = VHD }) {
  const filename = (vdi.name_label || 'unknown') + '.' + (format === VHD ? 'vhd' : 'vmdk')
>>>>>>> a1c0d828
  return {
    $getFrom: await this.registerHttpRequest(
      handleExportContent,
      {
        id: vdi._xapiId,
        xapi: this.getXapi(vdi),
<<<<<<< HEAD
        format
      },
      {
        suffix: `/${encodeURIComponent(vdi.name_label)}.${extension}`,
=======
        filename,
        format,
      },
      {
        suffix: `/${encodeURIComponent(filename)}`,
>>>>>>> a1c0d828
      }
    ),
  }
}

exportContent.description = 'export the content of a VDI'
exportContent.params = {
  id: { type: 'string' },
<<<<<<< HEAD
  format: { type: 'string' },
=======
  format: { eq: [VMDK, VHD], optional: true },
>>>>>>> a1c0d828
}
exportContent.resolve = {
  vdi: ['id', ['VDI', 'VDI-snapshot'], 'view'],
}

// -------------------------------------------------------------------

async function handleImportContent(req, res, { xapi, id }) {
  // Timeout seems to be broken in Node 4.
  // See https://github.com/nodejs/node/issues/3319
  req.setTimeout(43200000) // 12 hours
  req.length = +req.headers['content-length']
  await xapi.importVdiContent(id, req)
  res.end(format.response(0, true))
}

export async function importContent({ vdi }) {
  return {
    $sendTo: await this.registerHttpRequest(handleImportContent, {
      id: vdi._xapiId,
      xapi: this.getXapi(vdi),
    }),
  }
}

importContent.description = 'import contents into a VDI'
importContent.params = {
  id: { type: 'string' },
}
importContent.resolve = {
  vdi: ['id', ['VDI'], 'operate'],
}

/**
 * here we expect to receive a POST in multipart/form-data
 * When importing a VMDK file:
 *  - The first parts are the tables in uint32 LE
 *    - grainLogicalAddressList : uint32 LE in VMDK blocks
 *    - grainFileOffsetList : uint32 LE in sectors, limits the biggest VMDK size to 2^41B (2^32 * 512B)
 *  - the last part is the vmdk file.
 */
async function handleImport(req, res, { type, name, description, vmdkData, srId, xapi }) {
  req.setTimeout(43200000) // 12 hours
  req.length = req.headers['content-length']
  let vhdStream, size
  await new Promise((resolve, reject) => {
    const promises = []
    const form = new multiparty.Form()
    form.on('error', reject)
    form.on('part', async part => {
      try {
        if (part.name !== 'file') {
          promises.push(
            (async () => {
              const buffer = await getStream.buffer(part)
              vmdkData[part.name] = new Uint32Array(
                buffer.buffer,
                buffer.byteOffset,
                buffer.length / Uint32Array.BYTES_PER_ELEMENT
              )
            })()
          )
        } else {
          await Promise.all(promises)
          part.length = part.byteCount
          if (type === 'vmdk') {
            vhdStream = await vmdkToVhd(part, vmdkData.grainLogicalAddressList, vmdkData.grainFileOffsetList)
            size = vmdkData.capacity
          } else if (type === 'vhd') {
            vhdStream = part
            const footer = await peekFooterFromVhdStream(vhdStream)
            try {
              checkFooter(footer)
            } catch (e) {
              if (e instanceof assert.AssertionError) {
                throw new JsonRpcError(`Vhd file had an invalid header ${e}`)
              }
            }
            size = footer.currentSize
          } else {
            throw new JsonRpcError(`Unknown disk type, expected "vhd" or "vmdk", got ${type}`)
          }
          const vdi = await xapi.createVdi({
            name_description: description,
            name_label: name,
            size,
            sr: srId,
          })
          try {
            await xapi.importVdiContent(vdi, vhdStream, VDI_FORMAT_VHD)
            res.end(format.response(0, vdi.$id))
          } catch (e) {
            await vdi.$destroy()
            throw e
          }
          resolve()
        }
      } catch (e) {
        res.writeHead(500)
        res.end(format.error(0, new JsonRpcError(e.message)))
        // destroy the reader to stop the file upload
        req.destroy()
        reject(e)
      }
    })
    form.parse(req)
  })
}

// type is 'vhd' or 'vmdk'
async function importDisk({ sr, type, name, description, vmdkData }) {
  return {
    $sendTo: await this.registerHttpRequest(handleImport, {
      description,
      name,
      srId: sr._xapiId,
      type,
      vmdkData,
      xapi: this.getXapi(sr),
    }),
  }
}

export { importDisk as import }

importDisk.params = {
  description: { type: 'string', optional: true },
  name: { type: 'string' },
  sr: { type: 'string' },
  type: { type: 'string' },
  vmdkData: {
    type: 'object',
    optional: true,
    properties: {
      capacity: { type: 'integer' },
    },
  },
}
importDisk.resolve = {
  sr: ['sr', 'SR', 'administrate'],
}<|MERGE_RESOLUTION|>--- conflicted
+++ resolved
@@ -79,16 +79,11 @@
 
 // -------------------------------------------------------------------
 
-<<<<<<< HEAD
-async function handleExportContent(req, res, { xapi, id, format = 'vhd' }) {
-  const stream = format === 'vmdk' ? await xapi.exportVdiAsVMDK(id) : await xapi.exportVdiContent(id)
-=======
 const VHD = 'vhd'
 const VMDK = 'vmdk'
 
 async function handleExportContent(req, res, { xapi, id, filename, format }) {
   const stream = format === VMDK ? await xapi.exportVdiAsVmdk(id, filename) : await xapi.exportVdiContent(id)
->>>>>>> a1c0d828
   req.on('close', () => stream.destroy())
 
   // Remove the filename as it is already part of the URL.
@@ -102,31 +97,19 @@
   })
 }
 
-<<<<<<< HEAD
-export async function exportContent({ vdi, format = 'vhd' }) {
-  const extension = format === 'vhd' ? 'vhd' : 'vmdk'
-=======
 export async function exportContent({ vdi, format = VHD }) {
   const filename = (vdi.name_label || 'unknown') + '.' + (format === VHD ? 'vhd' : 'vmdk')
->>>>>>> a1c0d828
   return {
     $getFrom: await this.registerHttpRequest(
       handleExportContent,
       {
         id: vdi._xapiId,
         xapi: this.getXapi(vdi),
-<<<<<<< HEAD
-        format
-      },
-      {
-        suffix: `/${encodeURIComponent(vdi.name_label)}.${extension}`,
-=======
         filename,
         format,
       },
       {
         suffix: `/${encodeURIComponent(filename)}`,
->>>>>>> a1c0d828
       }
     ),
   }
@@ -135,11 +118,7 @@
 exportContent.description = 'export the content of a VDI'
 exportContent.params = {
   id: { type: 'string' },
-<<<<<<< HEAD
-  format: { type: 'string' },
-=======
   format: { eq: [VMDK, VHD], optional: true },
->>>>>>> a1c0d828
 }
 exportContent.resolve = {
   vdi: ['id', ['VDI', 'VDI-snapshot'], 'view'],
