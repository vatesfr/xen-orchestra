import * as multiparty from 'multiparty'
import assignWith from 'lodash/assignWith.js'
import asyncMapSettled from '@xen-orchestra/async-map/legacy.js'
import concat from 'lodash/concat.js'
import getStream from 'get-stream'
import hrp from 'http-request-plus'
import { createLogger } from '@xen-orchestra/log'
import { defer } from 'golike-defer'
import { FAIL_ON_QUEUE } from 'limit-concurrency-decorator'
import { format } from 'json-rpc-peer'
import { ignoreErrors } from 'promise-toolbox'
import { invalidParameters, noSuchObject, operationFailed, unauthorized } from 'xo-common/api-errors.js'
import { Ref } from 'xen-api'

import { forEach, map, mapFilter, parseSize, safeDateFormat } from '../utils.mjs'

const log = createLogger('xo:vm')

// ===================================================================

export function getHaValues() {
  return ['best-effort', 'restart', '']
}

function checkPermissionOnSrs(vm, permission = 'operate') {
  const permissions = []
  forEach(vm.$VBDs, vbdId => {
    const vbd = this.getObject(vbdId, 'VBD')
    const vdiId = vbd.VDI

    if (vbd.is_cd_drive || !vdiId) {
      return
    }
    return permissions.push([this.getObject(vdiId, ['VDI', 'VDI-snapshot']).$SR, permission])
  })

  return this.checkPermissions(this.connection.get('user_id'), permissions)
}

// ===================================================================

const extract = (obj, prop) => {
  const value = obj[prop]
  delete obj[prop]
  return value
}

// TODO: Implement ACLs
export const create = defer(async function ($defer, params) {
  const { user } = this
  const resourceSet = extract(params, 'resourceSet')
  const template = extract(params, 'template')
  if (resourceSet === undefined) {
    await this.checkPermissions(this.user.id, [[template.$pool, 'administrate']])
  }

  params.template = template._xapiId

  const xapi = this.getXapi(template)

  const objectIds = [template.id]
  const limits = {
    cpus: template.CPUs.number,
    disk: 0,
    memory: template.memory.dynamic[1],
    vms: 1,
  }
  const vdiSizesByDevice = {}
  let highestDevice = -1
  forEach(xapi.getObject(template._xapiId).$VBDs, vbd => {
    let vdi
    highestDevice = Math.max(highestDevice, vbd.userdevice)
    if (vbd.type === 'Disk' && (vdi = vbd.$VDI)) {
      vdiSizesByDevice[vbd.userdevice] = +vdi.virtual_size
    }
  })

  const vdis = extract(params, 'VDIs')
  params.vdis =
    vdis &&
    map(vdis, vdi => {
      const sr = this.getObject(vdi.SR)
      const size = parseSize(vdi.size)

      objectIds.push(sr.id)
      limits.disk += size

      return {
        ...vdi,
        device: ++highestDevice,
        size,
        SR: sr._xapiId,
        type: vdi.type,
      }
    })

  const existingVdis = extract(params, 'existingDisks')
  params.existingVdis =
    existingVdis &&
    map(existingVdis, (vdi, userdevice) => {
      let size, sr
      if (vdi.size != null) {
        size = parseSize(vdi.size)
        vdiSizesByDevice[userdevice] = size
      }

      if (vdi.$SR) {
        sr = this.getObject(vdi.$SR)
        objectIds.push(sr.id)
      }

      return {
        ...vdi,
        size,
        $SR: sr && sr._xapiId,
      }
    })

  forEach(vdiSizesByDevice, size => (limits.disk += size))

  const vifs = extract(params, 'VIFs')
  params.vifs =
    vifs &&
    map(vifs, vif => {
      const network = this.getObject(vif.network)

      objectIds.push(network.id)

      return {
        mac: vif.mac,
        network: network._xapiId,
        ipv4_allowed: vif.allowedIpv4Addresses,
        ipv6_allowed: vif.allowedIpv6Addresses,
      }
    })

  const installation = extract(params, 'installation')
  params.installRepository = installation && installation.repository

  let checkLimits

  if (resourceSet) {
    await this.checkResourceSetConstraints(resourceSet, user.id, objectIds)
    checkLimits = async limits2 => {
      const _limits = assignWith({}, limits, limits2, (l1 = 0, l2) => l1 + l2)
      await this.allocateLimitsInResourceSet(_limits, resourceSet)
      $defer.onFailure(() => this.releaseLimitsInResourceSet(_limits, resourceSet))
    }
  }

  const xapiVm = await xapi.createVm(template._xapiId, params, checkLimits)
  $defer.onFailure(() => xapi.VM_destroy(xapiVm.$ref, { deleteDisks: true, force: true }))

  const vm = xapi.xo.addObject(xapiVm)

  if (resourceSet) {
    await Promise.all([
      params.share
        ? Promise.all(
            map((await this.getResourceSet(resourceSet)).subjects, subjectId => this.addAcl(subjectId, vm.id, 'admin'))
          )
        : this.addAcl(user.id, vm.id, 'admin'),
      xapi.xo.setData(xapiVm.$id, 'resourceSet', resourceSet),
    ])
  }

  for (const vif of xapiVm.$VIFs) {
    xapi.xo.addObject(vif)
    await this.allocIpAddresses(vif.$id, concat(vif.ipv4_allowed, vif.ipv6_allowed)).catch(() => xapi.deleteVif(vif))
  }

  if (params.bootAfterCreate) {
    ignoreErrors.call(xapi.startVm(vm._xapiId))
  }

  return vm.id
})

create.params = {
  affinityHost: { type: 'string', optional: true },

  bootAfterCreate: {
    type: 'boolean',
    optional: true,
  },

  cloudConfig: {
    type: 'string',
    optional: true,
  },

  networkConfig: {
    type: 'string',
    optional: true,
  },

  coreOs: {
    type: 'boolean',
    optional: true,
  },

  clone: {
    type: 'boolean',
    optional: true,
  },

  coresPerSocket: {
    type: ['string', 'number'],
    optional: true,
  },

  resourceSet: {
    type: 'string',
    optional: true,
  },

  installation: {
    type: 'object',
    optional: true,
    properties: {
      method: { type: 'string' },
      repository: { type: 'string' },
    },
  },

  vgpuType: {
    type: 'string',
    optional: true,
  },

  gpuGroup: {
    type: 'string',
    optional: true,
  },

  // Name/description of the new VM.
  name_label: { type: 'string' },
  name_description: { type: 'string', optional: true },

  // PV Args
  pv_args: { type: 'string', optional: true },

  share: {
    type: 'boolean',
    optional: true,
  },

  // TODO: add the install repository!
  // VBD.insert/eject
  // Also for the console!

  // UUID of the template the VM will be created from.
  template: { type: 'string' },

  // Virtual interfaces to create for the new VM.
  VIFs: {
    optional: true,
    type: 'array',
    items: {
      type: 'object',
      properties: {
        // UUID of the network to create the interface in.
        network: { type: 'string' },

        mac: {
          optional: true, // Auto-generated per default.
          type: 'string',
        },

        allowedIpv4Addresses: {
          optional: true,
          type: 'array',
          items: { type: 'string' },
        },

        allowedIpv6Addresses: {
          optional: true,
          type: 'array',
          items: { type: 'string' },
        },
      },
    },
  },

  // Virtual disks to create for the new VM.
  VDIs: {
    optional: true, // If not defined, use the template parameters.
    type: 'array',
    items: {
      type: 'object',
      properties: {
        size: { type: ['integer', 'string'] },
        SR: { type: 'string' },
        type: { type: 'string' },
      },
    },
  },

  // TODO: rename to *existingVdis* or rename *VDIs* to *disks*.
  existingDisks: {
    optional: true,
    type: 'object',

    // Do not for a type object.
    items: {
      type: 'object',
      properties: {
        size: {
          type: ['integer', 'string'],
          optional: true,
        },
        $SR: {
          type: 'string',
          optional: true,
        },
      },
    },
  },

  hvmBootFirmware: { type: 'string', optional: true },

  copyHostBiosStrings: { type: 'boolean', optional: true },

  // other params are passed to `editVm`
  '*': { type: 'any' },
}

create.resolve = {
  template: ['template', 'VM-template', ''],
  vgpuType: ['vgpuType', 'vgpuType', ''],
  gpuGroup: ['gpuGroup', 'gpuGroup', ''],
}

// -------------------------------------------------------------------

const delete_ = defer(async function (
  $defer,
  {
    delete_disks, // eslint-disable-line camelcase
    force,
    forceDeleteDefaultTemplate,
    vm,

    deleteDisks = delete_disks,
  }
) {
  const xapi = this.getXapi(vm)

  this.getAllAcls().then(acls => {
    return Promise.all(
      mapFilter(acls, acl => {
        if (acl.object === vm.id) {
          return ignoreErrors.call(this.removeAcl(acl.subject, acl.object, acl.action))
        }
      })
    )
  })

  // Update IP pools
  await Promise.all(
    map(vm.VIFs, vifId => {
      const vif = xapi.getObject(vifId)
      return ignoreErrors.call(this.allocIpAddresses(vifId, null, concat(vif.ipv4_allowed, vif.ipv6_allowed)))
    })
  )

  // Update resource sets
  let resourceSet
  if (
    (vm.type === 'VM' || vm.type === 'VM-snapshot') &&
    (resourceSet = xapi.xo.getData(vm._xapiId, 'resourceSet')) != null
  ) {
    await this.setVmResourceSet(vm._xapiId, null)::ignoreErrors()
    $defer.onFailure(() => this.setVmResourceSet(vm._xapiId, resourceSet, true)::ignoreErrors())
  }

  await asyncMapSettled(vm.snapshots, async id => {
    const { resourceSet } = this.getObject(id)
    if (resourceSet !== undefined) {
      await this.setVmResourceSet(id, null)
      $defer.onFailure(() => this.setVmResourceSet(id, resourceSet, true))
    }
  })

  return xapi.VM_destroy(vm._xapiRef, { deleteDisks, force, forceDeleteDefaultTemplate })
})

delete_.params = {
  id: { type: 'string' },

  deleteDisks: {
    optional: true,
    type: 'boolean',
  },

  force: {
    optional: true,
    type: 'boolean',
  },

  forceDeleteDefaultTemplate: {
    optional: true,
    type: 'boolean',
  },
}
delete_.resolve = {
  vm: ['id', ['VM', 'VM-snapshot', 'VM-template'], 'administrate'],
}

export { delete_ as delete }

// -------------------------------------------------------------------

export async function ejectCd({ vm }) {
  await this.getXapi(vm).ejectCdFromVm(vm._xapiId)
}

ejectCd.params = {
  id: { type: 'string' },
}

ejectCd.resolve = {
  vm: ['id', 'VM', 'operate'],
}

// -------------------------------------------------------------------

export async function insertCd({ vm, vdi, force = true }) {
  await this.getXapi(vm).insertCdIntoVm(vdi._xapiId, vm._xapiId, { force })
}

insertCd.params = {
  id: { type: 'string' },
  cd_id: { type: 'string' },
  force: { type: 'boolean', optional: true },
}

insertCd.resolve = {
  vm: ['id', 'VM', 'operate'],
  // Not compatible with resource sets.
  // FIXME: find a workaround.
  vdi: ['cd_id', 'VDI', ''],
}

// -------------------------------------------------------------------

export async function migrate({ vm, host, sr, mapVdisSrs, mapVifsNetworks, migrationNetwork, force }) {
  let mapVdisSrsXapi, mapVifsNetworksXapi
  const permissions = []

  if (mapVdisSrs) {
    mapVdisSrsXapi = {}
    forEach(mapVdisSrs, (srId, vdiId) => {
      const vdiXapiId = this.getObject(vdiId, 'VDI')._xapiId
      mapVdisSrsXapi[vdiXapiId] = this.getObject(srId, 'SR')._xapiId
      return permissions.push([srId, 'administrate'])
    })
  }

  if (mapVifsNetworks) {
    mapVifsNetworksXapi = {}
    forEach(mapVifsNetworks, (networkId, vifId) => {
      const vifXapiId = this.getObject(vifId, 'VIF')._xapiId
      mapVifsNetworksXapi[vifXapiId] = this.getObject(networkId, 'network')._xapiId
      return permissions.push([networkId, 'administrate'])
    })
  }

  await this.checkPermissions(this.user.id, permissions)

  await this.getXapi(vm)
    .migrateVm(vm._xapiId, this.getXapi(host), host._xapiId, {
      sr: sr && this.getObject(sr, 'SR')._xapiId,
      migrationNetworkId: migrationNetwork != null ? migrationNetwork._xapiId : undefined,
      mapVifsNetworks: mapVifsNetworksXapi,
      mapVdisSrs: mapVdisSrsXapi,
      force,
    })
    .catch(error => {
      if (error?.code !== undefined) {
        // make sure we log the original error
        log.warn('vm.migrate', { error })

        throw operationFailed({ objectId: vm.id, code: error.code })
      }
      throw error
    })
}

migrate.params = {
  // Identifier of the VM to migrate.
  vm: { type: 'string' },

  force: { type: 'boolean', optional: true },

  // Identifier of the host to migrate to.
  targetHost: { type: 'string' },

  // Identifier of the default SR to migrate to.
  sr: { type: 'string', optional: true },

  // Map VDIs IDs --> SRs IDs
  mapVdisSrs: { type: 'object', optional: true },

  // Map VIFs IDs --> Networks IDs
  mapVifsNetworks: { type: 'object', optional: true },

  // Identifier of the Network use for the migration
  migrationNetwork: { type: 'string', optional: true },
}

migrate.resolve = {
  vm: ['vm', 'VM', 'administrate'],
  host: ['targetHost', 'host', 'administrate'],
  migrationNetwork: ['migrationNetwork', 'network', 'administrate'],
}

// -------------------------------------------------------------------

export const set = defer(async function ($defer, params) {
  const VM = extract(params, 'VM')
  const xapi = this.getXapi(VM)
  const vmId = VM._xapiId

  const resourceSetId = extract(params, 'resourceSet')
  if (resourceSetId !== undefined) {
    if (this.user.permission !== 'admin') {
      throw unauthorized()
    }

    await this.setVmResourceSet(vmId, resourceSetId, true)
  }

  const share = extract(params, 'share')
  if (share) {
    await this.shareVmResourceSet(vmId)
  }

  const suspendSr = extract(params, 'suspendSr')
  if (suspendSr !== undefined) {
    await xapi.call('VM.set_suspend_SR', VM._xapiRef, suspendSr === null ? Ref.EMPTY : suspendSr._xapiRef)
  }

  return xapi.editVm(vmId, params, async (limits, vm) => {
    const resourceSet = xapi.xo.getData(vm, 'resourceSet')

    if (resourceSet) {
      try {
        await this.allocateLimitsInResourceSet(limits, resourceSet)
        $defer.onFailure(() => this.releaseLimitsInResourceSet(limits, resourceSet))
        return
      } catch (error) {
        // if the resource set no longer exist, behave as if the VM is free
        if (!noSuchObject.is(error)) {
          throw error
        }
      }
    }

    if (limits.cpuWeight && this.user.permission !== 'admin') {
      throw unauthorized()
    }
  })
})

set.params = {
  // Identifier of the VM to update.
  id: { type: 'string' },

  auto_poweron: { type: 'boolean', optional: true },

  name_label: { type: 'string', optional: true },

  name_description: { type: 'string', optional: true },

  high_availability: {
    optional: true,
    pattern: new RegExp(`^(${getHaValues().join('|')})$`),
    type: 'string',
  },

  // Number of virtual CPUs to allocate.
  CPUs: { type: 'integer', optional: true },

  cpusMax: { type: ['integer', 'string'], optional: true },

  // Memory to allocate (in bytes).
  //
  // Note: static_min ≤ dynamic_min ≤ dynamic_max ≤ static_max
  memory: { type: ['integer', 'string'], optional: true },

  // Set dynamic_min
  memoryMin: { type: ['integer', 'string'], optional: true },

  // Set dynamic_max
  memoryMax: { type: ['integer', 'string'], optional: true },

  // Set static_max
  memoryStaticMax: { type: ['integer', 'string'], optional: true },

  // Kernel arguments for PV VM.
  PV_args: { type: 'string', optional: true },

  cpuMask: { type: 'array', optional: true },

  cpuWeight: { type: ['integer', 'null'], optional: true },

  cpuCap: { type: ['integer', 'null'], optional: true },

  affinityHost: { type: ['string', 'null'], optional: true },

  // Switch from Cirrus video adaptor to VGA adaptor
  vga: { type: 'string', optional: true },

  videoram: { type: 'number', optional: true },

  coresPerSocket: { type: ['string', 'number', 'null'], optional: true },

  // Emulate HVM C000 PCI device for Windows Update to fetch or update PV drivers
  hasVendorDevice: { type: 'boolean', optional: true },

  expNestedHvm: { type: 'boolean', optional: true },

  // Move the vm In to/Out of Self Service
  resourceSet: { type: ['string', 'null'], optional: true },

  share: { type: 'boolean', optional: true },

  startDelay: { type: 'integer', optional: true },

  secureBoot: { type: 'boolean', optional: true },

  // set the VM network interface controller
  nicType: { type: ['string', 'null'], optional: true },

  // set the VM boot firmware mode
  hvmBootFirmware: { type: ['string', 'null'], optional: true },

  virtualizationMode: { type: 'string', optional: true },

  blockedOperations: { type: 'object', optional: true },

  suspendSr: { type: ['string', 'null'], optional: true },
}

set.resolve = {
  VM: ['id', ['VM', 'VM-snapshot', 'VM-template'], 'administrate'],
  suspendSr: ['suspendSr', 'SR', 'administrate'],
}

// -------------------------------------------------------------------

export async function restart({ vm, force = false }) {
  return this.getXapi(vm).rebootVm(vm._xapiId, { hard: force })
}

restart.params = {
  id: { type: 'string' },
  force: { type: 'boolean', optional: true },
}

restart.resolve = {
  vm: ['id', 'VM', 'operate'],
}

// -------------------------------------------------------------------

export const clone = defer(async function ($defer, { vm, name, full_copy: fullCopy }) {
  await checkPermissionOnSrs.call(this, vm)
  const xapi = this.getXapi(vm)

  const newVm = await xapi.cloneVm(vm._xapiRef, {
    nameLabel: name,
    fast: !fullCopy,
  })
  $defer.onFailure(() => xapi.VM_destroy(newVm.$ref))

  // A snapshot may have its `is_a_template` flag set to true, which isn't
  // automatically set to false when cloning it
  if (vm.type !== 'VM-template') {
    await newVm.set_is_a_template(false)
  }

  const isAdmin = this.user.permission === 'admin'
  if (!isAdmin) {
    await this.addAcl(this.user.id, newVm.$id, 'admin')
  }

  if (vm.resourceSet !== undefined) {
    await this.allocateLimitsInResourceSet(await this.computeVmResourcesUsage(vm), vm.resourceSet, isAdmin)
  }

  return newVm.$id
})

clone.params = {
  id: { type: 'string' },
  name: { type: 'string' },
  full_copy: { type: 'boolean' },
}

clone.resolve = {
  vm: ['id', ['VM', 'VM-snapshot', 'VM-template'], 'administrate'],
}

// -------------------------------------------------------------------

// TODO: implement resource sets
export async function copy({ compress, name: nameLabel, sr, vm }) {
  let newVm
  if (vm.$pool === sr.$pool) {
    if (vm.power_state === 'Running') {
      await checkPermissionOnSrs.call(this, vm)
    }

    newVm = await this.getXapi(vm).copyVm(vm._xapiId, {
      nameLabel,
      srOrSrId: sr._xapiId,
    })
  } else {
    newVm = (
      await this.getXapi(vm).remoteCopyVm(vm._xapiId, this.getXapi(sr), sr._xapiId, {
        compress,
        nameLabel,
      })
    ).vm
  }

  // A snapshot may have its `is_a_template` flag set to true, which isn't
  // automatically set to false when copying it
  if (vm.type !== 'VM-template') {
    await newVm.set_is_a_template(false)
  }

  return newVm.$id
}

copy.params = {
  compress: {
    type: ['boolean', 'string'],
    optional: true,
  },
  name: {
    type: 'string',
    optional: true,
  },
  vm: { type: 'string' },
  sr: { type: 'string' },
}

copy.resolve = {
  vm: ['vm', ['VM', 'VM-snapshot', 'VM-template'], 'administrate'],
  sr: ['sr', 'SR', 'operate'],
}

// -------------------------------------------------------------------

export async function convertToTemplate({ vm }) {
  // Convert to a template requires pool admin permission.
  await this.checkPermissions(this.user.id, [[vm.$pool, 'administrate']])

  await this.getXapiObject(vm).set_is_a_template(true)
}

convertToTemplate.params = {
  id: { type: 'string' },
}

convertToTemplate.resolve = {
  vm: ['id', ['VM', 'VM-snapshot'], 'administrate'],
}

// TODO: remove when no longer used.
export { convertToTemplate as convert }

// -------------------------------------------------------------------

export async function copyToTemplate({ vm }) {
  const xapi = await this.getXapi(vm)
  const clonedVm = await xapi.copyVm(vm._xapiId, {
    nameLabel: vm.name_label,
  })
  try {
    await clonedVm.set_is_a_template(true)
  } catch (error) {
    ignoreErrors.call(clonedVm.$destroy())
    throw error
  }
}

copyToTemplate.params = {
  id: { type: 'string' },
}
copyToTemplate.resolve = {
  vm: ['id', ['VM-snapshot'], 'administrate'],
}

// -------------------------------------------------------------------

export const snapshot = defer(async function (
  $defer,
  { vm, name = `${vm.name_label}_${new Date().toISOString()}`, saveMemory = false, description }
) {
  const { user } = this
  let resourceSet
  try {
    if (vm.resourceSet !== undefined) {
      resourceSet = await this.getResourceSet(vm.resourceSet)
    }
  } catch (error) {
    if (noSuchObject.is(error)) {
      log.warn('cannot find resource set', { resourceSet: vm.resourceSet })
    } else {
      throw error
    }
  }

  if (resourceSet === undefined || !resourceSet.subjects.includes(user.id)) {
    await checkPermissionOnSrs.call(this, vm)
  }

  if (vm.resourceSet !== undefined) {
    // Compute the resource usage of the VM as if it was used by the snapshot
    const usage = await this.computeVmSnapshotResourcesUsage(vm)
    await this.allocateLimitsInResourceSet(usage, vm.resourceSet, user.permission === 'admin')
    $defer.onFailure(() => this.releaseLimitsInResourceSet(usage, vm.resourceSet))
  }

  const xapi = this.getXapi(vm)
  const snapshotRef = await xapi['VM_' + (saveMemory ? 'checkpoint' : 'snapshot')](vm._xapiRef, { name_label: name })
  $defer.onFailure(() => xapi.VM_destroy(snapshotRef))

  const snapshotId = await xapi.getField('VM', snapshotRef, 'uuid')

  if (description !== undefined) {
    await xapi.editVm(snapshotId, { name_description: description })
  }

  if (user.permission !== 'admin') {
    await this.addAcl(user.id, snapshotId, 'admin')
  }
  return snapshotId
})

snapshot.params = {
  description: { type: 'string', optional: true },
  id: { type: 'string' },
  name: { type: 'string', optional: true },
  saveMemory: { type: 'boolean', optional: true },
}

snapshot.resolve = {
  vm: ['id', 'VM', 'operate'],
}

// -------------------------------------------------------------------

export function start({ vm, bypassMacAddressesCheck, force, host }) {
  return this.getXapi(vm).startVm(vm._xapiId, { bypassMacAddressesCheck, force, hostId: host?._xapiId })
}

start.params = {
  bypassMacAddressesCheck: { type: 'boolean', optional: true },
  force: { type: 'boolean', optional: true },
  host: { type: 'string', optional: true },
  id: { type: 'string' },
}

start.resolve = {
  host: ['host', 'host', 'operate'],
  vm: ['id', 'VM', 'operate'],
}

// -------------------------------------------------------------------

// TODO: implements timeout.
// - if !force → clean shutdown
// - if force is true → hard shutdown
// - if force is integer → clean shutdown and after force seconds, hard shutdown.
export async function stop({ vm, force }) {
  const xapi = this.getXapi(vm)

  // Hard shutdown
  if (force) {
    return xapi.shutdownVm(vm._xapiRef, { hard: true })
  }

  // Clean shutdown
  try {
    await xapi.shutdownVm(vm._xapiRef)
  } catch (error) {
    const { code } = error
    if (code === 'VM_MISSING_PV_DRIVERS' || code === 'VM_LACKS_FEATURE_SHUTDOWN') {
      throw invalidParameters('clean shutdown requires PV drivers')
    }

    throw error
  }
}

stop.params = {
  id: { type: 'string' },
  force: { type: 'boolean', optional: true },
}

stop.resolve = {
  vm: ['id', 'VM', 'operate'],
}

// -------------------------------------------------------------------

export async function suspend({ vm }) {
  await this.getXapi(vm).callAsync('VM.suspend', vm._xapiRef)
}

suspend.params = {
  id: { type: 'string' },
}

suspend.resolve = {
  vm: ['id', 'VM', 'operate'],
}

// -------------------------------------------------------------------

export async function pause({ vm }) {
  await this.getXapi(vm).callAsync('VM.pause', vm._xapiRef)
}

pause.params = {
  id: { type: 'string' },
}

pause.resolve = {
  vm: ['id', 'VM', 'operate'],
}

// -------------------------------------------------------------------

export function resume({ vm }) {
  return this.getXapi(vm).resumeVm(vm._xapiId)
}

resume.params = {
  id: { type: 'string' },
}

resume.resolve = {
  vm: ['id', 'VM', 'operate'],
}

// -------------------------------------------------------------------

export const revert = defer(async function ($defer, { snapshot }) {
  await this.checkPermissions(this.user.id, [[snapshot.$snapshot_of, 'operate']])
  const vm = this.getObject(snapshot.$snapshot_of)
  const { resourceSet } = vm
  if (resourceSet !== undefined) {
    const vmUsage = await this.computeVmResourcesUsage(vm)
    await this.releaseLimitsInResourceSet(vmUsage, resourceSet)
    $defer.onFailure(() => this.allocateLimitsInResourceSet(vmUsage, resourceSet, true))

    // Deallocate IP addresses
    const vmIpsByVif = {}
    vm.VIFs.forEach(vifId => {
      const vif = this.getObject(vifId)
      vmIpsByVif[vifId] = [...vif.allowedIpv4Addresses, ...vif.allowedIpv6Addresses]
    })
    await Promise.all(Object.entries(vmIpsByVif).map(([vifId, ips]) => this.allocIpAddresses(vifId, null, ips)))
    $defer.onFailure(() =>
      Promise.all(Object.entries(vmIpsByVif).map(([vifId, ips]) => this.allocIpAddresses(vifId, ips)))
    )

    // Compute the resource usage of the snapshot that's being reverted as if it
    // was used by the VM
    const snapshotUsage = await this.computeVmResourcesUsage(snapshot)
    await this.allocateLimitsInResourceSet(snapshotUsage, resourceSet, this.user.permission === 'admin')
    $defer.onFailure(() => this.releaseLimitsInResourceSet(snapshotUsage, resourceSet))

    // Reallocate the snapshot's IP addresses
    const snapshotIpsByVif = {}
    snapshot.VIFs.forEach(vifId => {
      const vif = this.getObject(vifId)
      snapshotIpsByVif[vifId] = [...vif.allowedIpv4Addresses, ...vif.allowedIpv6Addresses]
    })
    await Promise.all(Object.entries(snapshotIpsByVif).map(([vifId, ips]) => this.allocIpAddresses(vifId, ips)))
    $defer.onFailure(() =>
      Promise.all(Object.entries(snapshotIpsByVif).map(([vifId, ips]) => this.allocIpAddresses(vifId, null, ips)))
    )
  }
  await this.getXapi(snapshot).revertVm(snapshot._xapiId)

  // Reverting a snapshot must not set the VM back to the old resource set
  await this.getXapi(vm).xo.setData(vm._xapiId, 'resourceSet', resourceSet === undefined ? null : resourceSet)
})

revert.params = {
  snapshot: { type: 'string' },
}

revert.resolve = {
  snapshot: ['snapshot', 'VM-snapshot', 'view'],
}

// -------------------------------------------------------------------

<<<<<<< HEAD
async function handleExport(req, res, { xapi, id, compress, format = 'vhd' }) {
  const stream = await xapi.exportVm(FAIL_ON_QUEUE, id, {
=======
async function handleExport(req, res, { xapi, vmRef, compress }) {
  const stream = await xapi.VM_export(FAIL_ON_QUEUE, vmRef, {
>>>>>>> 4b9116ed
    compress,
    format
  })
  res.on('close', () => stream.cancel())
  // Remove the filename as it is already part of the URL.
  stream.headers['content-disposition'] = 'attachment'

  res.writeHead(stream.statusCode, stream.statusMessage != null ? stream.statusMessage : '', stream.headers)
  stream.pipe(res)
}

// TODO: integrate in xapi.js
async function export_({ vm, compress, format = 'ova' }) {
  if (vm.power_state === 'Running') {
    await checkPermissionOnSrs.call(this, vm)
  }

  const data = {
    xapi: this.getXapi(vm),
    vmRef: vm._xapiRef,
    compress,
    format
  }

  return {
    $getFrom: await this.registerHttpRequest(handleExport, data, {
      suffix: '/' + encodeURIComponent(`${safeDateFormat(new Date())} - ${vm.name_label}.${format}`),
    }),
  }
}

export_.params = {
  vm: { type: 'string' },
  compress: { type: ['boolean', 'string'], optional: true },
  format: { enum: ['xva', 'ova'], optional: true },
}

export_.resolve = {
  vm: ['vm', ['VM', 'VM-snapshot'], 'administrate'],
}

export { export_ as export }

// -------------------------------------------------------------------

/**
 * here we expect to receive a POST in multipart/form-data
 * When importing an OVA file:
 *  - The first parts are the tables in uint32 LE
 *    - grainLogicalAddressList : uint32 LE in VMDK blocks
 *    - grainFileOffsetList : uint32 LE in sectors, limits the biggest VMDK size to 2^41B (2^32 * 512B)
 *  - the last part is the ova file.
 */
async function handleVmImport(req, res, { data, srId, type, xapi }) {
  // Timeout seems to be broken in Node 4.
  // See https://github.com/nodejs/node/issues/3319
  req.setTimeout(43200000) // 12 hours
  res.on('error', err => console.log('error', err))
  res.on('close', res => console.log('close', res))

  // expect "multipart/form-data; boundary=something"
  const contentType = req.headers['content-type']
  const vm = await (contentType !== undefined && contentType.startsWith('multipart/form-data')
    ? new Promise((resolve, reject) => {
        const form = new multiparty.Form()
        const promises = []
        const tables = {}
        form.on('error', reject)
        form.on('part', async part => {
          console.log('part', part.name)
          try {
            if (part.name !== 'file') {
              promises.push(
                (async () => {
                  if (!(part.filename in tables)) {
                    tables[part.filename] = {}
                  }
                  const buffer = await getStream.buffer(part)
                  tables[part.filename][part.name] = new Uint32Array(
                    buffer.buffer,
                    buffer.byteOffset,
                    buffer.length / Uint32Array.BYTES_PER_ELEMENT
                  )
                  data.tables = tables
                })()
              )
            } else {
              await Promise.all(promises)
              // XVA files are directly sent to xcp-ng who wants a content-length
              part.length = part.byteCount
              resolve(xapi.importVm(part, { data, srId, type }))
            }
          } catch (e) {
            // multiparty is not promise-aware, we have to chain errors ourselves.
            reject(e)
          }
        })
        form.parse(req)
      })
    : xapi.importVm(req, { data, srId, type }))
  res.end(format.response(0, vm.$id))
}

// TODO: "sr_id" can be passed in URL to target a specific SR
async function import_({ data, sr, type = 'xva', url }) {
  if (data && type === 'xva') {
    throw invalidParameters('unsupported field data for the file type xva')
  }

  const xapi = this.getXapi(sr)
  const srId = sr._xapiId

  if (url !== undefined) {
    if (type !== 'xva') {
      throw invalidParameters('URL import is only compatible with XVA')
    }

    return (await xapi.importVm(await hrp(url), { srId, type })).$id
  }

  return {
    $sendTo: await this.registerApiHttpRequest(
      'vm.import',
      this.connection,
      handleVmImport,
      { data, srId, type, xapi },
      { exposeAllErrors: true }
    ),
  }
}

import_.params = {
  data: {
    type: 'object',
    optional: true,
    properties: {
      descriptionLabel: { type: 'string' },
      disks: {
        type: 'array',
        items: {
          type: 'object',
          properties: {
            capacity: { type: 'integer' },
            descriptionLabel: { type: 'string' },
            nameLabel: { type: 'string' },
            path: { type: 'string' },
            position: { type: 'integer' },
          },
        },
        optional: true,
      },
      memory: { type: 'integer' },
      nameLabel: { type: 'string' },
      nCpus: { type: 'integer' },
      networks: {
        type: 'array',
        items: { type: 'string' },
        optional: true,
      },
    },
  },
  type: { type: 'string', optional: true },
  sr: { type: 'string' },
  url: { type: 'string', optional: true },
}

import_.resolve = {
  sr: ['sr', 'SR', 'administrate'],
}

export { import_ as import }

// -------------------------------------------------------------------

// FIXME: if position is used, all other disks after this position
// should be shifted.
export async function attachDisk({ vm, vdi, position, mode, bootable }) {
  await this.getXapi(vm).createVbd({
    bootable,
    mode,
    userdevice: position,
    vdi: vdi._xapiId,
    vm: vm._xapiId,
  })
}

attachDisk.params = {
  bootable: {
    type: 'boolean',
    optional: true,
  },
  mode: { type: 'string', optional: true },
  position: { type: 'string', optional: true },
  vdi: { type: 'string' },
  vm: { type: 'string' },
}

attachDisk.resolve = {
  vm: ['vm', 'VM', 'administrate'],
  vdi: ['vdi', 'VDI', 'administrate'],
}

// -------------------------------------------------------------------

// TODO: implement resource sets
export async function createInterface({ vm, network, position, mac, allowedIpv4Addresses, allowedIpv6Addresses }) {
  const { resourceSet } = vm
  if (resourceSet != null) {
    await this.checkResourceSetConstraints(resourceSet, this.user.id, [network.id])
  } else {
    await this.checkPermissions(this.user.id, [[network.id, 'view']])
  }

  let ipAddresses
  const vif = await this.getXapi(vm).createVif(vm._xapiId, network._xapiId, {
    mac,
    position,
    ipv4_allowed: allowedIpv4Addresses,
    ipv6_allowed: allowedIpv6Addresses,
  })

  const { push } = (ipAddresses = [])
  if (allowedIpv4Addresses) {
    push.apply(ipAddresses, allowedIpv4Addresses)
  }
  if (allowedIpv6Addresses) {
    push.apply(ipAddresses, allowedIpv6Addresses)
  }
  if (ipAddresses.length) {
    ignoreErrors.call(this.allocIpAddresses(vif.$id, ipAddresses))
  }

  return vif.$id
}

createInterface.params = {
  vm: { type: 'string' },
  network: { type: 'string' },
  position: { type: ['integer', 'string'], optional: true },
  mac: { type: 'string', optional: true },
  allowedIpv4Addresses: {
    type: 'array',
    items: {
      type: 'string',
    },
    optional: true,
  },
  allowedIpv6Addresses: {
    type: 'array',
    items: {
      type: 'string',
    },
    optional: true,
  },
}

createInterface.resolve = {
  // Not compatible with resource sets.
  // FIXME: find a workaround.
  network: ['network', 'network', ''],
  vm: ['vm', 'VM', 'administrate'],
}

// -------------------------------------------------------------------

export async function attachPci({ vm, pciId }) {
  await this.getXapiObject(vm).update_other_config('pci', pciId)
}

attachPci.params = {
  vm: { type: 'string' },
  pciId: { type: 'string' },
}

attachPci.resolve = {
  vm: ['vm', 'VM', 'administrate'],
}

// -------------------------------------------------------------------

export async function detachPci({ vm }) {
  await this.getXapiObject(vm).update_other_config('pci', null)
}

detachPci.params = {
  vm: { type: 'string' },
}

detachPci.resolve = {
  vm: ['vm', 'VM', 'administrate'],
}
// -------------------------------------------------------------------

export function stats({ vm, granularity }) {
  return this.getXapiVmStats(vm._xapiId, granularity)
}

stats.description = 'returns statistics about the VM'

stats.params = {
  id: { type: 'string' },
  granularity: {
    type: 'string',
    optional: true,
  },
}

stats.resolve = {
  vm: ['id', ['VM', 'VM-snapshot'], 'view'],
}

// -------------------------------------------------------------------

export async function setBootOrder({ vm, order }) {
  if (vm.virtualizationMode !== 'hvm') {
    throw invalidParameters('You can only set the boot order on a HVM guest')
  }

  await this.getXapiObject(vm).update_HVM_boot_params('order', order)
}

setBootOrder.params = {
  vm: { type: 'string' },
  order: { type: 'string' },
}

setBootOrder.resolve = {
  vm: ['vm', ['VM', 'VM-template'], 'operate'],
}

// -------------------------------------------------------------------

export function recoveryStart({ vm }) {
  return this.getXapi(vm).startVmOnCd(vm._xapiId)
}

recoveryStart.params = {
  id: { type: 'string' },
}

recoveryStart.resolve = {
  vm: ['id', 'VM', 'operate'],
}

// -------------------------------------------------------------------

export function getCloudInitConfig({ template }) {
  return this.getXapi(template).getCloudInitConfig(template._xapiId)
}

getCloudInitConfig.params = {
  template: { type: 'string' },
}

getCloudInitConfig.resolve = {
  template: ['template', 'VM-template', 'administrate'],
}

// -------------------------------------------------------------------

export async function createCloudInitConfigDrive({ config, coreos, networkConfig, sr, vm }) {
  const xapi = this.getXapi(vm)
  if (coreos) {
    // CoreOS is a special CloudConfig drive created by XS plugin
    await xapi.createCoreOsCloudInitConfigDrive(vm._xapiId, sr._xapiId, config)
  } else {
    // use generic Cloud Init drive
    await xapi.createCloudInitConfigDrive(vm._xapiId, sr._xapiId, config, networkConfig)
  }
}

createCloudInitConfigDrive.params = {
  vm: { type: 'string' },
  sr: { type: 'string' },
  config: { type: 'string' },
  networkConfig: { type: 'string', optional: true },
}

createCloudInitConfigDrive.resolve = {
  vm: ['vm', 'VM', 'administrate'],

  // Not compatible with resource sets.
  // FIXME: find a workaround.
  sr: ['sr', 'SR', ''], // 'operate' ]
}

// -------------------------------------------------------------------

export async function createVgpu({ vm, gpuGroup, vgpuType }) {
  // TODO: properly handle device. Can a VM have 2 vGPUS?
  await this.getXapi(vm).createVgpu(vm._xapiId, gpuGroup._xapiId, vgpuType._xapiId)
}

createVgpu.params = {
  vm: { type: 'string' },
  gpuGroup: { type: 'string' },
  vgpuType: { type: 'string' },
}

createVgpu.resolve = {
  vm: ['vm', 'VM', 'administrate'],
  gpuGroup: ['gpuGroup', 'gpuGroup', ''],
  vgpuType: ['vgpuType', 'vgpuType', ''],
}

// -------------------------------------------------------------------

export async function deleteVgpu({ vgpu }) {
  await this.getXapi(vgpu).deleteVgpu(vgpu._xapiId)
}

deleteVgpu.params = {
  vgpu: { type: 'string' },
}

deleteVgpu.resolve = {
  vgpu: ['vgpu', 'vgpu', ''],
}<|MERGE_RESOLUTION|>--- conflicted
+++ resolved
@@ -1004,15 +1004,10 @@
 
 // -------------------------------------------------------------------
 
-<<<<<<< HEAD
-async function handleExport(req, res, { xapi, id, compress, format = 'vhd' }) {
-  const stream = await xapi.exportVm(FAIL_ON_QUEUE, id, {
-=======
-async function handleExport(req, res, { xapi, vmRef, compress }) {
-  const stream = await xapi.VM_export(FAIL_ON_QUEUE, vmRef, {
->>>>>>> 4b9116ed
+async function handleExport(req, res, { xapi, vmRef, compress, format = 'vhd' }) {
+  const stream = await xapi.exportVm(vmRef, {
     compress,
-    format
+    format,
   })
   res.on('close', () => stream.cancel())
   // Remove the filename as it is already part of the URL.
@@ -1032,7 +1027,7 @@
     xapi: this.getXapi(vm),
     vmRef: vm._xapiRef,
     compress,
-    format
+    format,
   }
 
   return {
