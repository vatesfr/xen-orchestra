import concat from 'lodash/concat'
<<<<<<< HEAD
import deferrable from 'golike-defer'
=======
import defer from 'golike-defer'
>>>>>>> 0253c63d
import { format } from 'json-rpc-peer'
import { ignoreErrors } from 'promise-toolbox'
import {
  forbiddenOperation,
  invalidParameters,
  noSuchObject,
  unauthorized,
} from 'xo-common/api-errors'

import { forEach, map, mapFilter, parseSize } from '../utils'

// ===================================================================

export function getHaValues () {
  return ['best-effort', 'restart', '']
}

function checkPermissionOnSrs (vm, permission = 'operate') {
  const permissions = []
  forEach(vm.$VBDs, vbdId => {
    const vbd = this.getObject(vbdId, 'VBD')
    const vdiId = vbd.VDI

    if (vbd.is_cd_drive || !vdiId) {
      return
    }
    return permissions.push([
      this.getObject(vdiId, ['VDI', 'VDI-snapshot']).$SR,
      permission,
    ])
  })

  return this.hasPermissions(this.session.get('user_id'), permissions).then(
    success => {
      if (!success) {
        throw unauthorized()
      }
    }
  )
}

// ===================================================================

const extract = (obj, prop) => {
  const value = obj[prop]
  delete obj[prop]
  return value
}

// TODO: Implement ACLs
export async function create (params) {
  const { user } = this
  const resourceSet = extract(params, 'resourceSet')
  const template = extract(params, 'template')
  if (
    resourceSet === undefined &&
    !(await this.hasPermissions(this.user.id, [
      [template.$pool, 'administrate'],
    ]))
  ) {
    throw unauthorized()
  }

  params.template = template._xapiId

  const xapi = this.getXapi(template)

  const objectIds = [template.id]
  const limits = {
    cpus: template.CPUs.number,
    disk: 0,
    memory: template.memory.dynamic[1],
    vms: 1,
  }
  const vdiSizesByDevice = {}
  let highestDevice = -1
  forEach(xapi.getObject(template._xapiId).$VBDs, vbd => {
    let vdi
    highestDevice = Math.max(highestDevice, vbd.userdevice)
    if (vbd.type === 'Disk' && (vdi = vbd.$VDI)) {
      vdiSizesByDevice[vbd.userdevice] = +vdi.virtual_size
    }
  })

  const vdis = extract(params, 'VDIs')
  params.vdis =
    vdis &&
    map(vdis, vdi => {
      const sr = this.getObject(vdi.SR)
      const size = parseSize(vdi.size)

      objectIds.push(sr.id)
      limits.disk += size

      return {
        ...vdi,
        device: ++highestDevice,
        size,
        SR: sr._xapiId,
        type: vdi.type,
      }
    })

  const existingVdis = extract(params, 'existingDisks')
  params.existingVdis =
    existingVdis &&
    map(existingVdis, (vdi, userdevice) => {
      let size, sr
      if (vdi.size != null) {
        size = parseSize(vdi.size)
        vdiSizesByDevice[userdevice] = size
      }

      if (vdi.$SR) {
        sr = this.getObject(vdi.$SR)
        objectIds.push(sr.id)
      }

      return {
        ...vdi,
        size,
        $SR: sr && sr._xapiId,
      }
    })

  forEach(vdiSizesByDevice, size => (limits.disk += size))

  const vifs = extract(params, 'VIFs')
  params.vifs =
    vifs &&
    map(vifs, vif => {
      const network = this.getObject(vif.network)

      objectIds.push(network.id)

      return {
        mac: vif.mac,
        network: network._xapiId,
        ipv4_allowed: vif.allowedIpv4Addresses,
        ipv6_allowed: vif.allowedIpv6Addresses,
      }
    })

  const installation = extract(params, 'installation')
  params.installRepository = installation && installation.repository

  let checkLimits

  if (resourceSet) {
    await this.checkResourceSetConstraints(resourceSet, user.id, objectIds)
    checkLimits = async limits2 => {
      await this.allocateLimitsInResourceSet(limits, resourceSet)
      await this.allocateLimitsInResourceSet(limits2, resourceSet)
    }
  }

  const xapiVm = await xapi.createVm(template._xapiId, params, checkLimits)
  const vm = xapi.xo.addObject(xapiVm)

  if (resourceSet) {
    await Promise.all([
      params.share
        ? Promise.all(
            map((await this.getResourceSet(resourceSet)).subjects, subjectId =>
              this.addAcl(subjectId, vm.id, 'admin')
            )
          )
        : this.addAcl(user.id, vm.id, 'admin'),
      xapi.xo.setData(xapiVm.$id, 'resourceSet', resourceSet),
    ])
  }

  for (const vif of xapiVm.$VIFs) {
    xapi.xo.addObject(vif)
    await this.allocIpAddresses(
      vif.$id,
      concat(vif.ipv4_allowed, vif.ipv6_allowed)
    ).catch(() => xapi.deleteVif(vif))
  }

  if (params.bootAfterCreate) {
    ignoreErrors.call(xapi.startVm(vm._xapiId))
  }

  return vm.id
}

create.params = {
  affinityHost: { type: 'string', optional: true },

  bootAfterCreate: {
    type: 'boolean',
    optional: true,
  },

  cloudConfig: {
    type: 'string',
    optional: true,
  },

  coreOs: {
    type: 'boolean',
    optional: true,
  },

  clone: {
    type: 'boolean',
    optional: true,
  },

  coresPerSocket: {
    type: ['string', 'number'],
    optional: true,
  },

  resourceSet: {
    type: 'string',
    optional: true,
  },

  installation: {
    type: 'object',
    optional: true,
    properties: {
      method: { type: 'string' },
      repository: { type: 'string' },
    },
  },

  vgpuType: {
    type: 'string',
    optional: true,
  },

  gpuGroup: {
    type: 'string',
    optional: true,
  },

  // Name/description of the new VM.
  name_label: { type: 'string' },
  name_description: { type: 'string', optional: true },

  // PV Args
  pv_args: { type: 'string', optional: true },

  share: {
    type: 'boolean',
    optional: true,
  },

  // TODO: add the install repository!
  // VBD.insert/eject
  // Also for the console!

  // UUID of the template the VM will be created from.
  template: { type: 'string' },

  // Virtual interfaces to create for the new VM.
  VIFs: {
    optional: true,
    type: 'array',
    items: {
      type: 'object',
      properties: {
        // UUID of the network to create the interface in.
        network: { type: 'string' },

        mac: {
          optional: true, // Auto-generated per default.
          type: 'string',
        },

        allowedIpv4Addresses: {
          optional: true,
          type: 'array',
          items: { type: 'string' },
        },

        allowedIpv6Addresses: {
          optional: true,
          type: 'array',
          items: { type: 'string' },
        },
      },
    },
  },

  // Virtual disks to create for the new VM.
  VDIs: {
    optional: true, // If not defined, use the template parameters.
    type: 'array',
    items: {
      type: 'object',
      properties: {
        size: { type: ['integer', 'string'] },
        SR: { type: 'string' },
        type: { type: 'string' },
      },
    },
  },

  // TODO: rename to *existingVdis* or rename *VDIs* to *disks*.
  existingDisks: {
    optional: true,
    type: 'object',

    // Do not for a type object.
    items: {
      type: 'object',
      properties: {
        size: {
          type: ['integer', 'string'],
          optional: true,
        },
        $SR: {
          type: 'string',
          optional: true,
        },
      },
    },
  },
}

create.resolve = {
  template: ['template', 'VM-template', ''],
  vgpuType: ['vgpuType', 'vgpuType', ''],
  gpuGroup: ['gpuGroup', 'gpuGroup', ''],
}

// -------------------------------------------------------------------

async function delete_ ({
  delete_disks, // eslint-disable-line camelcase
  force,
  forceDeleteDefaultTemplate,
  vm,

  deleteDisks = delete_disks,
}) {
  const xapi = this.getXapi(vm)

  this.getAllAcls().then(acls => {
    return Promise.all(
      mapFilter(acls, acl => {
        if (acl.object === vm.id) {
          return ignoreErrors.call(
            this.removeAcl(acl.subject, acl.object, acl.action)
          )
        }
      })
    )
  })

  // Update IP pools
  await Promise.all(
    map(vm.VIFs, vifId => {
      const vif = xapi.getObject(vifId)
      return ignoreErrors.call(
        this.allocIpAddresses(
          vifId,
          null,
          concat(vif.ipv4_allowed, vif.ipv6_allowed)
        )
      )
    })
  )

  // Update resource sets
  if (
    vm.type === 'VM' && // only regular VMs
    xapi.xo.getData(vm._xapiId, 'resourceSet') != null
  ) {
    ;this.setVmResourceSet(vm._xapiId, null)::ignoreErrors()
  }

  return xapi.deleteVm(
    vm._xapiId,
    deleteDisks,
    force,
    forceDeleteDefaultTemplate
  )
}

delete_.params = {
  id: { type: 'string' },

  deleteDisks: {
    optional: true,
    type: 'boolean',
  },

  force: {
    optional: true,
    type: 'boolean',
  },

  forceDeleteDefaultTemplate: {
    optional: true,
    type: 'boolean',
  },
}
delete_.resolve = {
  vm: ['id', ['VM', 'VM-snapshot', 'VM-template'], 'administrate'],
}

export { delete_ as delete }

// -------------------------------------------------------------------

export async function ejectCd ({ vm }) {
  await this.getXapi(vm).ejectCdFromVm(vm._xapiId)
}

ejectCd.params = {
  id: { type: 'string' },
}

ejectCd.resolve = {
  vm: ['id', 'VM', 'operate'],
}

// -------------------------------------------------------------------

export async function insertCd ({ vm, vdi, force }) {
  await this.getXapi(vm).insertCdIntoVm(vdi._xapiId, vm._xapiId, { force })
}

insertCd.params = {
  id: { type: 'string' },
  cd_id: { type: 'string' },
  force: { type: 'boolean' },
}

insertCd.resolve = {
  vm: ['id', 'VM', 'operate'],
  // Not compatible with resource sets.
  // FIXME: find a workaround.
  vdi: ['cd_id', 'VDI', ''],
}

// -------------------------------------------------------------------

export async function migrate ({
  vm,
  host,
  sr,
  mapVdisSrs,
  mapVifsNetworks,
  migrationNetwork,
}) {
  let mapVdisSrsXapi, mapVifsNetworksXapi
  const permissions = []

  if (mapVdisSrs) {
    mapVdisSrsXapi = {}
    forEach(mapVdisSrs, (srId, vdiId) => {
      const vdiXapiId = this.getObject(vdiId, ['VDI', 'VDI-snapshot'])._xapiId
      mapVdisSrsXapi[vdiXapiId] = this.getObject(srId, 'SR')._xapiId
      return permissions.push([srId, 'administrate'])
    })
  }

  if (mapVifsNetworks) {
    mapVifsNetworksXapi = {}
    forEach(mapVifsNetworks, (networkId, vifId) => {
      const vifXapiId = this.getObject(vifId, 'VIF')._xapiId
      mapVifsNetworksXapi[vifXapiId] = this.getObject(
        networkId,
        'network'
      )._xapiId
      return permissions.push([networkId, 'administrate'])
    })
  }

  if (!(await this.hasPermissions(this.session.get('user_id'), permissions))) {
    throw unauthorized()
  }

  await this.getXapi(vm).migrateVm(
    vm._xapiId,
    this.getXapi(host),
    host._xapiId,
    {
      sr: sr && this.getObject(sr, 'SR')._xapiId,
      migrationNetworkId:
        migrationNetwork != null ? migrationNetwork._xapiId : undefined,
      mapVifsNetworks: mapVifsNetworksXapi,
      mapVdisSrs: mapVdisSrsXapi,
    }
  )
}

migrate.params = {
  // Identifier of the VM to migrate.
  vm: { type: 'string' },

  // Identifier of the host to migrate to.
  targetHost: { type: 'string' },

  // Identifier of the default SR to migrate to.
  sr: { type: 'string', optional: true },

  // Map VDIs IDs --> SRs IDs
  mapVdisSrs: { type: 'object', optional: true },

  // Map VIFs IDs --> Networks IDs
  mapVifsNetworks: { type: 'object', optional: true },

  // Identifier of the Network use for the migration
  migrationNetwork: { type: 'string', optional: true },
}

migrate.resolve = {
  vm: ['vm', 'VM', 'administrate'],
  host: ['targetHost', 'host', 'administrate'],
  migrationNetwork: ['migrationNetwork', 'network', 'administrate'],
}

// -------------------------------------------------------------------

export async function set (params) {
  const VM = extract(params, 'VM')
  const xapi = this.getXapi(VM)
  const vmId = VM._xapiId

  const resourceSetId = extract(params, 'resourceSet')
  if (resourceSetId !== undefined) {
    if (this.user.permission !== 'admin') {
      throw unauthorized()
    }

    await this.setVmResourceSet(vmId, resourceSetId)
  }

  const share = extract(params, 'share')
  if (share) {
    await this.shareVmResourceSet(vmId)
  }

  return xapi.editVm(vmId, params, async (limits, vm) => {
    const resourceSet = xapi.xo.getData(vm, 'resourceSet')

    if (resourceSet) {
      try {
        return await this.allocateLimitsInResourceSet(limits, resourceSet)
      } catch (error) {
        // if the resource set no longer exist, behave as if the VM is free
        if (!noSuchObject.is(error)) {
          throw error
        }
      }
    }

    if (limits.cpuWeight && this.user.permission !== 'admin') {
      throw unauthorized()
    }
  })
}

set.params = {
  // Identifier of the VM to update.
  id: { type: 'string' },

  name_label: { type: 'string', optional: true },

  name_description: { type: 'string', optional: true },

  high_availability: {
    optional: true,
    pattern: new RegExp(`^(${getHaValues().join('|')})$`),
    type: 'string',
  },

  // Number of virtual CPUs to allocate.
  CPUs: { type: 'integer', optional: true },

  cpusMax: { type: ['integer', 'string'], optional: true },

  // Memory to allocate (in bytes).
  //
  // Note: static_min ≤ dynamic_min ≤ dynamic_max ≤ static_max
  memory: { type: ['integer', 'string'], optional: true },

  // Set dynamic_min
  memoryMin: { type: ['integer', 'string'], optional: true },

  // Set dynamic_max
  memoryMax: { type: ['integer', 'string'], optional: true },

  // Set static_max
  memoryStaticMax: { type: ['integer', 'string'], optional: true },

  // Kernel arguments for PV VM.
  PV_args: { type: 'string', optional: true },

  cpuWeight: { type: ['integer', 'null'], optional: true },

  cpuCap: { type: ['integer', 'null'], optional: true },

  affinityHost: { type: ['string', 'null'], optional: true },

  // Switch from Cirrus video adaptor to VGA adaptor
  vga: { type: 'string', optional: true },

  videoram: { type: ['string', 'number'], optional: true },

  coresPerSocket: { type: ['string', 'number', 'null'], optional: true },

  // Emulate HVM C000 PCI device for Windows Update to fetch or update PV drivers
  hasVendorDevice: { type: 'boolean', optional: true },

  // Move the vm In to/Out of Self Service
  resourceSet: { type: ['string', 'null'], optional: true },

  share: { type: 'boolean', optional: true },

  // set the VM network interface controller
  nicType: { type: ['string', 'null'], optional: true },
}

set.resolve = {
  VM: ['id', ['VM', 'VM-snapshot', 'VM-template'], 'administrate'],
}

// -------------------------------------------------------------------

export async function restart ({ vm, force }) {
  const xapi = this.getXapi(vm)

  if (force) {
    await xapi.call('VM.hard_reboot', vm._xapiRef)
  } else {
    await xapi.call('VM.clean_reboot', vm._xapiRef)
  }
}

restart.params = {
  id: { type: 'string' },
  force: { type: 'boolean' },
}

restart.resolve = {
  vm: ['id', 'VM', 'operate'],
}

// -------------------------------------------------------------------

export const clone = deferrable(async function (
  $defer,
  { vm, name, full_copy: fullCopy }
) {
  await checkPermissionOnSrs.call(this, vm)
  const xapi = this.getXapi(vm)

  const { $id: cloneId } = await xapi.cloneVm(vm._xapiRef, {
    nameLabel: name,
    fast: !fullCopy,
  })
  $defer.onFailure(() => xapi.deleteVm(cloneId))

  const isAdmin = this.user.permission === 'admin'
  if (!isAdmin) {
    await this.addAcl(this.user.id, cloneId, 'admin')
  }

  if (vm.resourceSet !== undefined) {
    await this.allocateLimitsInResourceSet(
      await this.computeVmResourcesUsage(vm),
      vm.resourceSet,
      isAdmin
    )
  }

  return cloneId
})

clone.params = {
  id: { type: 'string' },
  name: { type: 'string' },
  full_copy: { type: 'boolean' },
}

clone.resolve = {
  vm: ['id', ['VM', 'VM-snapshot'], 'administrate'],
}

// -------------------------------------------------------------------

// TODO: implement resource sets
export async function copy ({ compress, name: nameLabel, sr, vm }) {
  if (vm.$pool === sr.$pool) {
    if (vm.power_state === 'Running') {
      await checkPermissionOnSrs.call(this, vm)
    }

    return this.getXapi(vm)
      .copyVm(vm._xapiId, sr._xapiId, {
        nameLabel,
      })
      .then(vm => vm.$id)
  }

  return this.getXapi(vm)
    .remoteCopyVm(vm._xapiId, this.getXapi(sr), sr._xapiId, {
      compress,
      nameLabel,
    })
    .then(({ vm }) => vm.$id)
}

copy.params = {
  compress: {
    type: 'boolean',
    optional: true,
  },
  name: {
    type: 'string',
    optional: true,
  },
  vm: { type: 'string' },
  sr: { type: 'string' },
}

copy.resolve = {
  vm: ['vm', ['VM', 'VM-snapshot'], 'administrate'],
  sr: ['sr', 'SR', 'operate'],
}

// -------------------------------------------------------------------

export async function convertToTemplate ({ vm }) {
  // Convert to a template requires pool admin permission.
  if (
    !(await this.hasPermissions(this.session.get('user_id'), [
      [vm.$pool, 'administrate'],
    ]))
  ) {
    throw unauthorized()
  }

  await this.getXapi(vm).call('VM.set_is_a_template', vm._xapiRef, true)
}

convertToTemplate.params = {
  id: { type: 'string' },
}

convertToTemplate.resolve = {
  vm: ['id', ['VM', 'VM-snapshot'], 'administrate'],
}

// TODO: remove when no longer used.
export { convertToTemplate as convert }

// -------------------------------------------------------------------

// TODO: implement resource sets
export const snapshot = defer(async function (
  $defer,
  { vm, name = `${vm.name_label}_${new Date().toISOString()}` }
) {
  await checkPermissionOnSrs.call(this, vm)

  const xapi = this.getXapi(vm)
  const { $id: snapshotId } = await xapi.snapshotVm(vm._xapiRef, name)
  $defer.onFailure(() => xapi.deleteVm(snapshotId))

  const { user } = this
  if (user.permission !== 'admin') {
    await this.addAcl(user.id, snapshotId, 'admin')
  }
  return snapshotId
})

snapshot.params = {
  id: { type: 'string' },
  name: { type: 'string', optional: true },
}

snapshot.resolve = {
  vm: ['id', 'VM', 'operate'],
}

// -------------------------------------------------------------------

export function rollingDeltaBackup ({
  vm,
  remote,
  tag,
  depth,
  retention = depth,
}) {
  return this.rollingDeltaVmBackup({
    vm,
    remoteId: remote,
    tag,
    retention,
  })
}

rollingDeltaBackup.params = {
  id: { type: 'string' },
  remote: { type: 'string' },
  tag: { type: 'string' },
  retention: { type: ['string', 'number'], optional: true },
  // This parameter is deprecated. It used to support the old saved backups jobs.
  depth: { type: ['string', 'number'], optional: true },
}

rollingDeltaBackup.resolve = {
  vm: ['id', ['VM', 'VM-snapshot'], 'administrate'],
}

rollingDeltaBackup.permission = 'admin'

// -------------------------------------------------------------------

export function importDeltaBackup ({ sr, remote, filePath, mapVdisSrs }) {
  const mapVdisSrsXapi = {}

  forEach(mapVdisSrs, (srId, vdiId) => {
    mapVdisSrsXapi[vdiId] = this.getObject(srId, 'SR')._xapiId
  })

  return this.importDeltaVmBackup({
    sr,
    remoteId: remote,
    filePath,
    mapVdisSrs: mapVdisSrsXapi,
  }).then(_ => _.vm)
}

importDeltaBackup.params = {
  sr: { type: 'string' },
  remote: { type: 'string' },
  filePath: { type: 'string' },
  // Map VDIs UUIDs --> SRs IDs
  mapVdisSrs: { type: 'object', optional: true },
}

importDeltaBackup.resolve = {
  sr: ['sr', 'SR', 'operate'],
}

importDeltaBackup.permission = 'admin'

// -------------------------------------------------------------------

export function deltaCopy ({ force, vm, retention, sr }) {
  return this.deltaCopyVm(vm, sr, force, retention)
}

deltaCopy.params = {
  force: { type: 'boolean', optional: true },
  id: { type: 'string' },
  retention: { type: 'number', optional: true },
  sr: { type: 'string' },
}

deltaCopy.resolve = {
  vm: ['id', 'VM', 'operate'],
  sr: ['sr', 'SR', 'operate'],
}

// -------------------------------------------------------------------

export async function rollingSnapshot ({ vm, tag, depth, retention = depth }) {
  await checkPermissionOnSrs.call(this, vm)
  return this.rollingSnapshotVm(vm, tag, retention)
}

rollingSnapshot.params = {
  id: { type: 'string' },
  tag: { type: 'string' },
  retention: { type: 'number', optional: true },
  // This parameter is deprecated. It used to support the old saved backups jobs.
  depth: { type: 'number', optional: true },
}

rollingSnapshot.resolve = {
  vm: ['id', 'VM', 'administrate'],
}

rollingSnapshot.description =
  'Snapshots a VM with a tagged name, and removes the oldest snapshot with the same tag according to retention'

// -------------------------------------------------------------------

export function backup ({ vm, remoteId, file, compress }) {
  return this.backupVm({ vm, remoteId, file, compress })
}

backup.permission = 'admin'

backup.params = {
  id: { type: 'string' },
  remoteId: { type: 'string' },
  file: { type: 'string' },
  compress: { type: 'boolean', optional: true },
}

backup.resolve = {
  vm: ['id', 'VM', 'administrate'],
}

backup.description = 'Exports a VM to the file system'

// -------------------------------------------------------------------

export function importBackup ({ remote, file, sr }) {
  return this.importVmBackup(remote, file, sr)
}

importBackup.permission = 'admin'
importBackup.description =
  'Imports a VM into host, from a file found in the chosen remote'
importBackup.params = {
  remote: { type: 'string' },
  file: { type: 'string' },
  sr: { type: 'string' },
}

importBackup.resolve = {
  sr: ['sr', 'SR', 'operate'],
}

importBackup.permission = 'admin'

// -------------------------------------------------------------------

export function rollingBackup ({
  vm,
  remoteId,
  tag,
  depth,
  retention = depth,
  compress,
}) {
  return this.rollingBackupVm({
    vm,
    remoteId,
    tag,
    retention,
    compress,
  })
}

rollingBackup.permission = 'admin'

rollingBackup.params = {
  id: { type: 'string' },
  remoteId: { type: 'string' },
  tag: { type: 'string' },
  retention: { type: 'number', optional: true },
  // This parameter is deprecated. It used to support the old saved backups jobs.
  depth: { type: 'number', optional: true },
  compress: { type: 'boolean', optional: true },
}

rollingBackup.resolve = {
  vm: ['id', ['VM', 'VM-snapshot'], 'administrate'],
}

rollingBackup.description =
  'Exports a VM to the file system with a tagged name, and removes the oldest backup with the same tag according to retention'

// -------------------------------------------------------------------

export function rollingDrCopy ({
  vm,
  pool,
  sr,
  tag,
  depth,
  retention = depth,
  deleteOldBackupsFirst,
}) {
  if (sr === undefined) {
    if (pool === undefined) {
      throw invalidParameters('either pool or sr param should be specified')
    }

    if (vm.$pool === pool.id) {
      throw forbiddenOperation(
        'Disaster Recovery attempts to copy on the same pool'
      )
    }

    sr = this.getObject(pool.default_SR, 'SR')
  }

  return this.rollingDrCopyVm({
    vm,
    sr,
    tag,
    retention,
    deleteOldBackupsFirst,
  })
}

rollingDrCopy.params = {
  retention: { type: 'number', optional: true },
  // This parameter is deprecated. It used to support the old saved backups jobs.
  depth: { type: 'number', optional: true },
  id: { type: 'string' },
  pool: { type: 'string', optional: true },
  sr: { type: 'string', optional: true },
  tag: { type: 'string' },
  deleteOldBackupsFirst: { type: 'boolean', optional: true },
}

rollingDrCopy.resolve = {
  vm: ['id', ['VM', 'VM-snapshot'], 'administrate'],
  pool: ['pool', 'pool', 'administrate'],
  sr: ['sr', 'SR', 'administrate'],
}

rollingDrCopy.description =
  'Copies a VM to a different pool, with a tagged name, and removes the oldest VM with the same tag from this pool, according to retention'

// -------------------------------------------------------------------

export function start ({ vm, force, host }) {
  return this.getXapi(vm).startVm(vm._xapiId, host?._xapiId, force)
}

start.params = {
  force: { type: 'boolean', optional: true },
  host: { type: 'string', optional: true },
  id: { type: 'string' },
}

start.resolve = {
  host: ['host', 'host', 'operate'],
  vm: ['id', 'VM', 'operate'],
}

// -------------------------------------------------------------------

// TODO: implements timeout.
// - if !force → clean shutdown
// - if force is true → hard shutdown
// - if force is integer → clean shutdown and after force seconds, hard shutdown.
export async function stop ({ vm, force }) {
  const xapi = this.getXapi(vm)

  // Hard shutdown
  if (force) {
    return xapi.shutdownVm(vm._xapiRef, { hard: true })
  }

  // Clean shutdown
  try {
    await xapi.shutdownVm(vm._xapiRef)
  } catch (error) {
    const { code } = error
    if (
      code === 'VM_MISSING_PV_DRIVERS' ||
      code === 'VM_LACKS_FEATURE_SHUTDOWN'
    ) {
      throw invalidParameters('clean shutdown requires PV drivers')
    }

    throw error
  }
}

stop.params = {
  id: { type: 'string' },
  force: { type: 'boolean', optional: true },
}

stop.resolve = {
  vm: ['id', 'VM', 'operate'],
}

// -------------------------------------------------------------------

export async function suspend ({ vm }) {
  await this.getXapi(vm).call('VM.suspend', vm._xapiRef)
}

suspend.params = {
  id: { type: 'string' },
}

suspend.resolve = {
  vm: ['id', 'VM', 'operate'],
}

// -------------------------------------------------------------------

export function resume ({ vm }) {
  return this.getXapi(vm).resumeVm(vm._xapiId)
}

resume.params = {
  id: { type: 'string' },
}

resume.resolve = {
  vm: ['id', 'VM', 'operate'],
}

// -------------------------------------------------------------------

export function revert ({ snapshot, snapshotBefore }) {
  return this.getXapi(snapshot).revertVm(snapshot._xapiId, snapshotBefore)
}

revert.params = {
  snapshot: { type: 'string' },
  snapshotBefore: { type: 'boolean', optional: true },
}

revert.resolve = {
  snapshot: ['snapshot', 'VM-snapshot', 'administrate'],
}

// -------------------------------------------------------------------

async function handleExport (req, res, { xapi, id, compress }) {
  const stream = await xapi.exportVm(id, {
    compress: compress != null ? compress : true,
  })
  res.on('close', () => stream.cancel())
  // Remove the filename as it is already part of the URL.
  stream.headers['content-disposition'] = 'attachment'

  res.writeHead(
    stream.statusCode,
    stream.statusMessage != null ? stream.statusMessage : '',
    stream.headers
  )
  stream.pipe(res)
}

// TODO: integrate in xapi.js
async function export_ ({ vm, compress }) {
  if (vm.power_state === 'Running') {
    await checkPermissionOnSrs.call(this, vm)
  }

  const data = {
    xapi: this.getXapi(vm),
    id: vm._xapiId,
    compress,
  }

  return {
    $getFrom: await this.registerHttpRequest(handleExport, data, {
      suffix: encodeURI(`/${vm.name_label}.xva`),
    }),
  }
}

export_.params = {
  vm: { type: 'string' },
  compress: { type: 'boolean', optional: true },
}

export_.resolve = {
  vm: ['vm', ['VM', 'VM-snapshot'], 'administrate'],
}

export { export_ as export }

// -------------------------------------------------------------------

async function handleVmImport (req, res, { data, srId, type, xapi }) {
  // Timeout seems to be broken in Node 4.
  // See https://github.com/nodejs/node/issues/3319
  req.setTimeout(43200000) // 12 hours

  try {
    const vm = await xapi.importVm(req, { data, srId, type })
    res.end(format.response(0, vm.$id))
  } catch (e) {
    res.writeHead(500)
    res.end(format.error(0, new Error(e.message)))
  }
}

// TODO: "sr_id" can be passed in URL to target a specific SR
async function import_ ({ data, host, sr, type }) {
  let xapi
  if (data && type === 'xva') {
    throw invalidParameters('unsupported field data for the file type xva')
  }

  if (!sr) {
    if (!host) {
      throw invalidParameters('you must provide either host or SR')
    }

    xapi = this.getXapi(host)
    sr = xapi.pool.$default_SR
    if (!sr) {
      throw invalidParameters('there is not default SR in this pool')
    }

    // FIXME: must have administrate permission on default SR.
  } else {
    xapi = this.getXapi(sr)
  }

  return {
    $sendTo: await this.registerHttpRequest(handleVmImport, {
      data,
      srId: sr._xapiId,
      type,
      xapi,
    }),
  }
}

import_.params = {
  data: {
    type: 'object',
    optional: true,
    properties: {
      descriptionLabel: { type: 'string' },
      disks: {
        type: 'array',
        items: {
          type: 'object',
          properties: {
            capacity: { type: 'integer' },
            descriptionLabel: { type: 'string' },
            nameLabel: { type: 'string' },
            path: { type: 'string' },
            position: { type: 'integer' },
          },
        },
        optional: true,
      },
      memory: { type: 'integer' },
      nameLabel: { type: 'string' },
      nCpus: { type: 'integer' },
      networks: {
        type: 'array',
        items: { type: 'string' },
        optional: true,
      },
    },
  },
  host: { type: 'string', optional: true },
  type: { type: 'string', optional: true },
  sr: { type: 'string', optional: true },
}

import_.resolve = {
  host: ['host', 'host', 'administrate'],
  sr: ['sr', 'SR', 'administrate'],
}

export { import_ as import }

// -------------------------------------------------------------------

// FIXME: if position is used, all other disks after this position
// should be shifted.
export async function attachDisk ({ vm, vdi, position, mode, bootable }) {
  await this.getXapi(vm).createVbd({
    bootable,
    mode,
    userdevice: position,
    vdi: vdi._xapiId,
    vm: vm._xapiId,
  })
}

attachDisk.params = {
  bootable: {
    type: 'boolean',
    optional: true,
  },
  mode: { type: 'string', optional: true },
  position: { type: 'string', optional: true },
  vdi: { type: 'string' },
  vm: { type: 'string' },
}

attachDisk.resolve = {
  vm: ['vm', 'VM', 'administrate'],
  vdi: ['vdi', 'VDI', 'administrate'],
}

// -------------------------------------------------------------------

// TODO: implement resource sets
export async function createInterface ({
  vm,
  network,
  position,
  mac,
  allowedIpv4Addresses,
  allowedIpv6Addresses,
}) {
  const { resourceSet } = vm
  if (resourceSet != null) {
    await this.checkResourceSetConstraints(resourceSet, this.user.id, [
      network.id,
    ])
  } else if (
    !(await this.hasPermissions(this.user.id, [[network.id, 'view']]))
  ) {
    throw unauthorized()
  }

  let ipAddresses
  const vif = await this.getXapi(vm).createVif(vm._xapiId, network._xapiId, {
    mac,
    position,
    ipv4_allowed: allowedIpv4Addresses,
    ipv6_allowed: allowedIpv6Addresses,
  })

  const { push } = (ipAddresses = [])
  if (allowedIpv4Addresses) {
    push.apply(ipAddresses, allowedIpv4Addresses)
  }
  if (allowedIpv6Addresses) {
    push.apply(ipAddresses, allowedIpv6Addresses)
  }
  if (ipAddresses.length) {
    ignoreErrors.call(this.allocIpAddresses(vif.$id, ipAddresses))
  }

  return vif.$id
}

createInterface.params = {
  vm: { type: 'string' },
  network: { type: 'string' },
  position: { type: ['integer', 'string'], optional: true },
  mac: { type: 'string', optional: true },
  allowedIpv4Addresses: {
    type: 'array',
    items: {
      type: 'string',
    },
    optional: true,
  },
  allowedIpv6Addresses: {
    type: 'array',
    items: {
      type: 'string',
    },
    optional: true,
  },
}

createInterface.resolve = {
  // Not compatible with resource sets.
  // FIXME: find a workaround.
  network: ['network', 'network', ''],
  vm: ['vm', 'VM', 'administrate'],
}

// -------------------------------------------------------------------

export async function attachPci ({ vm, pciId }) {
  const xapi = this.getXapi(vm)

  await xapi.call('VM.add_to_other_config', vm._xapiRef, 'pci', pciId)
}

attachPci.params = {
  vm: { type: 'string' },
  pciId: { type: 'string' },
}

attachPci.resolve = {
  vm: ['vm', 'VM', 'administrate'],
}

// -------------------------------------------------------------------

export async function detachPci ({ vm }) {
  const xapi = this.getXapi(vm)

  await xapi.call('VM.remove_from_other_config', vm._xapiRef, 'pci')
}

detachPci.params = {
  vm: { type: 'string' },
}

detachPci.resolve = {
  vm: ['vm', 'VM', 'administrate'],
}
// -------------------------------------------------------------------

export function stats ({ vm, granularity }) {
  return this.getXapiVmStats(vm._xapiId, granularity)
}

stats.description = 'returns statistics about the VM'

stats.params = {
  id: { type: 'string' },
  granularity: {
    type: 'string',
    optional: true,
  },
}

stats.resolve = {
  vm: ['id', ['VM', 'VM-snapshot'], 'view'],
}

// -------------------------------------------------------------------

export async function setBootOrder ({ vm, order }) {
  const xapi = this.getXapi(vm)

  order = { order }
  if (vm.virtualizationMode === 'hvm') {
    await xapi.call('VM.set_HVM_boot_params', vm._xapiRef, order)
    return
  }

  throw invalidParameters('You can only set the boot order on a HVM guest')
}

setBootOrder.params = {
  vm: { type: 'string' },
  order: { type: 'string' },
}

setBootOrder.resolve = {
  vm: ['vm', 'VM', 'operate'],
}

// -------------------------------------------------------------------

export function recoveryStart ({ vm }) {
  return this.getXapi(vm).startVmOnCd(vm._xapiId)
}

recoveryStart.params = {
  id: { type: 'string' },
}

recoveryStart.resolve = {
  vm: ['id', 'VM', 'operate'],
}

// -------------------------------------------------------------------

export function getCloudInitConfig ({ template }) {
  return this.getXapi(template).getCloudInitConfig(template._xapiId)
}

getCloudInitConfig.params = {
  template: { type: 'string' },
}

getCloudInitConfig.resolve = {
  template: ['template', 'VM-template', 'administrate'],
}

// -------------------------------------------------------------------

export async function createCloudInitConfigDrive ({ vm, sr, config, coreos }) {
  const xapi = this.getXapi(vm)
  if (coreos) {
    // CoreOS is a special CloudConfig drive created by XS plugin
    await xapi.createCoreOsCloudInitConfigDrive(vm._xapiId, sr._xapiId, config)
  } else {
    // use generic Cloud Init drive
    await xapi.createCloudInitConfigDrive(vm._xapiId, sr._xapiId, config)
  }
}

createCloudInitConfigDrive.params = {
  vm: { type: 'string' },
  sr: { type: 'string' },
  config: { type: 'string' },
}

createCloudInitConfigDrive.resolve = {
  vm: ['vm', 'VM', 'administrate'],

  // Not compatible with resource sets.
  // FIXME: find a workaround.
  sr: ['sr', 'SR', ''], // 'operate' ]
}

// -------------------------------------------------------------------

export async function createVgpu ({ vm, gpuGroup, vgpuType }) {
  // TODO: properly handle device. Can a VM have 2 vGPUS?
  await this.getXapi(vm).createVgpu(
    vm._xapiId,
    gpuGroup._xapiId,
    vgpuType._xapiId
  )
}

createVgpu.params = {
  vm: { type: 'string' },
  gpuGroup: { type: 'string' },
  vgpuType: { type: 'string' },
}

createVgpu.resolve = {
  vm: ['vm', 'VM', 'administrate'],
  gpuGroup: ['gpuGroup', 'gpuGroup', ''],
  vgpuType: ['vgpuType', 'vgpuType', ''],
}

// -------------------------------------------------------------------

export async function deleteVgpu ({ vgpu }) {
  await this.getXapi(vgpu).deleteVgpu(vgpu._xapiId)
}

deleteVgpu.params = {
  vgpu: { type: 'string' },
}

deleteVgpu.resolve = {
  vgpu: ['vgpu', 'vgpu', ''],
}<|MERGE_RESOLUTION|>--- conflicted
+++ resolved
@@ -1,9 +1,5 @@
 import concat from 'lodash/concat'
-<<<<<<< HEAD
-import deferrable from 'golike-defer'
-=======
 import defer from 'golike-defer'
->>>>>>> 0253c63d
 import { format } from 'json-rpc-peer'
 import { ignoreErrors } from 'promise-toolbox'
 import {
@@ -652,7 +648,7 @@
 
 // -------------------------------------------------------------------
 
-export const clone = deferrable(async function (
+export const clone = defer(async function (
   $defer,
   { vm, name, full_copy: fullCopy }
 ) {
