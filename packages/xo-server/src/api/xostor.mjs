--- conflicted
+++ resolved
@@ -180,6 +180,7 @@
     const host = hosts[0]
     const xapi = this.getXapi(host)
     const poolHostIds = Object.keys(xapi.objects.indexes.type.host)
+    const poolHosts = poolHostIds.map(id => this.getObject(id, 'host'))
 
     await Task.run({ properties: { name: 'licenses check' } }, async () => {
       const now = Date.now()
@@ -232,21 +233,6 @@
       )
     })
 
-<<<<<<< HEAD
-=======
-    const hosts = hostIds.map(hostId => this.getObject(hostId, 'host'))
-
-    if (!hosts.every(host => host.$pool === hosts[0].$pool)) {
-      // we need to do this test to ensure it won't create a partial LV group with only the host of the pool of the first master
-      throw new Error('All hosts must be in the same pool')
-    }
-
-    const host = hosts[0]
-    const xapi = this.getXapi(host)
-    const poolHostIds = Object.keys(xapi.objects.indexes.type.host)
-    const poolHosts = poolHostIds.map(id => this.getObject(id, 'host'))
-
->>>>>>> 50938a3c
     const handleHostsDependencies = defer(async ($defer, hosts) => {
       const boundInstallDependencies = installDependencies.bind(this)
       const boundUpdateDependencies = updateDependencies.bind(this)
