import getStream from 'get-stream'
import { forEach } from 'lodash'

// ===================================================================

export function clean () {
  return this.clean()
}

clean.permission = 'admin'

// -------------------------------------------------------------------

export async function exportConfig () {
  return {
    $getFrom: await this.registerHttpRequest(
      (req, res) => {
        res.writeHead(200, 'OK', {
          'content-disposition': 'attachment',
        })

        return this.exportConfig()
      },
      undefined,
      { suffix: '/config.json' }
    ),
  }
}

exportConfig.permission = 'admin'

// -------------------------------------------------------------------

function handleGetAllObjects (req, res, { filter, limit }) {
  forEach(this.getObjects({ filter, limit }), object => {
    res.write(JSON.stringify(object))
    res.write('\n')
  })
  res.end()
}

export function getAllObjects ({ filter, limit, ndjson = false }) {
  return ndjson
    ? this.registerHttpRequest(handleGetAllObjects, { filter, limit }).then(
<<<<<<< HEAD
      $getFrom => ({ $getFrom })
    )
=======
        $getFrom => ({ $getFrom })
      )
>>>>>>> 93e98798
    : this.getObjects({ filter, limit })
}

getAllObjects.permission = ''
getAllObjects.description = 'Returns all XO objects'

getAllObjects.params = {
  filter: { type: 'object', optional: true },
  limit: { type: 'number', optional: true },
}

// -------------------------------------------------------------------

export async function importConfig () {
  return {
    $sendTo: await this.registerHttpRequest(async (req, res) => {
      await this.importConfig(JSON.parse(await getStream.buffer(req)))

      res.end('config successfully imported')
    }),
  }
}

importConfig.permission = 'admin'<|MERGE_RESOLUTION|>--- conflicted
+++ resolved
@@ -42,13 +42,8 @@
 export function getAllObjects ({ filter, limit, ndjson = false }) {
   return ndjson
     ? this.registerHttpRequest(handleGetAllObjects, { filter, limit }).then(
-<<<<<<< HEAD
-      $getFrom => ({ $getFrom })
-    )
-=======
         $getFrom => ({ $getFrom })
       )
->>>>>>> 93e98798
     : this.getObjects({ filter, limit })
 }
 
