/* eslint eslint-comments/disable-enable-pair: [error, {allowWholeFile: true}] */
/* eslint-disable camelcase */
import asyncMapSettled from '@xen-orchestra/async-map/legacy.js'
import fatfs from 'fatfs'
import filter from 'lodash/filter.js'
import find from 'lodash/find.js'
import flatMap from 'lodash/flatMap.js'
import flatten from 'lodash/flatten.js'
import groupBy from 'lodash/groupBy.js'
import identity from 'lodash/identity.js'
import includes from 'lodash/includes.js'
import isEmpty from 'lodash/isEmpty.js'
import mapToArray from 'lodash/map.js'
import mixin from '@xen-orchestra/mixin/legacy.js'
import ms from 'ms'
import noop from 'lodash/noop.js'
import omit from 'lodash/omit.js'
import once from 'lodash/once.js'
import semver from 'semver'
import tarStream from 'tar-stream'
import uniq from 'lodash/uniq.js'
import { asyncMap } from '@xen-orchestra/async-map'
import { vmdkToVhd, vhdToVMDK, writeOvaOn } from 'xo-vmdk-to-vhd'
import { cancelable, CancelToken, fromEvents, ignoreErrors, pCatch, pRetry } from 'promise-toolbox'
import { createLogger } from '@xen-orchestra/log'
import { decorateWith } from '@vates/decorate-with'
import { defer as deferrable } from 'golike-defer'
import { limitConcurrency } from 'limit-concurrency-decorator'
import { parseDuration } from '@vates/parse-duration'
import { PassThrough } from 'stream'
import { forbiddenOperation, operationFailed } from 'xo-common/api-errors.js'
import { Xapi as XapiBase } from '@xen-orchestra/xapi'
import { Ref } from 'xen-api'
import { synchronized } from 'decorator-synchronized'

import ensureArray from '../_ensureArray.mjs'
import fatfsBuffer, { init as fatfsBufferInit } from '../fatfs-buffer.mjs'
import { asyncMapValues } from '../_asyncMapValues.mjs'
import { camelToSnakeCase, forEach, map, parseSize, pDelay, promisifyAll } from '../utils.mjs'

import mixins from './mixins/index.mjs'
import OTHER_CONFIG_TEMPLATE from './other-config-template.mjs'
import {
  asBoolean,
  asInteger,
  extractOpaqueRef,
  filterUndefineds,
  canSrHaveNewVdiOfSize,
  isVmHvm,
  isVmRunning,
  optional,
  parseDateTime,
  prepareXapiParam,
} from './utils.mjs'
import { createVhdStreamWithLength } from 'vhd-lib'

const log = createLogger('xo:xapi')

class AggregateError extends Error {
  constructor(errors, message) {
    super(message)
    this.errors = errors
  }
}

// ===================================================================

const TAG_BASE_DELTA = 'xo:base_delta'
export const TAG_COPY_SRC = 'xo:copy_of'

// ===================================================================

export * from './utils.mjs'

// VDI formats. (Raw is not available for delta vdi.)
export const VDI_FORMAT_VHD = 'vhd'
export const VDI_FORMAT_RAW = 'raw'

export const IPV4_CONFIG_MODES = ['None', 'DHCP', 'Static']
export const IPV6_CONFIG_MODES = ['None', 'DHCP', 'Static', 'Autoconf']

// ===================================================================

@mixin(Object.values(mixins))
export default class Xapi extends XapiBase {
  constructor({
    guessVhdSizeOnImport,
    maxUncoalescedVdis,
    restartHostTimeout,
    vdiExportConcurrency,
    vmExportConcurrency,
    vmMigrationConcurrency = 3,
    vmSnapshotConcurrency,
    ...opts
  }) {
    super(opts)

    this._guessVhdSizeOnImport = guessVhdSizeOnImport
    this._maxUncoalescedVdis = maxUncoalescedVdis
    this._restartHostTimeout = parseDuration(restartHostTimeout)

    //  close event is emitted when the export is canceled via browser. See https://github.com/vatesfr/xen-orchestra/issues/5535
    const waitStreamEnd = async stream => fromEvents(await stream, ['end', 'close'])
    this._exportVdi = limitConcurrency(vdiExportConcurrency, waitStreamEnd)(this._exportVdi)
    this.VM_export = limitConcurrency(vmExportConcurrency, waitStreamEnd)(this.VM_export)

    this._migrateVmWithStorageMotion = limitConcurrency(vmMigrationConcurrency)(this._migrateVmWithStorageMotion)
    this.VM_snapshot = limitConcurrency(vmSnapshotConcurrency)(this.VM_snapshot)

    // Patch getObject to resolve _xapiId property.
    this.getObject = (
      getObject =>
      (...args) => {
        let tmp
        if ((tmp = args[0]) != null && (tmp = tmp._xapiId) != null) {
          args[0] = tmp
        }
        return getObject.apply(this, args)
      }
    )(this.getObject)
  }

  // Wait for an object to be in a given state.
  //
  // Faster than waitObject() with a function.
  async _waitObjectState(idOrUuidOrRef, predicate) {
    const object = this.getObject(idOrUuidOrRef, null)
    if (object && predicate(object)) {
      return object
    }

    const loop = () => this.waitObject(idOrUuidOrRef).then(object => (predicate(object) ? object : loop()))

    return loop()
  }

  // Returns the objects if already presents or waits for it.
  async _getOrWaitObject(idOrUuidOrRef) {
    return this.getObject(idOrUuidOrRef, null) || this.waitObject(idOrUuidOrRef)
  }

  // =================================================================

  _setObjectProperties(object, props) {
    const { $ref: ref, $type: type } = object

    // TODO: the thrown error should contain the name of the
    // properties that failed to be set.
    return Promise.all(
      mapToArray(props, (value, name) => {
        if (value != null) {
          return this.call(`${type}.set_${camelToSnakeCase(name)}`, ref, prepareXapiParam(value))
        }
      })
    )::ignoreErrors()
  }

  // =================================================================

  setDefaultSr(srId) {
    return this.pool.set_default_SR(this.getObject(srId).$ref)
  }

  // =================================================================

  async setPoolMaster(hostId) {
    await this.call('pool.designate_new_master', this.getObject(hostId).$ref)
  }

  // =================================================================

  async joinPool(masterAddress, masterUsername, masterPassword, force = false) {
    try {
      await this.call(force ? 'pool.join_force' : 'pool.join', masterAddress, masterUsername, masterPassword)
    } catch (error) {
      const params = error?.call?.params
      if (Array.isArray(params)) {
        params[2] = '* obfuscated *'
      }
      throw error
    }
  }

  // =================================================================

  async emergencyShutdownHost(hostId) {
    const host = this.getObject(hostId)
    const vms = host.$resident_VMs
    log.debug(`Emergency shutdown: ${host.name_label}`)
    await asyncMap(vms, vm => {
      if (!vm.is_control_domain) {
        return ignoreErrors.call(this.callAsync('VM.suspend', vm.$ref))
      }
    })
    await this.call('host.disable', host.$ref)
    await this.callAsync('host.shutdown', host.$ref)
  }

  // =================================================================

  // Disable the host and evacuate all its VMs.
  //
  // If `force` is false and the evacuation failed, the host is re-
  // enabled and the error is thrown.
  async clearHost({ $ref: hostRef, $pool: pool }, force) {
    await this.call('host.disable', hostRef)

    const migrationNetworkId = pool.other_config['xo:migrationNetwork']
    const migrationNetworkRef = migrationNetworkId && this.getObject(migrationNetworkId).$ref
    try {
      try {
        await (migrationNetworkRef === undefined
          ? this.callAsync('host.evacuate', hostRef)
          : this.callAsync('host.evacuate', hostRef, migrationNetworkRef))
      } catch (error) {
        if (error.code === 'MESSAGE_PARAMETER_COUNT_MISMATCH') {
          await this.callAsync('host.evacuate', hostRef)
        } else {
          throw error
        }
      }
    } catch (error) {
      if (!force) {
        await this.call('host.enable', hostRef)

        throw error
      }
    }
  }

  async disableHost(hostId) {
    await this.call('host.disable', this.getObject(hostId).$ref)
  }

  async forgetHost(hostId) {
    await this.callAsync('host.destroy', this.getObject(hostId).$ref)
  }

  async ejectHostFromPool(hostId) {
    await this.call('pool.eject', this.getObject(hostId).$ref)
  }

  async enableHost(hostId) {
    await this.call('host.enable', this.getObject(hostId).$ref)
  }

  async installCertificateOnHost(hostId, { certificate, chain = '', privateKey }) {
    try {
      await this.call('host.install_server_certificate', this.getObject(hostId).$ref, certificate, privateKey, chain)
    } catch (error) {
      // CH/XCP-ng reset the connection on the certificate install
      if (error.code !== 'ECONNRESET') {
        throw error
      }
    }
  }

  // Resources:
  // - Citrix XenServer ® 7.0 Administrator's Guide ch. 5.4
  // - https://github.com/xcp-ng/xenadmin/blob/60dd70fc36faa0ec91654ec97e24b7af36acff9f/XenModel/Actions/Host/EditMultipathAction.cs
  // - https://github.com/serencorbett1/xenadmin/blob/1c3fb0c1112e4e316423afc6a028066001d3dea1/XenModel/XenAPI-Extensions/SR.cs
  @decorateWith(deferrable.onError(log.warn))
  async setHostMultipathing($defer, hostId, multipathing) {
    const host = this.getObject(hostId)

    if (host.enabled) {
      await this.disableHost(hostId)
      $defer(() => this.enableHost(hostId))
    }

    // Xen center evacuate running VMs before unplugging the PBDs.
    // The evacuate method uses the live migration to migrate running VMs
    // from host to another. It only works when a shared SR is present
    // in the host. For this reason we chose to show a warning instead.
    const pluggedPbds = host.$PBDs.filter(pbd => pbd.currently_attached)
    await asyncMapSettled(pluggedPbds, async pbd => {
      const ref = pbd.$ref
      await this.unplugPbd(ref)
      $defer(() => this.plugPbd(ref))
    })

    return host.update_other_config(
      multipathing
        ? {
            multipathing: 'true',
            multipathhandle: 'dmp',
          }
        : {
            multipathing: 'false',
          }
    )
  }

  async powerOnHost(hostId) {
    await this.callAsync('host.power_on', this.getObject(hostId).$ref)
  }

  async rebootHost(hostId, force = false) {
    const host = this.getObject(hostId)

    await this.clearHost(host, force)
    await this.callAsync('host.reboot', host.$ref)
  }

  async setRemoteSyslogHost(hostId, syslogDestination) {
    const host = this.getObject(hostId)
    await host.set_logging({
      syslog_destination: syslogDestination,
    })
    await this.call('host.syslog_reconfigure', host.$ref)
  }

  async shutdownHost(hostId, { force = false, bypassEvacuate = false }) {
    const host = this.getObject(hostId)
    if (bypassEvacuate) {
      await this.call('host.disable', host.$ref)
    } else {
      await this.clearHost(host, force)
    }
    await this.callAsync('host.shutdown', host.$ref)
  }

  // =================================================================

  // Clone a VM: make a fast copy by fast copying each of its VDIs
  // (using snapshots where possible) on the same SRs.
  _cloneVm(vm, nameLabel = vm.name_label) {
    log.debug(`Cloning VM ${vm.name_label}${nameLabel !== vm.name_label ? ` as ${nameLabel}` : ''}`)

    return this.callAsync('VM.clone', vm.$ref, nameLabel).then(extractOpaqueRef)
  }

  // Copy a VM: make a normal copy of a VM and all its VDIs.
  //
  // If a SR is specified, it will contains the copies of the VDIs,
  // otherwise they will use the SRs they are on.
  async _copyVm(vm, nameLabel = vm.name_label, sr = undefined) {
    let snapshotRef
    if (isVmRunning(vm)) {
      snapshotRef = await this.VM_snapshot(vm.$ref)
    }

    log.debug(
      `Copying VM ${vm.name_label}${nameLabel !== vm.name_label ? ` as ${nameLabel}` : ''}${
        sr ? ` on ${sr.name_label}` : ''
      }`
    )

    try {
      return await this.call('VM.copy', snapshotRef || vm.$ref, nameLabel, sr ? sr.$ref : '')
    } finally {
      if (snapshotRef) {
        await this.VM_destroy(snapshotRef)
      }
    }
  }

  async cloneVm(vmId, { nameLabel = undefined, fast = true } = {}) {
    const vm = this.getObject(vmId)

    const cloneRef = await (fast ? this._cloneVm(vm, nameLabel) : this._copyVm(vm, nameLabel))

    return /* await */ this._getOrWaitObject(cloneRef)
  }

  async copyVm(vmId, { nameLabel = undefined, srOrSrId = undefined } = {}) {
    return /* await */ this._getOrWaitObject(
      await this._copyVm(this.getObject(vmId), nameLabel, srOrSrId !== undefined ? this.getObject(srOrSrId) : undefined)
    )
  }

  async remoteCopyVm(vmId, targetXapi, targetSrId, { compress, nameLabel = undefined } = {}) {
    // Fall back on local copy if possible.
    if (targetXapi === this) {
      return {
        vm: await this.copyVm(vmId, { nameLabel, srOrSrId: targetSrId }),
      }
    }

    const sr = targetXapi.getObject(targetSrId)
    const stream = await this.VM_export(this.getObject(vmId).$ref, {
      compress,
    })

    const onVmCreation = nameLabel !== undefined ? vm => vm.set_name_label(nameLabel) : null

    const vm = await targetXapi._getOrWaitObject(await targetXapi._importVm(stream, sr, onVmCreation))

    return {
      vm,
    }
  }

  // Low level create VM.
  _createVmRecord(
    {
      actions_after_crash,
      actions_after_reboot,
      actions_after_shutdown,
      affinity,
      // appliance,
      blocked_operations,
      domain_type, // Used when the VM is created Suspended
      generation_id,
      ha_always_run,
      ha_restart_priority,
      has_vendor_device = false, // Avoid issue with some Dundee builds.
      hardware_platform_version,
      HVM_boot_params,
      HVM_boot_policy,
      HVM_shadow_multiplier,
      is_a_template,
      last_boot_CPU_flags, // Used when the VM is created Suspended
      last_booted_record, // Used when the VM is created Suspended
      memory_dynamic_max,
      memory_dynamic_min,
      memory_static_max,
      memory_static_min,
      name_description,
      name_label,
      order,
      other_config,
      PCI_bus,
      platform,
      protection_policy,
      PV_args,
      PV_bootloader,
      PV_bootloader_args,
      PV_kernel,
      PV_legacy_args,
      PV_ramdisk,
      recommendations,
      shutdown_delay,
      start_delay,
      // suspend_SR,
      tags,
      user_version,
      VCPUs_at_startup,
      VCPUs_max,
      VCPUs_params,
      version,
      xenstore_data,
    },
    {
      // if set, will create the VM in Suspended power_state with this VDI
      //
      // it's a separate param because it's not supported for all versions of
      // XCP-ng/XenServer and should be passed explicitly
      suspend_VDI,
    } = {}
  ) {
    log.debug(`Creating VM ${name_label}`)

    return this.call(
      'VM.create',
      filterUndefineds({
        actions_after_crash,
        actions_after_reboot,
        actions_after_shutdown,
        affinity: affinity == null ? Ref.EMPTY : affinity,
        HVM_boot_params,
        HVM_boot_policy,
        is_a_template: asBoolean(is_a_template),
        memory_dynamic_max: asInteger(memory_dynamic_max),
        memory_dynamic_min: asInteger(memory_dynamic_min),
        memory_static_max: asInteger(memory_static_max),
        memory_static_min: asInteger(memory_static_min),
        other_config,
        PCI_bus,
        platform,
        PV_args,
        PV_bootloader,
        PV_bootloader_args,
        PV_kernel,
        PV_legacy_args,
        PV_ramdisk,
        recommendations,
        user_version: asInteger(user_version),
        VCPUs_at_startup: asInteger(VCPUs_at_startup),
        VCPUs_max: asInteger(VCPUs_max),
        VCPUs_params,

        // Optional fields.
        blocked_operations,
        generation_id,
        ha_always_run: asBoolean(ha_always_run),
        ha_restart_priority,
        has_vendor_device,
        hardware_platform_version: optional(hardware_platform_version, asInteger),
        // HVM_shadow_multiplier: asFloat(HVM_shadow_multiplier), // FIXME: does not work FIELD_TYPE_ERROR(hVM_shadow_multiplier)
        name_description,
        name_label,
        order: optional(order, asInteger),
        protection_policy,
        shutdown_delay: asInteger(shutdown_delay),
        start_delay: asInteger(start_delay),
        tags,
        version: asInteger(version),
        xenstore_data,

        // VM created Suspended
        power_state: suspend_VDI !== undefined ? 'Suspended' : undefined,
        suspend_VDI,
        domain_type,
        last_boot_CPU_flags,
        last_booted_record,
      })
    )
  }

  getVmConsole(vmId) {
    const vm = this.getObject(vmId)

    const console = find(vm.$consoles, { protocol: 'rfb' })
    if (!console) {
      throw new Error('no RFB console found')
    }

    return console
  }

<<<<<<< HEAD
  @cancelable
  async exportVmXva($cancelToken, exportedVm, { compress = false } = {}) {
    return this.getResource($cancelToken, '/export/', {
      query: {
        ref: exportedVm.$ref,
        use_compression: compress === 'zstd' ? 'zstd' : compress === true || compress === 'gzip' ? 'true' : 'false',
      },
      task: this.task_create('VM export', exportedVm.name_label),
    }).catch(error => {
      // augment the error with as much relevant info as possible
      error.pool_master = this.pool.$master
      error.VM = exportedVm

      throw error
    })
  }

  @cancelable
  async exportVmOva($cancelToken, exportedVm) {
    const collectedDisks = []
    for (const blockDevice of exportedVm.$VBDs) {
      if (blockDevice.type === 'Disk') {
        const vdi = blockDevice.$VDI
        collectedDisks.push({
          getStream: () => {
            return this.exportVdiContent($cancelToken, vdi, VDI_FORMAT_VHD)
          },
          name: vdi.name_label,
          fileName: vdi.name_label + '.vmdk',
          description: vdi.name_description,
          capacityMB: Math.ceil(vdi.virtual_size / 1024 / 1024),
        })
      }
    }
    const writeStream = new PassThrough()
    writeStream.task = this.task_create('VM OVA export', exportedVm.name_label)
    writeOvaOn(writeStream, {
      disks: collectedDisks,
      vmName: exportedVm.name_label,
      vmDescription: exportedVm.name_description,
      cpuCount: exportedVm.VCPUs_at_startup,
      vmMemoryMB: Math.ceil(exportedVm.memory_dynamic_max / 1024 / 1024),
    })
    writeStream.statusCode = 200
    writeStream.headers = { 'content-type': 'application/ova' }
    writeStream.statusMessage = 'OK'
    writeStream.cancel = () => {
      return writeStream.destroy()
    }
    return writeStream
  }

  // Returns a stream to the exported VM.
  @cancelable
  async exportVm($cancelToken, vmId, { compress = false, format = 'xva' } = {}) {
    const vm = this.getObject(vmId)
    const useSnapshot = isVmRunning(vm)
    const exportedVm = useSnapshot ? await this._snapshotVm($cancelToken, vm, `[XO Export] ${vm.name_label}`) : vm

    // noinspection ES6MissingAwait
    const promise =
      format === 'xva'
        ? this.exportVmXva($cancelToken, exportedVm, { compress })
        : this.exportVmOva($cancelToken, exportedVm)

    if (useSnapshot) {
      /*
            const destroySnapshot = () => {
              console.log('destroying useSnapshot')
              return this.VM_destroy(exportedVm.$ref)::ignoreErrors()
            }
            promise.then(_ => _.task.finally(destroySnapshot), destroySnapshot)

       */
    }

    return promise
  }

=======
>>>>>>> 4b9116ed
  // Create a snapshot (if necessary) of the VM and returns a delta export
  // object.
  @cancelable
  @decorateWith(deferrable)
  async exportDeltaVm(
    $defer,
    $cancelToken,
    vmId,
    baseVmId,
    {
      bypassVdiChainsCheck = false,

      // Contains a vdi.$id set of vmId.
      fullVdisRequired = [],

      disableBaseTags = false,
      snapshotNameLabel = undefined,
    } = {}
  ) {
    let vm = this.getObject(vmId)

    // do not use the snapshot name in the delta export
    const exportedNameLabel = vm.name_label
    if (!vm.is_a_snapshot) {
      if (!bypassVdiChainsCheck) {
        await this.VM_assertHealthyVdiChains(vm.$ref)
      }

      vm = await this.getRecord(
        'VM',
        await this.VM_snapshot(vm.$ref, { cancelToken: $cancelToken, name_label: snapshotNameLabel })
      )
      $defer.onFailure(() => this.VM_destroy(vm.$ref))
    }

    const baseVm = baseVmId && this.getObject(baseVmId)

    // refs of VM's VDIs → base's VDIs.
    const baseVdis = {}
    baseVm &&
      forEach(baseVm.$VBDs, vbd => {
        let vdi, snapshotOf
        if (
          (vdi = vbd.$VDI) &&
          (snapshotOf = vdi.$snapshot_of) &&
          !find(fullVdisRequired, id => snapshotOf.$id === id)
        ) {
          baseVdis[vdi.snapshot_of] = vdi
        }
      })

    const streams = {}
    const vdis = {}
    const vbds = {}
    forEach(vm.$VBDs, vbd => {
      let vdi
      if (vbd.type !== 'Disk' || !(vdi = vbd.$VDI)) {
        // Ignore this VBD.
        return
      }

      // If the VDI name start with `[NOBAK]`, do not export it.
      if (vdi.name_label.startsWith('[NOBAK]')) {
        // FIXME: find a way to not create the VDI snapshot in the
        // first time.
        //
        // The snapshot must not exist otherwise it could break the
        // next export.
        vdi.$destroy()::ignoreErrors()
        return
      }

      vbds[vbd.$ref] = vbd

      const vdiRef = vdi.$ref
      if (vdiRef in vdis) {
        // This VDI has already been managed.
        return
      }

      // Look for a snapshot of this vdi in the base VM.
      const baseVdi = baseVdis[vdi.snapshot_of]

      vdis[vdiRef] = {
        ...vdi,
        other_config: {
          ...vdi.other_config,
          [TAG_BASE_DELTA]: baseVdi && !disableBaseTags ? baseVdi.uuid : undefined,
        },
        $SR$uuid: vdi.$SR.uuid,
      }

      streams[`${vdiRef}.vhd`] = () => this._exportVdi($cancelToken, vdi, baseVdi, VDI_FORMAT_VHD)
    })

    const suspendVdi = vm.$suspend_VDI
    if (suspendVdi !== undefined) {
      const vdiRef = suspendVdi.$ref
      vdis[vdiRef] = {
        ...suspendVdi,
        $SR$uuid: suspendVdi.$SR.uuid,
      }
      streams[`${vdiRef}.vhd`] = () => this._exportVdi($cancelToken, suspendVdi, undefined, VDI_FORMAT_VHD)
    }

    const vifs = {}
    forEach(vm.$VIFs, vif => {
      const network = vif.$network
      vifs[vif.$ref] = {
        ...vif,
        $network$uuid: network.uuid,
        $network$name_label: network.name_label,
        // https://github.com/babel/babel-eslint/issues/595
        // eslint-disable-next-line no-undef
        $network$VLAN: network.$PIFs[0]?.VLAN,
      }
    })

    return Object.defineProperty(
      {
        version: '1.1.0',
        vbds,
        vdis,
        vifs,
        vm: {
          ...vm,
          name_label: exportedNameLabel,
          other_config:
            baseVm && !disableBaseTags
              ? {
                  ...vm.other_config,
                  [TAG_BASE_DELTA]: baseVm.uuid,
                }
              : omit(vm.other_config, TAG_BASE_DELTA),
        },
      },
      'streams',
      {
        configurable: true,
        value: streams,
        writable: true,
      }
    )
  }

  @decorateWith(deferrable)
  async importDeltaVm(
    $defer,
    delta,
    {
      deleteBase = false,
      detectBase = true,
      disableStartAfterImport = true,
      mapVdisSrs = {},
      name_label = delta.vm.name_label,
      srId = this.pool.default_SR,
    } = {}
  ) {
    const { version } = delta

    if (!semver.satisfies(version, '^1')) {
      throw new Error(`Unsupported delta backup version: ${version}`)
    }

    let baseVm
    if (detectBase) {
      const remoteBaseVmUuid = delta.vm.other_config[TAG_BASE_DELTA]
      if (remoteBaseVmUuid) {
        baseVm = find(this.objects.all, obj => (obj = obj.other_config) && obj[TAG_COPY_SRC] === remoteBaseVmUuid)

        if (!baseVm) {
          throw new Error(`could not find the base VM (copy of ${remoteBaseVmUuid})`)
        }
      }
    }

    const baseVdis = {}
    baseVm &&
      forEach(baseVm.$VBDs, vbd => {
        const vdi = vbd.$VDI
        if (vdi !== undefined) {
          baseVdis[vbd.VDI] = vbd.$VDI
        }
      })

    // 0. Create suspend_VDI
    let suspendVdi
    if (delta.vm.power_state === 'Suspended') {
      const vdi = delta.vdis[delta.vm.suspend_VDI]
      suspendVdi = await this.createVdi({
        ...vdi,
        other_config: {
          ...vdi.other_config,
          [TAG_BASE_DELTA]: undefined,
          [TAG_COPY_SRC]: vdi.uuid,
        },
        sr: mapVdisSrs[vdi.uuid] || srId,
      })
      $defer.onFailure.call(this, 'VDI_destroy', suspendVdi.$ref)
    }

    // 1. Create the VMs.
    const vm = await this._getOrWaitObject(
      await this._createVmRecord(
        {
          ...delta.vm,
          affinity: null,
          blocked_operations: {
            ...delta.vm.blocked_operations,
            start: 'Importing…',
            start_on: 'Importing…',
          },
          ha_always_run: false,
          is_a_template: false,
          name_label: `[Importing…] ${name_label}`,
          other_config: {
            ...delta.vm.other_config,
            [TAG_COPY_SRC]: delta.vm.uuid,
          },
        },
        { suspend_VDI: suspendVdi?.$ref }
      )
    )
    $defer.onFailure(() => this.VM_destroy(vm.$ref))

    // 2. Delete all VBDs which may have been created by the import.
    await asyncMapSettled(vm.$VBDs, vbd => this._deleteVbd(vbd))::ignoreErrors()

    // 3. Create VDIs & VBDs.
    //
    // TODO: move all VDIs creation before the VM and simplify the code
    const vbds = groupBy(delta.vbds, 'VDI')
    const newVdis = await asyncMapValues(delta.vdis, async (vdi, vdiRef) => {
      let newVdi

      const remoteBaseVdiUuid = detectBase && vdi.other_config[TAG_BASE_DELTA]
      if (remoteBaseVdiUuid) {
        const baseVdi = find(baseVdis, vdi => vdi.other_config[TAG_COPY_SRC] === remoteBaseVdiUuid)
        if (!baseVdi) {
          throw new Error(`missing base VDI (copy of ${remoteBaseVdiUuid})`)
        }

        newVdi = await this._getOrWaitObject(await this._cloneVdi(baseVdi))
        $defer.onFailure(() => newVdi.$destroy())

        await newVdi.update_other_config(TAG_COPY_SRC, vdi.uuid)
      } else if (vdiRef === delta.vm.suspend_VDI) {
        // suspend VDI has been already created
        newVdi = suspendVdi
      } else {
        newVdi = await this.createVdi({
          ...vdi,
          other_config: {
            ...vdi.other_config,
            [TAG_BASE_DELTA]: undefined,
            [TAG_COPY_SRC]: vdi.uuid,
          },
          sr: mapVdisSrs[vdi.uuid] || srId,
        })
        $defer.onFailure(() => newVdi.$destroy())
      }

      await asyncMapSettled(vbds[vdiRef], vbd =>
        this.createVbd({
          ...vbd,
          vdi: newVdi,
          vm,
        })
      )

      return newVdi
    })

    const networksByNameLabelByVlan = {}
    let defaultNetwork
    forEach(this.objects.all, object => {
      if (object.$type === 'network') {
        const pif = object.$PIFs[0]
        if (pif === undefined) {
          // ignore network
          return
        }
        const vlan = pif.VLAN
        const networksByNameLabel = networksByNameLabelByVlan[vlan] || (networksByNameLabelByVlan[vlan] = {})
        defaultNetwork = networksByNameLabel[object.name_label] = object
      }
    })

    const { streams } = delta

    await Promise.all([
      // Import VDI contents.
      asyncMapSettled(newVdis, async (vdi, id) => {
        for (let stream of ensureArray(streams[`${id}.vhd`])) {
          if (typeof stream === 'function') {
            stream = await stream()
          }
          await this._importVdiContent(vdi, stream, VDI_FORMAT_VHD)
        }
      }),

      // Wait for VDI export tasks (if any) termination.
      asyncMapSettled(streams, stream => stream.task),

      // Create VIFs.
      asyncMapSettled(delta.vifs, vif => {
        let network = vif.$network$uuid && this.getObject(vif.$network$uuid, undefined)

        if (network === undefined) {
          const { $network$VLAN: vlan = -1 } = vif
          const networksByNameLabel = networksByNameLabelByVlan[vlan]
          if (networksByNameLabel !== undefined) {
            network = networksByNameLabel[vif.$network$name_label]
            if (network === undefined) {
              network = networksByNameLabel[Object.keys(networksByNameLabel)[0]]
            }
          } else {
            network = defaultNetwork
          }
        }

        if (network) {
          return this._createVif(vm, network, vif)
        }
      }),
    ])

    if (deleteBase && baseVm) {
      this.VM_destroy(baseVm.$ref)::ignoreErrors()
    }

    await Promise.all([
      delta.vm.ha_always_run && vm.set_ha_always_run(true),
      vm.set_name_label(name_label),
      // FIXME: move
      asyncMap(['start', 'start_on'], op =>
        vm.update_blocked_operations(
          op,
          disableStartAfterImport ? 'Do not start this VM, clone it if you want to use it.' : null
        )
      ),
    ])

    return { vm }
  }

  async _migrateVmWithStorageMotion(
    vm,
    hostXapi,
    host,
    {
      migrationNetwork = find(host.$PIFs, pif => pif.management).$network, // TODO: handle not found
      sr,
      mapVdisSrs = {},
      mapVifsNetworks,
      force = false,
    }
  ) {
    const getDefaultSrRef = once(() => {
      if (sr !== undefined) {
        return hostXapi.getObject(sr).$ref
      }
      const defaultSr = host.$pool.$default_SR
      if (defaultSr === undefined) {
        throw new Error(`This operation requires a default SR to be set on the pool ${host.$pool.name_label}`)
      }
      return defaultSr.$ref
    })

    const hostPbds = new Set(host.PBDs)
    const connectedSrs = new Map()
    const isSrConnected = sr => {
      let isConnected = connectedSrs.get(sr.$ref)
      if (isConnected === undefined) {
        isConnected = sr.PBDs.some(ref => hostPbds.has(ref))
        connectedSrs.set(sr.$ref, isConnected)
      }
      return isConnected
    }

    // VDIs/SRs mapping
    // For VDI:
    // - If SR was explicitly passed: use it
    // - Else if VDI SR is reachable from the destination host: use it
    // - Else: use the migration main SR or the pool's default SR (error if none of them is defined)
    // For VDI-snapshot:
    // - If VDI-snapshot is an orphan snapshot: same logic as a VDI
    // - Else: don't add it to the map (VDI -> SR). It will be managed by the XAPI (snapshot will be migrated to the same SR as its parent active VDI)
    const vdis = {}
    const vbds = flatMap(vm.$snapshots, '$VBDs').concat(vm.$VBDs)
    for (const vbd of vbds) {
      if (vbd.type === 'Disk') {
        const vdi = vbd.$VDI
        // Ignore VDI snapshots which have a parent
        if (vdi.$snapshot_of !== undefined) {
          continue
        }
        vdis[vdi.$ref] =
          mapVdisSrs[vdi.$id] !== undefined
            ? hostXapi.getObject(mapVdisSrs[vdi.$id]).$ref
            : isSrConnected(vdi.$SR)
            ? vdi.$SR.$ref
            : getDefaultSrRef()
      }
    }

    // VIFs/Networks mapping
    const vifsMap = {}
    if (vm.$pool !== host.$pool) {
      const defaultNetworkRef = find(host.$PIFs, pif => pif.management).$network.$ref
      // Add snapshots' VIFs which VM has no VIFs on these devices
      const vmVifs = vm.$VIFs
      const vifDevices = new Set(vmVifs.map(_ => _.device))
      const vifs = flatMap(vm.$snapshots, '$VIFs')
        .filter(vif => !vifDevices.has(vif.device))
        .concat(vmVifs)
      for (const vif of vifs) {
        vifsMap[vif.$ref] =
          mapVifsNetworks && mapVifsNetworks[vif.$id]
            ? hostXapi.getObject(mapVifsNetworks[vif.$id]).$ref
            : defaultNetworkRef
      }
    }

    const token = await hostXapi.call('host.migrate_receive', host.$ref, migrationNetwork.$ref, {})

    const loop = () =>
      this.callAsync(
        'VM.migrate_send',
        vm.$ref,
        token,
        true, // Live migration.
        vdis,
        vifsMap,
        {
          force: force ? 'true' : 'false',
        }
        // FIXME: missing param `vgu_map`, it does not cause issues ATM but it
        // might need to be changed one day.
        // {},
      )::pCatch({ code: 'TOO_MANY_STORAGE_MIGRATES' }, () => pDelay(1e4).then(loop))

    return loop().then(noop)
  }

  @synchronized()
  _callInstallationPlugin(hostRef, vdi) {
    return this.call('host.call_plugin', hostRef, 'install-supp-pack', 'install', { vdi }).catch(error => {
      if (error.code !== 'XENAPI_PLUGIN_FAILURE' || !error.params?.[2]?.includes?.('UPDATE_ALREADY_APPLIED')) {
        throw error
      }
      log.warn('_callInstallationPlugin', { error })
    })
  }

  @decorateWith(deferrable)
  async installSupplementalPack($defer, stream, { hostId }) {
    if (!stream.length) {
      throw new Error('stream must have a length')
    }

    const vdi = await this.createTemporaryVdiOnHost(
      stream,
      hostId,
      '[XO] Supplemental pack ISO',
      'small temporary VDI to store a supplemental pack ISO'
    )
    $defer(() => vdi.$destroy())

    await this._callInstallationPlugin(this.getObject(hostId).$ref, vdi.uuid)
  }

  @decorateWith(deferrable)
  async installSupplementalPackOnAllHosts($defer, stream) {
    if (!stream.length) {
      throw new Error('stream must have a length')
    }

    const isSrAvailable = sr =>
      sr && sr.content_type === 'user' && sr.physical_size - sr.physical_utilisation >= stream.length

    const hosts = filter(this.objects.all, { $type: 'host' })

    const sr = this.findAvailableSharedSr(stream.length)

    // Shared SR available: create only 1 VDI for all the installations
    if (sr) {
      const vdi = await this.createTemporaryVdiOnSr(
        stream,
        sr,
        '[XO] Supplemental pack ISO',
        'small temporary VDI to store a supplemental pack ISO'
      )
      $defer(() => vdi.$destroy())

      // Install pack sequentially to prevent concurrent access to the unique VDI
      for (const host of hosts) {
        await this._callInstallationPlugin(host.$ref, vdi.uuid)
      }

      return
    }

    // No shared SR available: find an available local SR on each host
    return Promise.all(
      hosts.map(
        deferrable(async ($defer, host) => {
          // pipe stream synchronously to several PassThroughs to be able to pipe them asynchronously later
          const pt = stream.pipe(new PassThrough())
          pt.length = stream.length

          const sr = find(
            host.$PBDs.map(_ => _.$SR),
            isSrAvailable
          )

          if (!sr) {
            throw new Error('no SR available to store installation file')
          }

          const vdi = await this.createTemporaryVdiOnSr(
            pt,
            sr,
            '[XO] Supplemental pack ISO',
            'small temporary VDI to store a supplemental pack ISO'
          )
          $defer(() => vdi.$destroy())

          await this._callInstallationPlugin(host.$ref, vdi.uuid)
        })
      )
    )
  }

  @cancelable
  async _importVm($cancelToken, stream, sr, onVmCreation = undefined) {
    const taskRef = await this.task_create('VM import')
    const query = {}

    if (sr != null) {
      query.sr_id = sr.$ref
    }

    if (onVmCreation != null) {
      this.waitObject(
        obj => obj != null && obj.current_operations != null && taskRef in obj.current_operations,
        onVmCreation
      )
    }

    const vmRef = await this.putResource($cancelToken, stream, '/import/', {
      query,
      task: taskRef,
    }).then(extractOpaqueRef, error => {
      // augment the error with as much relevant info as possible
      error.pool_master = this.pool.$master
      error.SR = sr

      throw error
    })

    return vmRef
  }

  @decorateWith(deferrable)
  async _importOvaVm($defer, stream, { descriptionLabel, disks, memory, nameLabel, networks, nCpus, tables }, sr) {
    // 1. Create VM.
    const vm = await this._getOrWaitObject(
      await this._createVmRecord({
        ...OTHER_CONFIG_TEMPLATE,
        memory_dynamic_max: memory,
        memory_dynamic_min: memory,
        memory_static_max: memory,
        memory_static_min: memory,
        name_description: descriptionLabel,
        name_label: nameLabel,
        VCPUs_at_startup: nCpus,
        VCPUs_max: nCpus,
      })
    )
    $defer.onFailure(() => this.VM_destroy(vm.$ref))
    // Disable start and change the VM name label during import.
    await Promise.all([
      asyncMapSettled(['start', 'start_on'], op => vm.update_blocked_operations(op, 'OVA import in progress...')),
      vm.set_name_label(`[Importing...] ${nameLabel}`),
    ])

    // 2. Create VDIs & Vifs.
    const vdis = {}
    const compression = {}
    const vifDevices = await this.call('VM.get_allowed_VIF_devices', vm.$ref)
    if (networks.length > vifDevices.length) {
      throw operationFailed({ objectId: vm.id, code: 'TOO_MANY_VIFs' })
    }
    await Promise.all(
      map(disks, async disk => {
        const vdi = (vdis[disk.path] = await this.createVdi({
          name_description: disk.descriptionLabel,
          name_label: disk.nameLabel,
          size: disk.capacity,
          sr: sr.$ref,
        }))
        $defer.onFailure(() => vdi.$destroy())
        compression[disk.path] = disk.compression
        return this.createVbd({
          userdevice: String(disk.position),
          vdi,
          vm,
        })
      }).concat(
        map(networks, (networkId, i) =>
          this._createVif(vm, this.getObject(networkId), {
            device: vifDevices[i],
          })
        )
      )
    )

    // 3. Import VDIs contents.
    await new Promise((resolve, reject) => {
      const extract = tarStream.extract()

      stream.on('error', reject)

      extract.on('finish', resolve)
      extract.on('error', reject)
      extract.on('entry', async (entry, stream, cb) => {
        // Not a disk to import.
        const vdi = vdis[entry.name]
        if (!vdi) {
          stream.on('end', cb)
          stream.resume()
          return
        }
        const table = tables[entry.name]
        const vhdStream = await vmdkToVhd(
          stream,
          table.grainLogicalAddressList,
          table.grainFileOffsetList,
          compression[entry.name] === 'gzip'
        )
        try {
          await this._importVdiContent(vdi, vhdStream, VDI_FORMAT_VHD)
          // See: https://github.com/mafintosh/tar-stream#extracting
          // No import parallelization.
        } catch (e) {
          reject(e)
        } finally {
          cb()
        }
      })
      stream.pipe(extract)
    })

    // Enable start and restore the VM name label after import.
    await Promise.all([vm.update_blocked_operations({ start: null, start_on: null }), vm.set_name_label(nameLabel)])
    return vm
  }

  // TODO: an XVA can contain multiple VMs
  async importVm(stream, { data, srId, type = 'xva' } = {}) {
    const sr = srId && this.getObject(srId)

    if (type === 'xva') {
      return /* await */ this._getOrWaitObject(await this._importVm(stream, sr))
    }

    if (type === 'ova') {
      return this._getOrWaitObject(await this._importOvaVm(stream, data, sr))
    }

    throw new Error(`unsupported type: '${type}'`)
  }

  async migrateVm(vmId, hostXapi, hostId, { force = false, mapVdisSrs, mapVifsNetworks, migrationNetworkId, sr } = {}) {
    const vm = this.getObject(vmId)
    const host = hostXapi.getObject(hostId)

    const accrossPools = vm.$pool !== host.$pool
    const useStorageMotion =
      accrossPools ||
      sr !== undefined ||
      migrationNetworkId !== undefined ||
      !isEmpty(mapVifsNetworks) ||
      !isEmpty(mapVdisSrs)

    if (useStorageMotion) {
      await this._migrateVmWithStorageMotion(vm, hostXapi, host, {
        migrationNetwork: migrationNetworkId && hostXapi.getObject(migrationNetworkId),
        sr,
        mapVdisSrs,
        mapVifsNetworks,
        force,
      })
    } else {
      try {
        await this.callAsync('VM.pool_migrate', vm.$ref, host.$ref, {
          force: force ? 'true' : 'false',
        })
      } catch (error) {
        if (error.code !== 'VM_REQUIRES_SR') {
          throw error
        }

        // Retry using motion storage.
        await this._migrateVmWithStorageMotion(vm, hostXapi, host, { force })
      }
    }
  }

  async _startVm(vm, { force = false, bypassMacAddressesCheck = force, hostId } = {}) {
    if (!bypassMacAddressesCheck) {
      const vmMacAddresses = vm.$VIFs.map(vif => vif.MAC)
      if (new Set(vmMacAddresses).size !== vmMacAddresses.length) {
        throw operationFailed({ objectId: vm.id, code: 'DUPLICATED_MAC_ADDRESS' })
      }

      const existingMacAddresses = new Set(
        filter(
          this.objects.all,
          obj => obj.id !== vm.id && obj.$type === 'VM' && obj.power_state === 'Running'
        ).flatMap(vm => vm.$VIFs.map(vif => vif.MAC))
      )
      if (vmMacAddresses.some(mac => existingMacAddresses.has(mac))) {
        throw operationFailed({ objectId: vm.id, code: 'DUPLICATED_MAC_ADDRESS' })
      }
    }

    log.debug(`Starting VM ${vm.name_label}`)

    if (force) {
      await vm.update_blocked_operations({ start: null, start_on: null })
    }

    const vmRef = vm.$ref
    if (hostId === undefined) {
      try {
        await this.call(
          'VM.start',
          vmRef,
          false, // Start paused?
          false // Skip pre-boot checks?
        )
      } catch (error) {
        if (error.code !== 'NO_HOSTS_AVAILABLE') {
          throw error
        }

        throw new AggregateError(
          await asyncMap(await this.call('host.get_all'), async hostRef => {
            const hostNameLabel = await this.call('host.get_name_label', hostRef)
            try {
              await this.call('VM.assert_can_boot_here', vmRef, hostRef)
              return `${hostNameLabel}: OK`
            } catch (error) {
              return `${hostNameLabel}: ${error.message}`
            }
          })
        )
      }
    } else {
      const hostRef = this.getObject(hostId).$ref
      let retry
      do {
        retry = false

        try {
          await this.callAsync('VM.start_on', vmRef, hostRef, false, false)
        } catch (error) {
          if (error.code !== 'NO_HOSTS_AVAILABLE') {
            throw error
          }

          await this.call('VM.assert_can_boot_here', vmRef, hostRef)

          // Something has changed between the last two calls, starting the VM should be retried
          retry = true
        }
      } while (retry)
    }
  }

  async startVm(vmId, options) {
    try {
      await this._startVm(this.getObject(vmId), options)
    } catch (e) {
      if (e.code === 'OPERATION_BLOCKED') {
        throw forbiddenOperation('Start', e.params[1])
      }
      if (e.code === 'VM_BAD_POWER_STATE') {
        return e.params[2] === 'paused' ? this.unpauseVm(vmId) : this.resumeVm(vmId)
      }
      throw e
    }
  }

  async startVmOnCd(vmId) {
    const vm = this.getObject(vmId)

    if (isVmHvm(vm)) {
      const { order } = vm.HVM_boot_params

      await vm.update_HVM_boot_params('order', 'd')

      try {
        await this._startVm(vm)
      } finally {
        await vm.update_HVM_boot_params('order', order)
      }
    } else {
      // Find the original template by name (*sigh*).
      const templateNameLabel = vm.other_config.base_template_name
      const template =
        templateNameLabel &&
        find(this.objects.all, obj => obj.$type === 'VM' && obj.is_a_template && obj.name_label === templateNameLabel)

      const bootloader = vm.PV_bootloader
      const bootables = []
      try {
        const promises = []

        const cdDrive = this._getVmCdDrive(vm)
        forEach(vm.$VBDs, vbd => {
          promises.push(vbd.set_bootable(vbd === cdDrive))

          bootables.push([vbd, Boolean(vbd.bootable)])
        })

        promises.push(
          vm.set_PV_bootloader('eliloader'),
          vm.update_other_config({
            'install-distro': template && template.other_config['install-distro'],
            'install-repository': 'cdrom',
          })
        )

        await Promise.all(promises)

        await this._startVm(vm)
      } finally {
        vm.set_PV_bootloader(bootloader)::ignoreErrors()

        forEach(bootables, ([vbd, bootable]) => {
          vbd.set_bootable(bootable)::ignoreErrors()
        })
      }
    }
  }

  // =================================================================

  async createVbd({
    bootable = false,
    currently_attached = false,
    device = '',
    other_config = {},
    qos_algorithm_params = {},
    qos_algorithm_type = '',
    type = 'Disk',
    unpluggable = false,
    userdevice,
    VDI,
    VM,

    vdi = VDI,

    empty = vdi === undefined,
    mode = type === 'Disk' ? 'RW' : 'RO',
    vm = VM,
  }) {
    vdi = this.getObject(vdi)
    vm = this.getObject(vm)

    log.debug(`Creating VBD for VDI ${vdi.name_label} on VM ${vm.name_label}`)

    if (userdevice == null) {
      const allowed = await this.call('VM.get_allowed_VBD_devices', vm.$ref)
      const { length } = allowed
      if (length === 0) {
        throw new Error('no allowed VBD devices')
      }

      if (type === 'CD') {
        // Choose position 3 if allowed.
        userdevice = includes(allowed, '3') ? '3' : allowed[0]
      } else {
        userdevice = allowed[0]

        // Avoid userdevice 3 if possible.
        if (userdevice === '3' && length > 1) {
          userdevice = allowed[1]
        }
      }
    }

    const ifVmSuspended = vm.power_state === 'Suspended' ? identity : noop

    // By default a VBD is unpluggable.
    const vbdRef = await this.call('VBD.create', {
      bootable: Boolean(bootable),
      currently_attached: ifVmSuspended(currently_attached),
      device: ifVmSuspended(device),
      empty: Boolean(empty),
      mode,
      other_config,
      qos_algorithm_params,
      qos_algorithm_type,
      type,
      unpluggable: Boolean(unpluggable),
      userdevice,
      VDI: vdi && vdi.$ref,
      VM: vm.$ref,
    })

    if (isVmRunning(vm)) {
      await this.callAsync('VBD.plug', vbdRef)
    }
  }

  _cloneVdi(vdi) {
    log.debug(`Cloning VDI ${vdi.name_label}`)

    return this.callAsync('VDI.clone', vdi.$ref).then(extractOpaqueRef)
  }

  async createVdi(
    {
      name_description,
      name_label,
      other_config = {},
      read_only = false,
      sharable = false,
      sm_config,
      SR,
      tags,
      type = 'user',
      virtual_size,
      xenstore_data,

      size,
      sr = Ref.isNotEmpty(SR) ? SR : this.pool.default_SR,
    },
    {
      // blindly copying `sm_config` from another VDI can create problems,
      // therefore it is ignored by default by this method
      //
      // see https://github.com/vatesfr/xen-orchestra/issues/4482
      setSmConfig = false,
    } = {}
  ) {
    sr = this.getObject(sr)
    log.debug(`Creating VDI ${name_label} on ${sr.name_label}`)

    return this._getOrWaitObject(
      await this.callAsync('VDI.create', {
        name_description,
        name_label,
        other_config,
        read_only: Boolean(read_only),
        sharable: Boolean(sharable),
        SR: sr.$ref,
        tags,
        type,
        sm_config: setSmConfig ? sm_config : undefined,
        virtual_size: size !== undefined ? parseSize(size) : virtual_size,
        xenstore_data,
      }).then(extractOpaqueRef)
    )
  }

  async moveVdi(vdiId, srId) {
    const vdi = this.getObject(vdiId)
    const sr = this.getObject(srId)

    if (vdi.SR === sr.$ref) {
      return vdi
    }

    log.debug(`Moving VDI ${vdi.name_label} from ${vdi.$SR.name_label} to ${sr.name_label}`)
    try {
      return this.barrier(
        await pRetry(() => this.callAsync('VDI.pool_migrate', vdi.$ref, sr.$ref, {}), {
          when: { code: 'TOO_MANY_STORAGE_MIGRATES' },
        }).then(extractOpaqueRef)
      )
    } catch (error) {
      const { code } = error
      if (code !== 'NO_HOSTS_AVAILABLE' && code !== 'LICENCE_RESTRICTION' && code !== 'VDI_NEEDS_VM_FOR_MIGRATE') {
        throw error
      }
      const newVdi = await this.barrier(await this.callAsync('VDI.copy', vdi.$ref, sr.$ref).then(extractOpaqueRef))
      await asyncMapSettled(vdi.$VBDs, async vbd => {
        await this.call('VBD.destroy', vbd.$ref)
        await this.createVbd({
          ...vbd,
          vdi: newVdi,
        })
      })
      await vdi.$destroy()

      return newVdi
    }
  }

  _resizeVdi(vdi, size) {
    log.debug(`Resizing VDI ${vdi.name_label} from ${vdi.virtual_size} to ${size}`)

    return this.callAsync('VDI.resize', vdi.$ref, size)
  }

  _getVmCdDrive(vm) {
    for (const vbd of vm.$VBDs) {
      if (vbd.type === 'CD') {
        return vbd
      }
    }
  }

  async _ejectCdFromVm(vm) {
    const cdDrive = this._getVmCdDrive(vm)
    if (cdDrive) {
      await this.callAsync('VBD.eject', cdDrive.$ref)
    }
  }

  async _insertCdIntoVm(cd, vm, { bootable = false, force = false } = {}) {
    const cdDrive = await this._getVmCdDrive(vm)
    if (cdDrive) {
      try {
        await this.callAsync('VBD.insert', cdDrive.$ref, cd.$ref)
      } catch (error) {
        if (!force || error.code !== 'VBD_NOT_EMPTY') {
          throw error
        }

        await this.callAsync('VBD.eject', cdDrive.$ref)::ignoreErrors()

        // Retry.
        await this.callAsync('VBD.insert', cdDrive.$ref, cd.$ref)
      }

      if (bootable !== Boolean(cdDrive.bootable)) {
        await cdDrive.set_bootable(bootable)
      }
    } else {
      await this.createVbd({
        bootable,
        type: 'CD',
        vdi: cd,
        vm,
      })
    }
  }

  async connectVbd(vbdId) {
    await this.callAsync('VBD.plug', vbdId)
  }

  async _disconnectVbd(vbd) {
    // TODO: check if VBD is attached before
    try {
      await this.call('VBD.unplug_force', vbd.$ref)
    } catch (error) {
      if (error.code === 'VBD_NOT_UNPLUGGABLE') {
        await vbd.set_unpluggable(true)
        return this.call('VBD.unplug_force', vbd.$ref)
      }
      throw error
    }
  }

  async disconnectVbd(vbdId) {
    await this._disconnectVbd(this.getObject(vbdId))
  }

  async _deleteVbd(vbd) {
    await this._disconnectVbd(vbd)::ignoreErrors()
    await this.call('VBD.destroy', vbd.$ref)
  }

  deleteVbd(vbdId) {
    return this._deleteVbd(this.getObject(vbdId))
  }

  // TODO: remove when no longer used.
  async destroyVbdsFromVm(vmId) {
    await Promise.all(
      this.getObject(vmId).$VBDs.map(async vbd => {
        await this.disconnectVbd(vbd.$ref)::ignoreErrors()
        return this.call('VBD.destroy', vbd.$ref)
      })
    )
  }

  async resizeVdi(vdiId, size) {
    await this._resizeVdi(this.getObject(vdiId), size)
  }

  async ejectCdFromVm(vmId) {
    await this._ejectCdFromVm(this.getObject(vmId))
  }

  async insertCdIntoVm(cdId, vmId, opts = undefined) {
    await this._insertCdIntoVm(this.getObject(cdId), this.getObject(vmId), opts)
  }

  // -----------------------------------------------------------------

  async snapshotVdi(vdiId, nameLabel) {
    const vdi = this.getObject(vdiId)

    const snap = await this._getOrWaitObject(await this.callAsync('VDI.snapshot', vdi.$ref).then(extractOpaqueRef))

    if (nameLabel) {
      await snap.set_name_label(nameLabel)
    }

    return snap
  }

  @cancelable
  _exportVdi($cancelToken, vdi, base, format = VDI_FORMAT_VHD) {
    const query = {
      format,
      vdi: vdi.$ref,
    }
    if (base) {
      query.base = base.$ref
    }

    log.debug(`exporting VDI ${vdi.name_label}${base ? ` (from base ${vdi.name_label})` : ''}`)

    return this.getResource($cancelToken, '/export_raw_vdi/', {
      query,
      task: this.task_create('VDI Export', vdi.name_label),
    }).catch(error => {
      // augment the error with as much relevant info as possible
      error.pool_master = vdi.$pool.$master
      error.SR = vdi.$SR
      error.VDI = vdi

      throw error
    })
  }

  async exportVdiAsVmdk(vdi, filename, { cancelToken = CancelToken.none, base } = {}) {
    vdi = this.getObject(vdi)
    const params = { cancelToken, format: VDI_FORMAT_VHD }
    if (base !== undefined) {
      params.base = base
    }
    let vhdResult
    const vmdkStream = await vhdToVMDK(`${vdi.name_label}.vmdk`, async () => {
      vhdResult = await this.VDI_exportContent(vdi.$ref, params)
      return vhdResult
    })
    // callers expect the stream to be an HTTP response.
    vmdkStream.headers = {
      ...vhdResult.headers,
      'content-type': 'application/x-vmdk',
    }
    vmdkStream.statusCode = vhdResult.statusCode
    vmdkStream.statusMessage = vhdResult.statusMessage
    return vmdkStream
  }

  @cancelable
  exportVdiContent($cancelToken, vdi, { format } = {}) {
    return this._exportVdi($cancelToken, this.getObject(vdi), undefined, format)
  }

  // -----------------------------------------------------------------

  async _importVdiContent(vdi, body, format = VDI_FORMAT_VHD) {
    if (typeof body.pipe === 'function' && body.length === undefined) {
      if (this._guessVhdSizeOnImport && format === VDI_FORMAT_VHD) {
        body = await createVhdStreamWithLength(body)
      } else if (__DEV__) {
        throw new Error('Trying to import a VDI without a length field. Please report this error to Xen Orchestra.')
      }
    }

    await Promise.all([
      body.task,
      body.checksumVerified,
      this.putResource(body, '/import_raw_vdi/', {
        query: {
          format,
          vdi: vdi.$ref,
        },
        task: this.task_create('VDI Content Import', vdi.name_label),
      }),
    ]).catch(error => {
      // augment the error with as much relevant info as possible
      error.pool_master = vdi.$pool.$master
      error.SR = vdi.$SR
      error.VDI = vdi

      throw error
    })
  }

  importVdiContent(vdiId, body, { format } = {}) {
    return this._importVdiContent(this.getObject(vdiId), body, format)
  }

  // =================================================================

  async _createVif(
    vm,
    network,
    {
      mac = '',
      position = undefined,

      currently_attached = true,
      device = position != null ? String(position) : undefined,
      ipv4_allowed = undefined,
      ipv6_allowed = undefined,
      locking_mode = undefined,
      MAC = mac,
      other_config = {},
      qos_algorithm_params = {},
      qos_algorithm_type = '',
    } = {}
  ) {
    log.debug(`Creating VIF for VM ${vm.name_label} on network ${network.name_label}`)

    if (device == null) {
      device = (await this.call('VM.get_allowed_VIF_devices', vm.$ref))[0]
    }

    const vifRef = await this.call(
      'VIF.create',
      filterUndefineds({
        currently_attached: vm.power_state === 'Suspended' ? currently_attached : undefined,
        device,
        ipv4_allowed,
        ipv6_allowed,
        locking_mode,
        MAC,
        MTU: asInteger(network.MTU),
        network: network.$ref,
        other_config,
        qos_algorithm_params,
        qos_algorithm_type,
        VM: vm.$ref,
      })
    )

    if (currently_attached && isVmRunning(vm)) {
      await this.callAsync('VIF.plug', vifRef)
    }

    return vifRef
  }

  async createVif(vmId, networkId, opts = undefined) {
    return /* await */ this._getOrWaitObject(
      await this._createVif(this.getObject(vmId), this.getObject(networkId), opts)
    )
  }

  @decorateWith(deferrable)
  async createNetwork($defer, { name, description = 'Created with Xen Orchestra', pifId, mtu, vlan }) {
    const networkRef = await this.call('network.create', {
      name_label: name,
      name_description: description,
      MTU: asInteger(mtu),
      // Set automatic to false so XenCenter does not get confused
      // https://citrix.github.io/xenserver-sdk/#network
      other_config: { automatic: 'false' },
    })
    $defer.onFailure(() => this.callAsync('network.destroy', networkRef))
    if (pifId) {
      await this.call('pool.create_VLAN_from_PIF', this.getObject(pifId).$ref, networkRef, asInteger(vlan))
    }

    return this._getOrWaitObject(networkRef)
  }

  async editPif(pifId, { vlan }) {
    const pif = this.getObject(pifId)
    const physPif = find(
      this.objects.all,
      obj =>
        obj.$type === 'PIF' &&
        (obj.physical || !isEmpty(obj.bond_master_of)) &&
        obj.$pool === pif.$pool &&
        obj.device === pif.device
    )

    if (!physPif) {
      throw new Error('PIF not found')
    }

    const pifs = this.getObject(pif.network).$PIFs

    const wasAttached = {}
    forEach(pifs, pif => {
      wasAttached[pif.host] = pif.currently_attached
    })

    const vlans = uniq(pifs.map(pif => pif.VLAN_master_of))
    await Promise.all(vlans.map(vlan => Ref.isNotEmpty(vlan) && this.callAsync('VLAN.destroy', vlan)))

    const newPifs = await this.call('pool.create_VLAN_from_PIF', physPif.$ref, pif.network, asInteger(vlan))
    await Promise.all(
      newPifs.map(
        pifRef => !wasAttached[this.getObject(pifRef).host] && this.callAsync('PIF.unplug', pifRef)::ignoreErrors()
      )
    )
  }

  @decorateWith(deferrable)
  async createBondedNetwork($defer, { bondMode, pifIds: masterPifIds, ...params }) {
    const network = await this.createNetwork(params)
    $defer.onFailure(() => this.deleteNetwork(network))

    const pifsByHost = {}
    masterPifIds.forEach(pifId => {
      this.getObject(pifId).$network.$PIFs.forEach(pif => {
        if (pifsByHost[pif.host] === undefined) {
          pifsByHost[pif.host] = []
        }
        pifsByHost[pif.host].push(pif.$ref)
      })
    })

    await asyncMapSettled(pifsByHost, pifs => this.call('Bond.create', network.$ref, pifs, '', bondMode))

    return network
  }

  async deleteNetwork(networkId) {
    const network = this.getObject(networkId)
    const pifs = network.$PIFs

    const vlans = uniq(pifs.map(pif => pif.VLAN_master_of))
    await Promise.all(vlans.map(vlan => Ref.isNotEmpty(vlan) && this.callAsync('VLAN.destroy', vlan)))

    const bonds = uniq(flatten(pifs.map(pif => pif.bond_master_of)))
    await Promise.all(bonds.map(bond => this.call('Bond.destroy', bond)))

    const tunnels = filter(this.objects.all, { $type: 'tunnel' })
    await Promise.all(
      pifs.map(async pif => {
        const tunnel = find(tunnels, { access_PIF: pif.$ref })
        if (tunnel != null) {
          await this.callAsync('tunnel.destroy', tunnel.$ref)
        }
      })
    )

    await this.callAsync('network.destroy', network.$ref)
  }

  // =================================================================

  async _doDockerAction(vmId, action, containerId) {
    const vm = this.getObject(vmId)
    const host = vm.$resident_on || this.pool.$master

    return /* await */ this.call('host.call_plugin', host.$ref, 'xscontainer', action, {
      vmuuid: vm.uuid,
      container: containerId,
    })
  }

  async registerDockerContainer(vmId) {
    await this._doDockerAction(vmId, 'register')
  }

  async deregisterDockerContainer(vmId) {
    await this._doDockerAction(vmId, 'deregister')
  }

  async startDockerContainer(vmId, containerId) {
    await this._doDockerAction(vmId, 'start', containerId)
  }

  async stopDockerContainer(vmId, containerId) {
    await this._doDockerAction(vmId, 'stop', containerId)
  }

  async restartDockerContainer(vmId, containerId) {
    await this._doDockerAction(vmId, 'restart', containerId)
  }

  async pauseDockerContainer(vmId, containerId) {
    await this._doDockerAction(vmId, 'pause', containerId)
  }

  async unpauseDockerContainer(vmId, containerId) {
    await this._doDockerAction(vmId, 'unpause', containerId)
  }

  async getCloudInitConfig(templateId) {
    const template = this.getObject(templateId)
    const host = this.pool.$master

    const config = await this.call('host.call_plugin', host.$ref, 'xscontainer', 'get_config_drive_default', {
      templateuuid: template.uuid,
    })
    return config.slice(4) // FIXME remove the "True" string on the begining
  }

  // Specific CoreOS Config Drive
  async createCoreOsCloudInitConfigDrive(vmId, srId, config) {
    const vm = this.getObject(vmId)
    const host = this.pool.$master
    const sr = this.getObject(srId)

    await this.call('host.call_plugin', host.$ref, 'xscontainer', 'create_config_drive', {
      vmuuid: vm.uuid,
      sruuid: sr.uuid,
      configuration: config,
    })
    await this.registerDockerContainer(vmId)
  }

  // Generic Config Drive
  @decorateWith(deferrable)
  async createCloudInitConfigDrive($defer, vmId, srId, userConfig, networkConfig) {
    const vm = this.getObject(vmId)
    const sr = this.getObject(srId)

    // First, create a small VDI (10MB) which will become the ConfigDrive
    const buffer = fatfsBufferInit({ label: 'cidata     ' })
    const vdi = await this.createVdi({
      name_label: 'XO CloudConfigDrive',
      size: buffer.length,
      sr: sr.$ref,
    })
    $defer.onFailure(() => vdi.$destroy())

    // Then, generate a FAT fs
    const { mkdir, writeFile } = promisifyAll(fatfs.createFileSystem(fatfsBuffer(buffer)))

    await Promise.all([
      // preferred datasource: NoCloud
      //
      // https://cloudinit.readthedocs.io/en/latest/topics/datasources/nocloud.html
      writeFile('meta-data', 'instance-id: ' + vm.uuid + '\n'),
      writeFile('user-data', userConfig),
      networkConfig !== undefined && writeFile('network-config', networkConfig),

      // fallback datasource: Config Drive 2
      //
      // https://cloudinit.readthedocs.io/en/latest/topics/datasources/configdrive.html#version-2
      mkdir('openstack').then(() =>
        mkdir('openstack/latest').then(() =>
          Promise.all([
            writeFile('openstack/latest/meta_data.json', JSON.stringify({ uuid: vm.uuid })),
            writeFile('openstack/latest/user_data', userConfig),
          ])
        )
      ),
    ])

    // ignore errors, I (JFT) don't understand why they are emitted
    // because it works
    await this._importVdiContent(vdi, buffer, VDI_FORMAT_RAW).catch(error => {
      log.warn('importVdiContent: ', { error })
    })

    await this.createVbd({ vdi, vm })
  }

  @decorateWith(deferrable)
  async createTemporaryVdiOnSr($defer, stream, sr, name_label, name_description) {
    const vdi = await this.createVdi({
      name_description,
      name_label,
      size: stream.length,
      sr: sr.$ref,
    })
    $defer.onFailure(() => vdi.$destroy())

    await this.importVdiContent(vdi.$id, stream, { format: VDI_FORMAT_RAW })

    return vdi
  }

  // Create VDI on an adequate local SR
  async createTemporaryVdiOnHost(stream, hostId, name_label, name_description) {
    const pbd = find(this.getObject(hostId).$PBDs, pbd => canSrHaveNewVdiOfSize(pbd.$SR, stream.length))

    if (pbd == null) {
      throw new Error('no SR available')
    }

    return this.createTemporaryVdiOnSr(stream, pbd.$SR, name_label, name_description)
  }

  findAvailableSharedSr(minSize) {
    return find(this.objects.all, obj => obj.$type === 'SR' && obj.shared && canSrHaveNewVdiOfSize(obj, minSize))
  }

  // Main purpose: upload update on VDI
  // Is a local SR on a non master host OK?
  findAvailableSr(minSize) {
    return find(this.objects.all, obj => obj.$type === 'SR' && canSrHaveNewVdiOfSize(obj, minSize))
  }

  async _getHostServerTimeShift(hostRef) {
    return Math.abs(parseDateTime(await this.call('host.get_servertime', hostRef)) - Date.now())
  }

  async isHostServerTimeConsistent(hostRef) {
    return (await this._getHostServerTimeShift(hostRef)) < 30e3
  }

  async assertConsistentHostServerTime(hostRef) {
    if (!(await this.isHostServerTimeConsistent(hostRef))) {
      throw new Error(
        `host server time and XOA date are not consistent with each other (${ms(
          await this._getHostServerTimeShift(hostRef)
        )})`
      )
    }
  }

  async isHyperThreadingEnabled(hostId) {
    try {
      return (
        (await this.call(
          'host.call_plugin',
          this.getObject(hostId).$ref,
          'hyperthreading.py',
          'get_hyperthreading',
          {}
        )) !== 'false'
      )
    } catch (error) {
      if (error.code === 'XENAPI_MISSING_PLUGIN' || error.code === 'UNKNOWN_XENAPI_PLUGIN_FUNCTION') {
        return null
      } else {
        throw error
      }
    }
  }
}<|MERGE_RESOLUTION|>--- conflicted
+++ resolved
@@ -519,7 +519,6 @@
     return console
   }
 
-<<<<<<< HEAD
   @cancelable
   async exportVmXva($cancelToken, exportedVm, { compress = false } = {}) {
     return this.getResource($cancelToken, '/export/', {
@@ -599,8 +598,6 @@
     return promise
   }
 
-=======
->>>>>>> 4b9116ed
   // Create a snapshot (if necessary) of the VM and returns a delta export
   // object.
   @cancelable
