--- conflicted
+++ resolved
@@ -602,13 +602,8 @@
     })
 
     if (useSnapshot) {
-<<<<<<< HEAD
       const destroySnapshot = () => this.VM_destroy(exportedVm.$ref)::ignoreErrors()
-      promise.then(_ => _.task::pFinally(destroySnapshot), destroySnapshot)
-=======
-      const destroySnapshot = () => this.deleteVm(exportedVm)::ignoreErrors()
       promise.then(_ => _.task.finally(destroySnapshot), destroySnapshot)
->>>>>>> fa56e594
     }
 
     return promise
