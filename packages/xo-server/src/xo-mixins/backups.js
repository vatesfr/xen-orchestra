import { mergeVhd, chainVhd } from 'vhd-lib'
import deferrable from 'golike-defer'
import escapeStringRegexp from 'escape-string-regexp'
import execa from 'execa'
import splitLines from 'split-lines'
import { CancelToken, fromEvent, ignoreErrors } from 'promise-toolbox'
import { createParser as createPairsParser } from 'parse-pairs'
import { createReadStream, readdir, stat } from 'fs'
import { satisfies as versionSatisfies } from 'semver'
import { utcFormat } from 'd3-time-format'
import { basename, dirname } from 'path'
import {
  endsWith,
  filter,
  find,
  includes,
  once,
  range,
  sortBy,
  startsWith,
  trim,
} from 'lodash'

import createSizeStream from '../size-stream'
<<<<<<< HEAD
=======
import vhdMerge, {
  chainVhd,
  createReadStream as createVhdReadStream,
} from '../vhd-merge'
>>>>>>> 2758833f
import xapiObjectToXo from '../xapi-object-to-xo'
import { lvs, pvs } from '../lvm'
import {
  asyncMap,
  forEach,
  getFirstPropertyName,
  mapFilter,
  mapToArray,
  pFinally,
  pFromCallback,
  pSettle,
  resolveSubpath,
  safeDateFormat,
  safeDateParse,
  tmpDir,
} from '../utils'

// ===================================================================

const DELTA_BACKUP_EXT = '.json'
const DELTA_BACKUP_EXT_LENGTH = DELTA_BACKUP_EXT.length
const TAG_SOURCE_VM = 'xo:source_vm'
const TAG_EXPORT_TIME = 'xo:export_time'

const shortDate = utcFormat('%Y-%m-%d')

// Test if a file is a vdi backup. (full or delta)
const isVdiBackup = name => /^\d+T\d+Z_(?:full|delta)\.vhd$/.test(name)

// Test if a file is a delta/full vdi backup.
const isDeltaVdiBackup = name => /^\d+T\d+Z_delta\.vhd$/.test(name)
const isFullVdiBackup = name => /^\d+T\d+Z_full\.vhd$/.test(name)

const toTimestamp = date => date && Math.round(date.getTime() / 1000)

const parseVmBackupPath = name => {
  const base = basename(name)
  let baseMatches

  baseMatches = /^([^_]+)_([^_]+)_(.+)\.xva$/.exec(base)
  if (baseMatches) {
    return {
      datetime: toTimestamp(safeDateParse(baseMatches[1])),
      id: name,
      name: baseMatches[3],
      tag: baseMatches[2],
      type: 'xva',
    }
  }

  let dirMatches
  if (
    (baseMatches = /^([^_]+)_(.+)\.json$/.exec(base)) &&
    (dirMatches = /^vm_delta_([^_]+)_(.+)$/.exec(basename(dirname(name))))
  ) {
    return {
      datetime: toTimestamp(safeDateParse(baseMatches[1])),
      id: name,
      name: baseMatches[2],
      tag: dirMatches[1],
      type: 'delta',
      uuid: dirMatches[2],
    }
  }

  throw new Error('invalid VM backup filename')
}

// Get the timestamp of a vdi backup. (full or delta)
const getVdiTimestamp = name => {
  const arr = /^(\d+T\d+Z)_(?:full|delta)\.vhd$/.exec(name)
  return arr[1]
}

const getDeltaBackupNameWithoutExt = name =>
  name.slice(0, -DELTA_BACKUP_EXT_LENGTH)
const isDeltaBackup = name => endsWith(name, DELTA_BACKUP_EXT)

// -------------------------------------------------------------------

const listPartitions = (() => {
  const IGNORED = {}
  forEach(
    [
      // https://github.com/jhermsmeier/node-mbr/blob/master/lib/partition.js#L38
      0x05,
      0x0f,
      0x85,
      0x15,
      0x91,
      0x9b,
      0x5e,
      0x5f,
      0xcf,
      0xd5,
      0xc5,

      0x82, // swap
    ],
    type => {
      IGNORED[type] = true
    }
  )

  const TYPES = {
    0x7: 'NTFS',
    0x83: 'linux',
    0xc: 'FAT',
  }

  const parseLine = createPairsParser({
    keyTransform: key => (key === 'UUID' ? 'id' : key.toLowerCase()),
    valueTransform: (value, key) =>
      key === 'start' || key === 'size'
        ? +value
        : key === 'type' ? TYPES[+value] || value : value,
  })

  return device =>
    execa
      .stdout('partx', [
        '--bytes',
        '--output=NR,START,SIZE,NAME,UUID,TYPE',
        '--pairs',
        device.path,
      ])
      .then(stdout =>
        mapFilter(splitLines(stdout), line => {
          const partition = parseLine(line)
          const { type } = partition
          if (type != null && !IGNORED[+type]) {
            return partition
          }
        })
      )
})()

// handle LVM logical volumes automatically
const listPartitions2 = device =>
  listPartitions(device).then(partitions => {
    const partitions2 = []
    const promises = []
    forEach(partitions, partition => {
      if (+partition.type === 0x8e) {
        promises.push(
          mountLvmPv(device, partition).then(device => {
            const promise = listLvmLvs(device).then(lvs => {
              forEach(lvs, lv => {
                partitions2.push({
                  name: lv.lv_name,
                  size: +lv.lv_size,
                  id: `${partition.id}/${lv.vg_name}/${lv.lv_name}`,
                })
              })
            })
            promise::pFinally(device.unmount)
            return promise
          })
        )
      } else {
        partitions2.push(partition)
      }
    })
    return Promise.all(promises).then(() => partitions2)
  })

const mountPartition = (device, partitionId) =>
  Promise.all([partitionId != null && listPartitions(device), tmpDir()]).then(
    ([partitions, path]) => {
      const options = ['loop', 'ro']

      if (partitions) {
        const partition = find(partitions, { id: partitionId })

        const { start } = partition
        if (start != null) {
          options.push(`offset=${start * 512}`)
        }
      }

      const mount = options =>
        execa('mount', [
          `--options=${options.join(',')}`,
          `--source=${device.path}`,
          `--target=${path}`,
        ])

      // `norecovery` option is used for ext3/ext4/xfs, if it fails it
      // might be another fs, try without
      return mount([...options, 'norecovery'])
        .catch(() => mount(options))
        .then(
          () => ({
            path,
            unmount: once(() => execa('umount', ['--lazy', path])),
          }),
          error => {
            console.log(error)

            throw error
          }
        )
    }
  )

// handle LVM logical volumes automatically
const mountPartition2 = (device, partitionId) => {
  if (partitionId == null || !includes(partitionId, '/')) {
    return mountPartition(device, partitionId)
  }

  const [pvId, vgName, lvName] = partitionId.split('/')

  return listPartitions(device)
    .then(partitions => find(partitions, { id: pvId }))
    .then(pvId => mountLvmPv(device, pvId))
    .then(device1 =>
      execa('vgchange', ['-ay', vgName])
        .then(() =>
          lvs(['lv_name', 'lv_path'], vgName).then(
            lvs => find(lvs, { lv_name: lvName }).lv_path
          )
        )
        .then(path =>
          mountPartition({ path }).then(device2 => ({
            ...device2,
            unmount: () => device2.unmount().then(device1.unmount),
          }))
        )
        .catch(error =>
          device1.unmount().then(() => {
            throw error
          })
        )
    )
}

// -------------------------------------------------------------------

const listLvmLvs = device =>
  pvs(['lv_name', 'lv_path', 'lv_size', 'vg_name'], device.path).then(pvs =>
    filter(pvs, 'lv_name')
  )

const mountLvmPv = (device, partition) => {
  const args = []
  if (partition) {
    args.push('-o', partition.start * 512)
  }
  args.push('--show', '-f', device.path)

  return execa.stdout('losetup', args).then(stdout => {
    const path = trim(stdout)
    return {
      path,
      unmount: once(() =>
        Promise.all([
          execa('losetup', ['-d', path]),
          pvs('vg_name', path).then(vgNames =>
            execa('vgchange', ['-an', ...vgNames])
          ),
        ])
      ),
    }
  })
}

// ===================================================================

export default class {
  constructor (xo) {
    this._xo = xo

    // clean any LVM volumes that might have not been properly
    // unmounted
    xo.on('start', () =>
      Promise.all([execa('losetup', ['-D']), execa('vgchange', ['-an'])]).then(
        () => execa('pvscan', ['--cache'])
      )
    )
  }

  async listRemoteBackups (remoteId) {
    const handler = await this._xo.getRemoteHandler(remoteId)

    // List backups. (No delta)
    const backupFilter = file => endsWith(file, '.xva')

    const files = await handler.list()
    const backups = filter(files, backupFilter)

    // List delta backups.
    const deltaDirs = filter(files, file => startsWith(file, 'vm_delta_'))

    for (const deltaDir of deltaDirs) {
      const files = await handler.list(deltaDir)
      const deltaBackups = filter(files, isDeltaBackup)

      backups.push(
        ...mapToArray(deltaBackups, deltaBackup => {
          return `${deltaDir}/${getDeltaBackupNameWithoutExt(deltaBackup)}`
        })
      )
    }

    return backups
  }

  async listVmBackups (remoteId) {
    const handler = await this._xo.getRemoteHandler(remoteId)

    const backups = []

    await asyncMap(handler.list(), entry => {
      if (endsWith(entry, '.xva')) {
        backups.push(parseVmBackupPath(entry))
      } else if (startsWith(entry, 'vm_delta_')) {
        return handler.list(entry).then(children =>
          asyncMap(children, child => {
            if (endsWith(child, '.json')) {
              const path = `${entry}/${child}`

              const record = parseVmBackupPath(path)
              backups.push(record)

              return handler.readFile(path).then(data => {
                record.disks = mapToArray(JSON.parse(data).vdis, vdi => ({
                  id: `${entry}/${vdi.xoPath}`,
                  name: vdi.name_label,
                  uuid: vdi.uuid,
                }))
              })
            }
          })
        )
      }
    })::ignoreErrors()

    return backups
  }

  async importVmBackup (remoteId, file, sr) {
    const handler = await this._xo.getRemoteHandler(remoteId)
    const stream = await handler.createReadStream(file)
    const xapi = this._xo.getXapi(sr)

    const vm = await xapi.importVm(stream, { srId: sr._xapiId })

    const { datetime } = parseVmBackupPath(file)
    await Promise.all([
      xapi.addTag(vm.$id, 'restored from backup'),
      xapi.editVm(vm.$id, {
        name_label: `${vm.name_label} (${shortDate(datetime * 1e3)})`,
      }),
    ])

    return xapiObjectToXo(vm).id
  }

  // -----------------------------------------------------------------

  @deferrable
  async deltaCopyVm ($defer, srcVm, targetSr, force = false, retention = 1) {
    const transferStart = Date.now()
    const srcXapi = this._xo.getXapi(srcVm)
    const targetXapi = this._xo.getXapi(targetSr)

    // Get Xen objects from XO objects.
    const { uuid } = (srcVm = srcXapi.getObject(srcVm._xapiId))
    targetSr = targetXapi.getObject(targetSr._xapiId)

    // 1. Find the local base for this SR (if any).
    const TAG_LAST_BASE_DELTA = `xo:base_delta:${targetSr.uuid}`
    const localBaseUuid = (id => {
      if (id != null) {
        const base = srcXapi.getObject(id, null)
        return base && base.uuid
      }
    })(srcVm.other_config[TAG_LAST_BASE_DELTA])

    // 2. Copy.
    const { transferSize, vm: dstVm } = await (async () => {
      const { cancel, token } = CancelToken.source()
      const delta = await srcXapi.exportDeltaVm(
        token,
        srcVm.$id,
        localBaseUuid,
        {
          bypassVdiChainsCheck: force,
          snapshotNameLabel: `XO_DELTA_EXPORT: ${targetSr.name_label} (${
            targetSr.uuid
          })`,
        }
      )
      $defer.onFailure(() => srcXapi.deleteVm(delta.vm.uuid))
      $defer.onFailure(cancel)

      const date = safeDateFormat(Date.now())
      delta.vm.name_label += ` (${date})`
      delta.vm.other_config[TAG_SOURCE_VM] = uuid
      delta.vm.other_config[TAG_EXPORT_TIME] = date
      delta.vm.tags = [...delta.vm.tags, 'Continuous Replication']

      let toRemove = filter(
        targetXapi.objects.all,
        obj => obj.$type === 'vm' && obj.other_config[TAG_SOURCE_VM] === uuid
      )
      const { length } = toRemove
      const deleteBase = length === 0 // old replications are not captured in toRemove
      const n = length - retention + 1 // take into account the future copy
      toRemove =
        n > 0
          ? sortBy(toRemove, _ => _.other_config[TAG_EXPORT_TIME]).slice(0, n)
          : undefined

      const promise = targetXapi.importDeltaVm(delta, {
        deleteBase,
        srId: targetSr.$id,
      })

      // Once done, (asynchronously) remove the (now obsolete) local
      // base.
      if (localBaseUuid) {
        ;promise.then(() => srcXapi.deleteVm(localBaseUuid))::ignoreErrors()
      }

      if (toRemove !== undefined) {
        ;promise
          .then(() => asyncMap(toRemove, _ => targetXapi.deleteVm(_.$id)))
          ::ignoreErrors()
      }

      // (Asynchronously) Identify snapshot as future base.
      ;promise
        .then(() => {
          return srcXapi._updateObjectMapProperty(srcVm, 'other_config', {
            [TAG_LAST_BASE_DELTA]: delta.vm.uuid,
          })
        })
        ::ignoreErrors()

      return promise
    })()

    return {
      // 5. Return the identifier of the new XO VM object.
      id: xapiObjectToXo(dstVm).id,
      transferDuration: Date.now() - transferStart,
      transferSize,
    }
  }

  // -----------------------------------------------------------------

  // TODO: The other backup methods must use this function !
  // Prerequisite: The backups array must be ordered. (old to new backups)
  async _removeOldBackups (backups, handler, dir, n) {
    if (n <= 0) {
      return
    }

    const getPath = (file, dir) => (dir ? `${dir}/${file}` : file)

    await asyncMap(backups.slice(0, n), backup =>
      handler.unlink(getPath(backup, dir))
    )
  }

  // -----------------------------------------------------------------

  async _listVdiBackups (handler, dir) {
    let files

    try {
      files = await handler.list(dir)
    } catch (error) {
      if (error.code === 'ENOENT') {
        files = []
      } else {
        throw error
      }
    }

    const backups = sortBy(filter(files, fileName => isVdiBackup(fileName)))
    let i

    // Avoid unstable state: No full vdi found to the beginning of array. (base)
    for (i = 0; i < backups.length && isDeltaVdiBackup(backups[i]); i++);
    await this._removeOldBackups(backups, handler, dir, i)

    return backups.slice(i)
  }

  // fix the parent UUID and filename in delta files after download from xapi or backup compression
  async _chainDeltaVdiBackups ({ handler, dir }) {
    const backups = await this._listVdiBackups(handler, dir)
    for (let i = 1; i < backups.length; i++) {
      const childPath = dir + '/' + backups[i]
      await chainVhd(handler, dir + '/' + backups[i - 1], handler, childPath)
    }
  }

  async _mergeDeltaVdiBackups ({ handler, dir, retention }) {
    const backups = await this._listVdiBackups(handler, dir)
    const i = backups.length - retention

    // No merge.
    if (i <= 0) {
      return
    }

    const timestamp = getVdiTimestamp(backups[i])
    const newFullBackup = `${dir}/${timestamp}_full.vhd`

    let j = i
    for (; j > 0 && isDeltaVdiBackup(backups[j]); j--);
    const fullBackupId = j

    // Remove old backups before the most recent full.
    await asyncMap(range(0, j), i => handler.unlink(`${dir}/${backups[i]}`))

    const parent = `${dir}/${backups[fullBackupId]}`

    let mergedDataSize = 0
    for (j = fullBackupId + 1; j <= i; j++) {
      const backup = `${dir}/${backups[j]}`

      try {
        mergedDataSize += await mergeVhd(handler, parent, handler, backup)
      } catch (e) {
        console.error('Unable to use vhd-util.', e)
        throw e
      }

      await handler.unlink(backup)
    }

    // Rename the first old full backup to the new full backup.
    await handler.rename(parent, newFullBackup)

    return mergedDataSize
  }

  // -----------------------------------------------------------------

  async _listDeltaVmBackups (handler, dir) {
    const files = await handler.list(dir)
    return sortBy(filter(files, isDeltaBackup))
  }

  async _saveDeltaVdiBackup (
    xapi,
    { vdiParent, isFull, handler, stream, dir, retention }
  ) {
    if (typeof stream === 'function') {
      stream = await stream()
    }

    const backupDirectory = `vdi_${vdiParent.uuid}`
    dir = `${dir}/${backupDirectory}`

    const date = safeDateFormat(new Date())

    // For old versions: remove old bases if exists.
    const bases = sortBy(
      filter(vdiParent.$snapshots, {
        name_label: 'XO_DELTA_BASE_VDI_SNAPSHOT',
      }),
      base => base.snapshot_time
    )
    forEach(bases, base => {
      ;xapi.deleteVdi(base.$id)::ignoreErrors()
    })

    // Export full or delta backup.
    const vdiFilename = `${date}_${isFull ? 'full' : 'delta'}.vhd`
    const backupFullPath = `${dir}/${vdiFilename}`

    const sizeStream = createSizeStream()

    try {
      const targetStream = await handler.createOutputStream(backupFullPath)

      stream.on('error', error => targetStream.emit('error', error))

      await Promise.all([
        fromEvent(stream.pipe(sizeStream).pipe(targetStream), 'finish'),
        stream.task,
      ])
    } catch (error) {
      // Remove new backup. (corrupt).
      await handler.unlink(backupFullPath)::ignoreErrors()

      throw error
    }

    return {
      // Returns relative path.
      path: `${backupDirectory}/${vdiFilename}`,
      size: sizeStream.size,
    }
  }

  async _removeOldDeltaVmBackups (xapi, { handler, dir, retention }) {
    const backups = await this._listDeltaVmBackups(handler, dir)
    const nOldBackups = backups.length - retention

    if (nOldBackups > 0) {
      await asyncMap(backups.slice(0, nOldBackups), backup =>
        // Remove json file.
        handler.unlink(`${dir}/${backup}`)
      )
    }
  }

  @deferrable
  async rollingDeltaVmBackup ($defer, { vm, remoteId, tag, retention }) {
    const transferStart = Date.now()
    const handler = await this._xo.getRemoteHandler(remoteId)
    const xapi = this._xo.getXapi(vm)

    vm = xapi.getObject(vm._xapiId)

    // Get most recent base.
    const bases = sortBy(
      filter(vm.$snapshots, { name_label: `XO_DELTA_BASE_VM_SNAPSHOT_${tag}` }),
      base => base.snapshot_time
    )
    const baseVm = bases.pop()
    forEach(bases, base => {
      ;xapi.deleteVm(base.$id)::ignoreErrors()
    })

    // Check backup dirs.
    const dir = `vm_delta_${tag}_${vm.uuid}`
    const fullVdisRequired = []

    await Promise.all(
      mapToArray(vm.$VBDs, async vbd => {
        if (!vbd.VDI || vbd.type !== 'Disk') {
          return
        }

        const vdi = vbd.$VDI
        const backups = await this._listVdiBackups(
          handler,
          `${dir}/vdi_${vdi.uuid}`
        )

        // Force full if missing full.
        if (!find(backups, isFullVdiBackup)) {
          fullVdisRequired.push(vdi.$id)
        }
      })
    )

    // Export...
    const { cancel, token } = CancelToken.source()
    const delta = await xapi.exportDeltaVm(
      token,
      vm.$id,
      baseVm && baseVm.$id,
      {
        snapshotNameLabel: `XO_DELTA_BASE_VM_SNAPSHOT_${tag}`,
        fullVdisRequired,
        disableBaseTags: true,
      }
    )
    $defer.onFailure(() => xapi.deleteVm(delta.vm.uuid))
    $defer.onFailure(cancel)

    // Save vdis.
    const vdiBackups = await pSettle(
      mapToArray(delta.vdis, async (vdi, key) => {
        const vdiParent = xapi.getObject(vdi.snapshot_of)

        return this._saveDeltaVdiBackup(xapi, {
          vdiParent,
          isFull: !baseVm || find(fullVdisRequired, id => vdiParent.$id === id),
          handler,
          stream: delta.streams[`${key}.vhd`],
          dir,
          retention,
        }).then(data => {
          delta.vdis[key] = {
            ...delta.vdis[key],
            xoPath: data.path,
          }

          return data
        })
      })
    )

    const fulFilledVdiBackups = []
    let error

    // One or many vdi backups have failed.
    for (const vdiBackup of vdiBackups) {
      if (vdiBackup.isFulfilled()) {
        fulFilledVdiBackups.push(vdiBackup)
      } else {
        error = vdiBackup.reason()
        console.error('Rejected backup:', error)
      }
    }

    $defer.onFailure(() =>
      asyncMap(fulFilledVdiBackups, vdiBackup =>
        handler.unlink(`${dir}/${vdiBackup.value()}`)::ignoreErrors()
      )
    )

    if (error) {
      throw error
    }

    const date = safeDateFormat(new Date())
    const backupFormat = `${date}_${vm.name_label}`
    const infoPath = `${dir}/${backupFormat}${DELTA_BACKUP_EXT}`

    $defer.onFailure(() => handler.unlink(infoPath))

    // Write Metadata.
    await handler.outputFile(infoPath, JSON.stringify(delta, null, 2))

    let dataSize = 0
    let mergedDataSize = 0
    const mergeStart = Date.now()

    // Here we have a completed backup. We can merge old vdis.
    await Promise.all(
      mapToArray(vdiBackups, vdiBackup => {
        const backupName = vdiBackup.value().path
        const backupDirectory = backupName.slice(0, backupName.lastIndexOf('/'))
        const backupDir = `${dir}/${backupDirectory}`
        dataSize += vdiBackup.value().size

        return this._mergeDeltaVdiBackups({
          handler,
          dir: backupDir,
          retention,
        }).then(size => {
          this._chainDeltaVdiBackups({ handler, dir: backupDir })

          if (size !== undefined) {
            mergedDataSize += size
          }
        })
      })
    )

    const mergeDuration = Date.now() - mergeStart

    // Delete old backups.
    await this._removeOldDeltaVmBackups(xapi, { vm, handler, dir, retention })

    if (baseVm) {
      ;xapi.deleteVm(baseVm.$id)::ignoreErrors()
    }

    return {
      // Returns relative path.
      path: `${dir}/${backupFormat}`,
      mergeDuration: mergedDataSize !== 0 ? mergeDuration : undefined,
      mergeSize: mergedDataSize !== 0 ? mergedDataSize : undefined,
      transferDuration: Date.now() - transferStart - mergeDuration,
      transferSize: dataSize,
    }
  }

  async importDeltaVmBackup ({ sr, remoteId, filePath, mapVdisSrs = {} }) {
    filePath = `${filePath}${DELTA_BACKUP_EXT}`
    const { datetime } = parseVmBackupPath(filePath)

    const handler = await this._xo.getRemoteHandler(remoteId)
    const xapi = this._xo.getXapi(
      sr || mapVdisSrs[getFirstPropertyName(mapVdisSrs)]
    )

    const delta = JSON.parse(await handler.readFile(filePath))
    let vm
    const { version = '0.0.0' } = delta

    if (versionSatisfies(version, '^1')) {
      const basePath = dirname(filePath)
      const streams = (delta.streams = {})

      await Promise.all(
        mapToArray(delta.vdis, async (vdi, id) => {
          streams[`${id}.vhd`] = await createVhdReadStream(
            handler,
            `${basePath}/${vdi.xoPath}`
          )
        })
      )

      delta.vm.name_label += ` (${shortDate(datetime * 1e3)})`
      delta.vm.tags.push('restored from backup')

      vm = (await xapi.importDeltaVm(delta, {
        disableStartAfterImport: false,
        srId: sr !== undefined && sr._xapiId,
        mapVdisSrs,
      })).vm
    } else {
      throw new Error(`Unsupported delta backup version: ${version}`)
    }

    return xapiObjectToXo(vm).id
  }

  // -----------------------------------------------------------------

  async backupVm ({ vm, remoteId, file, compress }) {
    const handler = await this._xo.getRemoteHandler(remoteId)
    return this._backupVm(vm, handler, file, { compress })
  }

  @deferrable
  async _backupVm ($defer, vm, handler, file, { compress }) {
    const targetStream = await handler.createOutputStream(file)
    $defer.onFailure.call(handler, 'unlink', file)
    $defer.onFailure.call(targetStream, 'close')

    const sourceStream = await this._xo.getXapi(vm).exportVm(vm._xapiId, {
      compress,
    })

    const sizeStream = createSizeStream()

    sourceStream.pipe(sizeStream).pipe(targetStream)

    await Promise.all([sourceStream.task, fromEvent(targetStream, 'finish')])

    return {
      transferSize: sizeStream.size,
    }
  }

  async rollingBackupVm ({ vm, remoteId, tag, retention, compress }) {
    const transferStart = Date.now()
    const handler = await this._xo.getRemoteHandler(remoteId)

    const files = await handler.list()

    const reg = new RegExp(
      '^[^_]+_' + escapeStringRegexp(`${tag}_${vm.name_label}.xva`)
    )
    const backups = sortBy(filter(files, fileName => reg.test(fileName)))

    const date = safeDateFormat(new Date())
    const file = `${date}_${tag}_${vm.name_label}.xva`

    const data = await this._backupVm(vm, handler, file, { compress })
    await this._removeOldBackups(
      backups,
      handler,
      undefined,
      backups.length - (retention - 1)
    )
    data.transferDuration = Date.now() - transferStart

    return data
  }

  async rollingSnapshotVm (vm, tag, retention) {
    const xapi = this._xo.getXapi(vm)
    vm = xapi.getObject(vm._xapiId)

    const reg = new RegExp(
      '^rollingSnapshot_[^_]+_' + escapeStringRegexp(tag) + '_'
    )
    const snapshots = sortBy(
      filter(vm.$snapshots, snapshot => reg.test(snapshot.name_label)),
      'name_label'
    )
    const date = safeDateFormat(new Date())

    await xapi.snapshotVm(
      vm.$id,
      `rollingSnapshot_${date}_${tag}_${vm.name_label}`
    )

    const promises = []
    for (
      let surplus = snapshots.length - (retention - 1);
      surplus > 0;
      surplus--
    ) {
      const oldSnap = snapshots.shift()
      promises.push(xapi.deleteVm(oldSnap.uuid))
    }
    await Promise.all(promises)
  }

  _removeVms (xapi, vms) {
    return Promise.all(
      mapToArray(vms, vm =>
        // Do not consider a failure to delete an old copy as a fatal error.
        xapi.deleteVm(vm.$id)::ignoreErrors()
      )
    )
  }

  async rollingDrCopyVm ({ vm, sr, tag, retention, deleteOldBackupsFirst }) {
    const transferStart = Date.now()
    tag = 'DR_' + tag
    const reg = new RegExp(
      '^' +
        escapeStringRegexp(`${vm.name_label}_${tag}_`) +
        '[0-9]{8}T[0-9]{6}Z$'
    )

    const targetXapi = this._xo.getXapi(sr)
    sr = targetXapi.getObject(sr._xapiId)
    const sourceXapi = this._xo.getXapi(vm)
    vm = sourceXapi.getObject(vm._xapiId)

    const vms = {}
    forEach(sr.$VDIs, vdi => {
      const vbds = vdi.$VBDs
      const vm = vbds && vbds[0] && vbds[0].$VM
      if (vm && reg.test(vm.name_label)) {
        vms[vm.$id] = vm
      }
    })

    let vmsToRemove = sortBy(vms, 'name_label')

    if (retention > 1) {
      vmsToRemove = vmsToRemove.slice(0, 1 - retention)
    }

    if (deleteOldBackupsFirst) {
      await this._removeVms(targetXapi, vmsToRemove)
    }

    const copyName = `${vm.name_label}_${tag}_${safeDateFormat(new Date())}`
    const data = await sourceXapi.remoteCopyVm(vm.$id, targetXapi, sr.$id, {
      nameLabel: copyName,
    })

    targetXapi._updateObjectMapProperty(data.vm, 'blocked_operations', {
      start:
        'Start operation for this vm is blocked, clone it if you want to use it.',
    })

    await targetXapi.addTag(data.vm.$id, 'Disaster Recovery')

    if (!deleteOldBackupsFirst) {
      await this._removeVms(targetXapi, vmsToRemove)
    }

    return {
      transferDuration: Date.now() - transferStart,
      transferSize: data.size,
    }
  }

  // -----------------------------------------------------------------

  _mountVhd (remoteId, vhdPath) {
    return Promise.all([this._xo.getRemoteHandler(remoteId), tmpDir()]).then(
      ([handler, mountDir]) => {
        if (!handler._getRealPath) {
          throw new Error(`this remote is not supported`)
        }

        const remotePath = handler._getRealPath()
        vhdPath = resolveSubpath(remotePath, vhdPath)

        return Promise.resolve()
          .then(() => {
            // TODO: remove when no longer necessary.
            //
            // Currently, the filenames of the VHD changes over time
            // (delta → full), but the JSON is not updated, therefore the
            // VHD path may need to be fixed.
            return endsWith(vhdPath, '_delta.vhd')
              ? pFromCallback(cb => stat(vhdPath, cb)).then(
                  () => vhdPath,
                  error => {
                    if (error && error.code === 'ENOENT') {
                      return `${vhdPath.slice(0, -10)}_full.vhd`
                    }
                  }
                )
              : vhdPath
          })
          .then(vhdPath => execa('vhdimount', [vhdPath, mountDir]))
          .then(() =>
            pFromCallback(cb => readdir(mountDir, cb)).then(entries => {
              let max = 0
              forEach(entries, entry => {
                const matches = /^vhdi(\d+)/.exec(entry)
                if (matches) {
                  const value = +matches[1]
                  if (value > max) {
                    max = value
                  }
                }
              })

              if (!max) {
                throw new Error('no disks found')
              }

              return {
                path: `${mountDir}/vhdi${max}`,
                unmount: once(() => execa('fusermount', ['-uz', mountDir])),
              }
            })
          )
      }
    )
  }

  _mountPartition (remoteId, vhdPath, partitionId) {
    return this._mountVhd(remoteId, vhdPath).then(device =>
      mountPartition2(device, partitionId)
        .then(partition => ({
          ...partition,
          unmount: () => partition.unmount().then(device.unmount),
        }))
        .catch(error =>
          device.unmount().then(() => {
            throw error
          })
        )
    )
  }

  @deferrable
  async scanDiskBackup ($defer, remoteId, vhdPath) {
    const device = await this._mountVhd(remoteId, vhdPath)
    $defer(device.unmount)

    return {
      partitions: await listPartitions2(device),
    }
  }

  @deferrable
  async scanFilesInDiskBackup ($defer, remoteId, vhdPath, partitionId, path) {
    const partition = await this._mountPartition(remoteId, vhdPath, partitionId)
    $defer(partition.unmount)

    path = resolveSubpath(partition.path, path)

    const entries = await pFromCallback(cb => readdir(path, cb))

    const entriesMap = {}
    await Promise.all(
      mapToArray(entries, async name => {
        const stats = await pFromCallback(cb =>
          stat(`${path}/${name}`, cb)
        )::ignoreErrors()
        if (stats) {
          entriesMap[stats.isDirectory() ? `${name}/` : name] = {}
        }
      })
    )
    return entriesMap
  }

  async fetchFilesInDiskBackup (remoteId, vhdPath, partitionId, paths) {
    const partition = await this._mountPartition(remoteId, vhdPath, partitionId)

    let i = 0
    const onEnd = () => {
      if (!--i) {
        partition.unmount()
      }
    }
    return mapToArray(paths, path => {
      ++i
      return createReadStream(resolveSubpath(partition.path, path)).once(
        'end',
        onEnd
      )
    })
  }
}<|MERGE_RESOLUTION|>--- conflicted
+++ resolved
@@ -1,4 +1,3 @@
-import { mergeVhd, chainVhd } from 'vhd-lib'
 import deferrable from 'golike-defer'
 import escapeStringRegexp from 'escape-string-regexp'
 import execa from 'execa'
@@ -20,15 +19,13 @@
   startsWith,
   trim,
 } from 'lodash'
+import {
+  chainVhd,
+  createSyntheticStream as createVhdReadStream,
+  mergeVhd,
+} from 'vhd-lib'
 
 import createSizeStream from '../size-stream'
-<<<<<<< HEAD
-=======
-import vhdMerge, {
-  chainVhd,
-  createReadStream as createVhdReadStream,
-} from '../vhd-merge'
->>>>>>> 2758833f
 import xapiObjectToXo from '../xapi-object-to-xo'
 import { lvs, pvs } from '../lvm'
 import {
