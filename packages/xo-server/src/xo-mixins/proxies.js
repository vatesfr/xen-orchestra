import cookie from 'cookie'
import defer from 'golike-defer'
import hrp from 'http-request-plus'
import parseSetCookie from 'set-cookie-parser'
import pumpify from 'pumpify'
import split2 from 'split2'
import synchronized from 'decorator-synchronized'
import { compileTemplate } from '@xen-orchestra/template'
import { createLogger } from '@xen-orchestra/log'
import { format, parse } from 'json-rpc-peer'
import { isEmpty, mapValues, some, omit } from 'lodash'
import { noSuchObject } from 'xo-common/api-errors'
import { NULL_REF } from 'xen-api'
import { parseDuration } from '@vates/parse-duration'
import { timeout } from 'promise-toolbox'

import Collection from '../collection/redis'
import patch from '../patch'
import readChunk from '../_readStreamChunk'
import { extractIpFromVmNetworks } from '../_extractIpFromVmNetworks'
import { generateToken } from '../utils'

const extractProperties = _ => _.properties
const omitToken = proxy => omit(proxy, 'authenticationToken')
const synchronizedWrite = synchronized()

const log = createLogger('xo:proxy')

const assertProxyAddress = (proxy, address) => {
  if (address !== undefined) {
    return address
  }

  const error = new Error('cannot get the proxy address')
  error.proxy = omit(proxy, 'authenticationToken')
  throw error
}

export default class Proxy {
  constructor(app, conf) {
    this._app = app
    const xoProxyConf = (this._xoProxyConf = conf['xo-proxy'])
    const rules = {
      '{date}': (date = new Date()) => date.toISOString(),
    }
    this._generateDefaultProxyName = compileTemplate(
      xoProxyConf.proxyName,
      rules
    )
    this._generateDefaultVmName = compileTemplate(xoProxyConf.vmName, rules)
    const db = (this._db = new Collection({
      connection: app._redis,
      indexes: ['address', 'vmUuid'],
      prefix: 'xo:proxy',
    }))

    app.on('clean', () => db.rebuildIndexes())
    app.on('start', () =>
      app.addConfigManager(
        'proxies',
        () => db.get(),
        proxies => db.update(proxies)
      )
    )
  }

  async _throwIfRegistered(address, vmUuid) {
    if (address != null && (await this._db.exists({ address }))) {
      throw new Error(
        `A proxy with the address (${address}) is already registered`
      )
    }
    if (vmUuid != null && (await this._db.exists({ vmUuid }))) {
      throw new Error(`A proxy with the vm (${vmUuid}) is already registered`)
    }
  }

  @synchronizedWrite
  async registerProxy({
    address,
    authenticationToken,
    name = this._generateDefaultProxyName(),
    vmUuid,
  }) {
    await this._throwIfRegistered(address, vmUuid)

    const {
      properties: { id },
    } = await this._db.add({
      address,
      authenticationToken,
      name,
      vmUuid,
    })
    return id
  }

  async unregisterProxy(id) {
    const { vmUuid } = await this._getProxy(id)

    await this._db.remove(id)

    if (vmUuid !== undefined) {
      // waiting the unbind of the license in order to be available at the end of the method call
      await this._app
        .unbindLicense({
          boundObjectId: vmUuid,
          productId: this._xoProxyConf.licenseProductId,
        })
        .catch(log.warn)
    }
  }

  async destroyProxy(id) {
    const { vmUuid } = await this._getProxy(id)
    if (vmUuid !== undefined) {
      try {
        await this._app.getXapi(vmUuid).deleteVm(vmUuid)
      } catch (error) {
        if (!noSuchObject.is(error)) {
          throw error
        }
      }
    }
    return this.unregisterProxy(id)
  }

  async _getProxy(id) {
    const proxy = await this._db.first(id)
    if (proxy === undefined) {
      throw noSuchObject(id, 'proxy')
    }
    return extractProperties(proxy)
  }

  getProxy(id) {
    return this._getProxy(id).then(omitToken)
  }

  getAllProxies() {
    return this._db.get().then(proxies => proxies.map(omitToken))
  }

  @synchronizedWrite
  async updateProxy(id, { address, authenticationToken, name, vmUuid }) {
    const proxy = await this._getProxy(id)
    await this._throwIfRegistered(
      proxy.address !== address ? address : undefined,
      proxy.vm !== vmUuid ? vmUuid : undefined
    )

    patch(proxy, { address, authenticationToken, name, vmUuid })
    return this._db.update(proxy).then(extractProperties).then(omitToken)
  }

  async updateProxyAppliance(id, { httpProxy, upgrade = false }) {
    const xenstoreData = {}
    if (httpProxy !== undefined) {
      xenstoreData['vm-data/xoa-updater-proxy-url'] = JSON.stringify(httpProxy)
    }
    if (upgrade) {
      xenstoreData['vm-data/xoa-updater-channel'] = JSON.stringify(
        this._xoProxyConf.channel
      )
    }

    const { vmUuid } = await this._getProxy(id)
    const xapi = this._app.getXapi(vmUuid)
    await xapi.getObject(vmUuid).update_xenstore_data(xenstoreData)

    try {
      await xapi.rebootVm(vmUuid)
    } catch (error) {
<<<<<<< HEAD
      if (error.code === 'VM_BAD_POWER_STATE') {
        return xapi.startVm(vmUuid)
      }
      throw error
    }
=======
      if (error.code !== 'VM_BAD_POWER_STATE') {
        throw error
      }

      await xapi.startVm(vmUuid)
    }

    await xapi._waitObjectState(
      vmUuid,
      vm => extractIpFromVmNetworks(vm.$guest_metrics?.networks) !== undefined
    )
  }

  getProxyApplianceUpdaterState(id) {
    return this.callProxyMethod(id, 'appliance.updater.getState')
>>>>>>> f9a7bd19
  }

  @defer
  async _createProxyVm(
    $defer,
    srId,
    licenseId,
    { httpProxy, networkId, networkConfiguration }
  ) {
    const app = this._app
    const xoProxyConf = this._xoProxyConf

    const namespace = xoProxyConf.namespace
    const {
      [namespace]: { xva },
    } = await app.getResourceCatalog()
    const xapi = app.getXapi(srId)
    const vm = await xapi.importVm(
      await app.requestResource({
        id: xva.id,
        namespace,
        version: xva.version,
      }),
      { srId }
    )
    $defer.onFailure(() => xapi._deleteVm(vm))

    const arg = { licenseId, boundObjectId: vm.uuid }
    await app.bindLicense(arg)
    $defer.onFailure(() => app.unbindLicense(arg))

    if (networkId !== undefined) {
      await Promise.all([
        ...vm.VIFs.map(vif => xapi.deleteVif(vif)),
        xapi.createVif(vm.$id, networkId),
      ])
    }

    const date = new Date()
    const proxyAuthenticationToken = await generateToken()

    const [
      password,
      { registrationToken, registrationEmail: email },
    ] = await Promise.all([generateToken(10), app.getApplianceRegistration()])
    const xenstoreData = {
      'vm-data/system-account-xoa-password': password,
      'vm-data/xo-proxy-authenticationToken': JSON.stringify(
        proxyAuthenticationToken
      ),
      'vm-data/xoa-updater-credentials': JSON.stringify({
        email,
        registrationToken,
      }),
      'vm-data/xoa-updater-channel': JSON.stringify(xoProxyConf.channel),
    }
    if (httpProxy !== undefined) {
      xenstoreData['vm-data/xoa-updater-proxy-url'] = JSON.stringify(httpProxy)
    }
    if (networkConfiguration !== undefined) {
      xenstoreData['vm-data/ip'] = networkConfiguration.ip
      xenstoreData['vm-data/gateway'] = networkConfiguration.gateway
      xenstoreData['vm-data/netmask'] = networkConfiguration.netmask
      xenstoreData['vm-data/dns'] = networkConfiguration.dns
    }
    await Promise.all([
      vm.add_tags(xoProxyConf.vmTag),
      vm.set_name_label(this._generateDefaultVmName(date)),
      vm.update_xenstore_data(xenstoreData),
    ])

    await xapi.startVm(vm.$id)

    return {
      date,
      proxyAuthenticationToken,
      vm,
      xenstoreData,
    }
  }

  async deployProxy(
    srId,
    licenseId,
    { httpProxy, networkConfiguration, networkId, proxyId } = {}
  ) {
    const app = this._app
    const xoProxyConf = this._xoProxyConf

    const redeploy = proxyId !== undefined
    if (redeploy) {
      const { vmUuid } = await this._getProxy(proxyId)
      if (vmUuid !== undefined) {
        await app.getXapi(vmUuid).deleteVm(vmUuid)
        await Promise.all([
          app
            .unbindLicense({
              boundObjectId: vmUuid,
              productId: xoProxyConf.licenseProductId,
            })
            .catch(log.warn),
          this.updateProxy(proxyId, {
            vmUuid: null,
          }),
        ])
      }
    }

    let {
      date,
      proxyAuthenticationToken,
      vm,
      xenstoreData,
    } = await this._createProxyVm(srId, licenseId, {
      httpProxy,
      networkConfiguration,
      networkId,
    })

    if (redeploy) {
      await this.updateProxy(proxyId, {
        authenticationToken: proxyAuthenticationToken,
        vmUuid: vm.uuid,
      })
    } else {
      proxyId = await this.registerProxy({
        authenticationToken: proxyAuthenticationToken,
        name: this._generateDefaultProxyName(date),
        vmUuid: vm.uuid,
      })
    }

    await vm.update_xenstore_data(
      mapValues(omit(xenstoreData, 'vm-data/xoa-updater-channel'), _ => null)
    )

    const xapi = app.getXapi(srId)

    // ensure appliance has an IP address
    const vmNetworksTimeout = parseDuration(xoProxyConf.vmNetworksTimeout)
    vm = await timeout.call(
      xapi._waitObjectState(vm.$id, _ => _.guest_metrics !== NULL_REF),
      vmNetworksTimeout
    )
    await timeout.call(
      xapi._waitObjectState(vm.guest_metrics, guest_metrics =>
        networkConfiguration === undefined
          ? !isEmpty(guest_metrics.networks)
          : some(guest_metrics.networks, ip => ip === networkConfiguration.ip)
      ),
      vmNetworksTimeout
    )

    // wait for the appliance to be upgraded
    const xoaUpgradeTimeout = parseDuration(xoProxyConf.xoaUpgradeTimeout)
    await timeout.call(
      xapi._waitObjectState(
        vm.$id,
        ({ xenstore_data }) =>
          xenstore_data['vm-data/xoa-updater-channel'] === undefined
      ),
      xoaUpgradeTimeout
    )

    await this.checkProxyHealth(proxyId)

    return proxyId
  }

  async checkProxyHealth(id) {
    await this.callProxyMethod(id, 'system.getServerVersion')
  }

  async callProxyMethod(id, method, params, { expectStream = false } = {}) {
    const proxy = await this._getProxy(id)

    const request = {
      body: format.request(0, method, params),
      headers: {
        'Content-Type': 'application/json',
        Cookie: cookie.serialize(
          'authenticationToken',
          proxy.authenticationToken
        ),
      },
      method: 'POST',
      pathname: '/api/v1',
      protocol: 'https:',
      rejectUnauthorized: false,
      timeout: parseDuration(this._xoProxyConf.callTimeout),
    }

    if (proxy.vmUuid !== undefined) {
      const vm = this._app.getXapi(proxy.vmUuid).getObjectByUuid(proxy.vmUuid)

      // use hostname field to avoid issues with IPv6 addresses
      request.hostname = assertProxyAddress(
        proxy,
        extractIpFromVmNetworks(vm.$guest_metrics?.networks)
      )
    } else {
      // use host field so that ports can be passed
      request.host = assertProxyAddress(proxy, proxy.address)
    }

    const response = await hrp(request)

    const authenticationToken = parseSetCookie(response, {
      map: true,
    }).authenticationToken?.value
    if (authenticationToken !== undefined) {
      await this.updateProxy(id, { authenticationToken })
    }

    const lines = pumpify.obj(response, split2(JSON.parse))
    const firstLine = await readChunk(lines)

    const result = parse.result(firstLine)
    const isStream = result.$responseType === 'ndjson'
    if (isStream !== expectStream) {
      lines.destroy()
      throw new Error(
        `expect the result ${expectStream ? '' : 'not'} to be a stream`
      )
    }

    if (isStream) {
      return lines
    }
    lines.destroy()
    return result
  }
}<|MERGE_RESOLUTION|>--- conflicted
+++ resolved
@@ -171,13 +171,6 @@
     try {
       await xapi.rebootVm(vmUuid)
     } catch (error) {
-<<<<<<< HEAD
-      if (error.code === 'VM_BAD_POWER_STATE') {
-        return xapi.startVm(vmUuid)
-      }
-      throw error
-    }
-=======
       if (error.code !== 'VM_BAD_POWER_STATE') {
         throw error
       }
@@ -193,7 +186,6 @@
 
   getProxyApplianceUpdaterState(id) {
     return this.callProxyMethod(id, 'appliance.updater.getState')
->>>>>>> f9a7bd19
   }
 
   @defer
