// @flow

// $FlowFixMe
import type RemoteHandler from '@xen-orchestra/fs'
import asyncMap from '@xen-orchestra/async-map'
import createLogger from '@xen-orchestra/log'
import defer from 'golike-defer'
import limitConcurrency from 'limit-concurrency-decorator'
import safeTimeout from 'strict-timeout/safe'
import { type Pattern, createPredicate } from 'value-matcher'
import { PassThrough } from 'stream'
import { AssertionError } from 'assert'
import { basename, dirname } from 'path'
import { decorateWith } from '@vates/decorate-with'
import { isValidXva } from '@xen-orchestra/backups/isValidXva'
import { parseDuration } from '@vates/parse-duration'
import {
  countBy,
  findLast,
  flatMap,
  forOwn,
  groupBy,
  isEmpty,
  last,
  mapValues,
  merge,
  noop,
  some,
  sum,
  values,
} from 'lodash'
import { CancelToken, ignoreErrors, pFinally, timeout } from 'promise-toolbox'
import Vhd, { chainVhd, checkVhdChain, createSyntheticStream as createVhdReadStream } from 'vhd-lib'

import type Logger from '../logs/loggers/abstract'
import { type CallJob, type Executor, type Job } from '../jobs'
import { type Schedule } from '../scheduling'

import createSizeStream from '../../size-stream'
import { debounceWithKey, REMOVE_CACHE_ENTRY } from '../../_pDebounceWithKey'
import { waitAll } from '../../_waitAll'
import { type DeltaVmExport, type DeltaVmImport, type Vdi, type Vm, type Xapi, TAG_COPY_SRC } from '../../xapi'
import { formatDateTime, getVmDisks } from '../../xapi/utils'
import {
  resolveRelativeFromFile,
  safeDateFormat,
  serializeError,
  type SimpleIdPattern,
  unboxIdsFromPattern,
} from '../../utils'

import { translateLegacyJob } from './migration'

const log = createLogger('xo:xo-mixins:backups-ng')

const BACKUP_FILES_MODE = 0o700

export type Mode = 'full' | 'delta'
export type ReportWhen = 'always' | 'failure' | 'never'

type Settings = {|
  bypassVdiChainsCheck?: boolean,
  checkpointSnapshot?: boolean,
  concurrency?: number,
  deleteFirst?: boolean,
  copyRetention?: number,
  exportRetention?: number,
  offlineBackup?: boolean,
  offlineSnapshot?: boolean,
  reportRecipients?: Array<string>,
  reportWhen?: ReportWhen,
  snapshotRetention?: number,
  timeout?: number,
  vmTimeout?: number,
|}

export type BackupJob = {|
  ...$Exact<Job>,
  compression?: 'native' | 'zstd' | '',
  mode: Mode,
  proxy?: string,
  remotes?: SimpleIdPattern,
  settings: $Dict<Settings>,
  srs?: SimpleIdPattern,
  type: 'backup',
  vms: Pattern,
|}

type MetadataBase = {|
  _filename?: string,
  jobId: string,
  scheduleId: string,
  timestamp: number,
  version: '2.0.0',
  vm: Object,
  vmSnapshot: Object,
|}
type MetadataDelta = {|
  ...MetadataBase,
  mode: 'delta',
  vdis: $PropertyType<DeltaVmExport, 'vdis'>,
  vbds: $PropertyType<DeltaVmExport, 'vbds'>,
  vhds: { [vdiId: string]: string },
  vifs: $PropertyType<DeltaVmExport, 'vifs'>,
|}
type MetadataFull = {|
  ...MetadataBase,
  mode: 'full',
  xva: string,
|}
type Metadata = MetadataDelta | MetadataFull

const compareSnapshotTime = (a: Vm, b: Vm): number => (a.snapshot_time < b.snapshot_time ? -1 : 1)

const getReplicatedVmDatetime = (vm: Vm) => {
  const { 'xo:backup:datetime': datetime = vm.name_label.slice(-17, -1) } = vm.other_config
  return datetime
}

const compareReplicatedVmDatetime = (a: Vm, b: Vm): number =>
  getReplicatedVmDatetime(a) < getReplicatedVmDatetime(b) ? -1 : 1

const compareTimestamp = (a: Metadata, b: Metadata): number => a.timestamp - b.timestamp

// returns all entries but the last retention-th
const getOldEntries = <T>(retention: number, entries?: T[]): T[] =>
  entries === undefined ? [] : retention > 0 ? entries.slice(0, -retention) : entries

const defaultSettings: Settings = {
  bypassVdiChainsCheck: false,
  checkpointSnapshot: false,
  concurrency: 0,
  deleteFirst: false,
  exportRetention: 0,
  fullInterval: 0,
  offlineBackup: false,
  offlineSnapshot: false,
  reportRecipients: undefined,
  reportWhen: 'failure',
  snapshotRetention: 0,
  timeout: 0,
  vmTimeout: 0,
}
const getSetting = <T, K: $Keys<Settings>>(
  settings: $Dict<Settings>,
  name: K,
  keys: string[],
  defaultValue?: T
): T | $ElementType<Settings, K> => {
  for (let i = 0, n = keys.length; i < n; ++i) {
    const objectSettings = settings[keys[i]]
    if (objectSettings !== undefined) {
      const setting = objectSettings[name]
      if (setting !== undefined) {
        return setting
      }
    }
  }
  if (defaultValue !== undefined) {
    return defaultValue
  }
  return defaultSettings[name]
}

const BACKUP_DIR = 'xo-vm-backups'
const getVmBackupDir = (uuid: string) => `${BACKUP_DIR}/${uuid}`

const isHiddenFile = (filename: string) => filename[0] === '.'
const isMetadataFile = (filename: string) => filename.endsWith('.json')
const isVhd = (filename: string) => filename.endsWith('.vhd')
const isXva = (filename: string) => filename.endsWith('.xva')

const getJobCompression = ({ compression: c }) =>
  c === undefined || c === '' ? false : c === 'native' ? 'gzip' : 'zstd'

const listReplicatedVms = (xapi: Xapi, scheduleOrJobId: string, srUuid?: string, vmUuid?: string): Vm[] => {
  const { all } = xapi.objects
  const vms = {}
  for (const key in all) {
    const object = all[key]
    const oc = object.other_config
    if (
      object.$type === 'VM' &&
      !object.is_a_snapshot &&
      !object.is_a_template &&
      'start' in object.blocked_operations &&
      (oc['xo:backup:job'] === scheduleOrJobId || oc['xo:backup:schedule'] === scheduleOrJobId) &&
      oc['xo:backup:sr'] === srUuid &&
      (oc['xo:backup:vm'] === vmUuid ||
        // 2018-03-28, JFT: to catch VMs replicated before this fix
        oc['xo:backup:vm'] === undefined)
    ) {
      vms[object.$id] = object
    }
  }

  return values(vms).sort(compareReplicatedVmDatetime)
}

const importers: $Dict<
  (
    handler: RemoteHandler,
    metadataFilename: string,
    metadata: Metadata,
    xapi: Xapi,
    sr: { $id: string },
    taskId: string,
    logger: Logger
  ) => Promise<string>,
  Mode
> = {
  async delta(handler, metadataFilename, metadata, xapi, sr, taskId, logger) {
    metadata = ((metadata: any): MetadataDelta)
    const { vdis, vhds, vm } = metadata

    const streams = {}
    await asyncMap(vdis, async (vdi, id) => {
      streams[`${id}.vhd`] = await createVhdReadStream(handler, resolveRelativeFromFile(metadataFilename, vhds[id]))
    })

    const delta: DeltaVmImport = {
      streams,
      vbds: metadata.vbds,
      vdis,
      version: '1.0.0',
      vifs: metadata.vifs,
      vm: {
        ...vm,
        name_label: `${vm.name_label} (${safeDateFormat(metadata.timestamp)})`,
        tags: [...vm.tags, 'restored from backup'],
      },
    }

    const { vm: newVm } = await wrapTask(
      {
        logger,
        message: 'transfer',
        parentId: taskId,
        result: ({ transferSize, vm: { $id: id } }) => ({
          size: transferSize,
          id,
        }),
      },
      xapi.importDeltaVm(delta, {
        detectBase: false,
        disableStartAfterImport: false,
        srId: sr,
        // TODO: support mapVdisSrs
      })
    )
    return newVm.$id
  },
  async full(handler, metadataFilename, metadata, xapi, sr, taskId, logger) {
    metadata = ((metadata: any): MetadataFull)

    const xva = await handler.createReadStream(resolveRelativeFromFile(metadataFilename, metadata.xva), {
      checksum: true,
      ignoreMissingChecksum: true, // provide an easy way to opt-out
    })

    const vm = await wrapTask(
      {
        logger,
        message: 'transfer',
        parentId: taskId,
        result: ({ $id: id }) => ({ size: xva.length, id }),
      },
      xapi.importVm(xva, { srId: sr.$id })
    )
    await Promise.all([
      vm.add_tags('restored from backup'),
      xapi.editVm(vm.$id, {
        name_label: `${metadata.vm.name_label} (${safeDateFormat(metadata.timestamp)})`,
      }),
    ])
    return vm.$id
  },
}

const PARSE_UUID_RE = /-/g
const parseUuid = (uuid: string) => Buffer.from(uuid.replace(PARSE_UUID_RE, ''), 'hex')

const parseVmBackupId = (id: string) => {
  const i = id.indexOf('/')
  return {
    metadataFilename: id.slice(i + 1),
    remoteId: id.slice(0, i),
  }
}

const wrapTask = async <T>(opts: any, task: Promise<T>): Promise<T> => {
  const { data, logger, message, parentId, result } = opts

  const taskId = logger.notice(message, {
    event: 'task.start',
    parentId,
    data,
  })

  return task.then(
    value => {
      logger.notice(message, {
        event: 'task.end',
        result: typeof result === 'function' ? result(value) : result,
        status: 'success',
        taskId,
      })
      return task
    },
    result => {
      logger.error(message, {
        event: 'task.end',
        result: serializeError(result),
        status: 'failure',
        taskId,
      })
      return task
    }
  )
}

const wrapTaskFn = <T>(opts: any, task: (...any) => Promise<T>): ((taskId: string, ...any) => Promise<T>) =>
  async function () {
    const { data, logger, message, parentId, result } = typeof opts === 'function' ? opts.apply(this, arguments) : opts

    const taskId = logger.notice(message, {
      event: 'task.start',
      parentId,
      data,
    })

    try {
      const value = await task.apply(this, [taskId, ...arguments])
      logger.notice(message, {
        event: 'task.end',
        result: typeof result === 'function' ? result(value) : result,
        status: 'success',
        taskId,
      })
      return value
    } catch (result) {
      logger.error(message, {
        event: 'task.end',
        result: serializeError(result),
        status: 'failure',
        taskId,
      })
      throw result
    }
  }

const extractIdsFromSimplePattern = (pattern: mixed) => {
  if (pattern === null || typeof pattern !== 'object') {
    return
  }

  let keys = Object.keys(pattern)
  if (keys.length !== 1 || keys[0] !== 'id') {
    return
  }

  pattern = pattern.id
  if (typeof pattern === 'string') {
    return [pattern]
  }
  if (pattern === null || typeof pattern !== 'object') {
    return
  }

  keys = Object.keys(pattern)
  if (
    keys.length === 1 &&
    keys[0] === '__or' &&
    Array.isArray((pattern = pattern.__or)) &&
    pattern.every(_ => typeof _ === 'string')
  ) {
    return pattern
  }
}

const disableVmHighAvailability = async (xapi: Xapi, vm: Vm) => {
  if (vm.ha_restart_priority === '') {
    return
  }

  return Promise.all([vm.set_ha_restart_priority(''), vm.add_tags('HA disabled')])
}

// File structure on remotes:
//
// <remote>
// └─ xo-vm-backups
//   ├─ index.json // TODO
//   └─ <VM UUID>
//      ├─ index.json // TODO
//      ├─ vdis
//      │  └─ <job UUID>
//      │     └─ <VDI UUID>
//      │        ├─ index.json // TODO
//      │        └─ <YYYYMMDD>T<HHmmss>.vhd
//      ├─ <YYYYMMDD>T<HHmmss>.json // backup metadata
//      ├─ <YYYYMMDD>T<HHmmss>.xva
//      └─ <YYYYMMDD>T<HHmmss>.xva.checksum
//
// Attributes on created VM snapshots:
//
// - `other_config`:
//    - `xo:backup:deltaChainLength` = n (number of delta copies/replicated since a full)
//    - `xo:backup:exported` = 'true' (added at the end of the backup)
//
// Attributes on created VMs and created snapshots:
//
// - `other_config`:
//    - `xo:backup:datetime`: format is UTC %Y%m%dT%H:%M:%SZ
//       - from snapshots: snapshot.snapshot_time
//       - with offline backup: formatDateTime(Date.now())
//    - `xo:backup:job` = job.id
//    - `xo:backup:schedule` = schedule.id
//    - `xo:backup:vm` = vm.uuid
//
// Attributes of created VMs:
//
// - `name_label`: `${original name} - ${job name} - (${safeDateFormat(backup timestamp)})`
// - tag:
//    - copy in delta mode: `Continuous Replication`
//    - copy in full mode: `Disaster Recovery`
//    - imported from backup: `restored from backup`
// - `blocked_operations.start`: message
// - for copies/replications only, added after complete transfer
//    - `other_config[xo:backup:sr]` = sr.uuid
//
// Task logs emitted in a backup execution:
//
// job.start(data: { mode: Mode, reportWhen: ReportWhen })
// ├─ task.info(message: 'vms', data: { vms: string[] })
// ├─ task.warning(message: string)
// ├─ task.start(data: { type: 'VM', id: string })
// │  ├─ task.warning(message: string)
// │  ├─ task.start(message: 'snapshot')
// │  │  └─ task.end
// │  ├─ task.start(message: 'export', data: { type: 'SR' | 'remote', id: string })
// │  │  ├─ task.warning(message: string)
// │  │  ├─ task.start(message: 'transfer')
// │  │  │  ├─ task.warning(message: string)
// │  │  │  └─ task.end(result: { size: number })
// │  │  │
// │  │  │  // in case of full backup, DR and CR
// │  │  ├─ task.start(message: 'clean')
// │  │  │  ├─ task.warning(message: string)
// │  │  │  └─ task.end
// │  │  │
// │  │  │ // in case of delta backup
// │  │  ├─ task.start(message: 'merge')
// │  │  │  ├─ task.warning(message: string)
// │  │  │  └─ task.end(result: { size: number })
// │  │  │
// │  │  └─ task.end
// │  └─ task.end
// └─ job.end
export default class BackupNg {
  _app: {
    createJob: ($Diff<BackupJob, {| id: string |}>) => Promise<BackupJob>,
    createSchedule: ($Diff<Schedule, {| id: string |}>) => Promise<Schedule>,
    deleteSchedule: (id: string) => Promise<void>,
    getAllSchedules: () => Promise<Schedule[]>,
    getRemoteHandler: (id: string) => Promise<RemoteHandler>,
    getXapi: (id: string) => Xapi,
    getJob: ((id: string, 'backup') => Promise<BackupJob>) & ((id: string, 'call') => Promise<CallJob>),
    getLogs: (namespace: string) => Promise<{ [id: string]: Object }>,
    updateJob: (($Shape<BackupJob>, ?boolean) => Promise<BackupJob>) &
      (($Shape<CallJob>, ?boolean) => Promise<CallJob>),
    removeJob: (id: string) => Promise<void>,
    worker: $Dict<any>,
  }
  _logger: Logger
  _runningRestores: Set<string>

  get runningRestores() {
    return this._runningRestores
  }

  constructor(app: any, { backup }) {
    this._app = app
    this._logger = undefined
    this._runningRestores = new Set()
    this._backupOptions = backup

    app.on('start', async () => {
      this._logger = await app.getLogger('restore')

      const executor: Executor = async ({ cancelToken, data, job: job_, logger, runJobId, schedule }) => {
        if (schedule === undefined) {
          throw new Error('backup job cannot run without a schedule')
        }

        let vmsId = data?.vms

        const job: BackupJob = (job_: any)
        const vmsPattern = job.vms

        let vms: $Dict<Vm>
        if (vmsId !== undefined || (vmsId = extractIdsFromSimplePattern(vmsPattern)) !== undefined) {
          vms = {}
          vmsId.forEach(id => {
            try {
              vms[id] = app.getObject(id, 'VM')
            } catch (error) {
              // log failure task in case of missing VM
              const taskId = logger.notice(`Starting backup of ${id}. (${job.id})`, {
                data: {
                  type: 'VM',
                  id,
                },
                event: 'task.start',
                parentId: runJobId,
              })
              logger.error(`Backuping ${id} has failed. (${job.id})`, {
                event: 'task.end',
                result: serializeError(error),
                status: 'failure',
                taskId,
              })
            }
          })
        } else {
          vms = app.getObjects({
            filter: createPredicate({
              type: 'VM',
              ...vmsPattern,
            }),
          })
          if (isEmpty(vms)) {
            throw new Error('no VMs match this pattern')
          }
        }
        const jobId = job.id

        const remoteIds = unboxIdsFromPattern(job.remotes)
        const srIds = unboxIdsFromPattern(job.srs)

        const proxyId = job.proxy
        if (proxyId !== undefined) {
          const vmIds = Object.keys(vms)

          const recordToXapi = {}
          const servers = new Set()
          const handleRecord = uuid => {
            const serverId = app.getXenServerIdByObject(uuid)
            recordToXapi[uuid] = serverId
            servers.add(serverId)
          }
          vmIds.forEach(handleRecord)
          srIds.forEach(handleRecord)

          const remotes = {}
          const xapis = {}
          await waitAll([
            asyncMap(remoteIds, async id => {
              const remote = await app.getRemoteWithCredentials(id)
              if (remote.proxy !== proxyId) {
                throw new Error(`The remote ${remote.name} must be linked to the proxy ${proxyId}`)
              }

              remotes[id] = remote
            }),
            asyncMap([...servers], async id => {
              const { allowUnauthorized, host, password, username } = await app.getXenServer(id)
              xapis[id] = {
                allowUnauthorized,
                credentials: {
                  username,
                  password,
                },
                url: host,
              }
            }),
          ])

          const params = {
            job: {
              ...job,

              // Make sure we are passing only the VM to run which can be
              // different than the VMs in the job itself.
              vms: { id: { __or: vmIds } },
            },
            recordToXapi,
            remotes,
            schedule,
            streamLogs: true,
            xapis,
          }

          try {
            const logsStream = await app.callProxyMethod(proxyId, 'backup.run', params, {
              expectStream: true,
            })

            const localTaskIds = { __proto__: null }
            for await (const log of logsStream) {
              const { event, message, taskId } = log

              const common = {
                data: log.data,
                event: 'task.' + event,
                result: log.result,
                status: log.status,
              }

              if (event === 'start') {
                const { parentId } = log
                if (parentId === undefined) {
                  // ignore root task (already handled by runJob)
                  localTaskIds[taskId] = runJobId
                } else {
                  common.parentId = localTaskIds[parentId]
                  localTaskIds[taskId] = logger.notice(message, common)
                }
              } else {
                const localTaskId = localTaskIds[taskId]
                if (localTaskId === runJobId) {
                  if (event === 'end') {
                    if (log.status === 'failure') {
                      throw log.result
                    }
                    return log.result
                  }
                } else {
                  common.taskId = localTaskId
                  logger.notice(message, common)
                }
              }
            }
            return
          } catch (error) {
            // XO API invalid parameters error
            if (error.code === 10) {
              delete params.streamLogs
              return app.callProxyMethod(proxyId, 'backup.run', params)
            }
            throw error
          }
        }

        const srs = srIds.map(id => app.getXapiObject(id, 'SR'))
        const remotes = await Promise.all(
          remoteIds.map(async id => {
            const remote = await app.getRemoteWithCredentials(id)
            if (remote.proxy !== undefined) {
              throw new Error(`The remote ${remote.name} must not be linked to a proxy`)
            }

            return {
              id,
              handler: await app.getRemoteHandler(remote),
            }
          })
        )

        const settings = merge(job.settings, data?.settings)

        const timeout = getSetting(settings, 'timeout', [''])
        if (timeout !== 0) {
          const source = CancelToken.source([cancelToken])
          cancelToken = source.token
          safeTimeout(source.cancel, timeout)
        }

        let handleVm = async vm => {
          const { name_label: name, uuid } = vm
          const taskId: string = logger.notice(`Starting backup of ${name}. (${jobId})`, {
            event: 'task.start',
            parentId: runJobId,
            data: {
              type: 'VM',
              id: uuid,
            },
          })
          let vmCancel
          try {
            cancelToken.throwIfRequested()

            const isMigrating = Object.values(vm.current_operations).some(
              op => op === 'migrate_send' || op === 'pool_migrate'
            )
            if (isMigrating) {
              throw new Error('VM is currently migrating')
            }

            vmCancel = CancelToken.source([cancelToken])

            // $FlowFixMe injected $defer param
            const p = this._backupVm(vmCancel.token, uuid, job, schedule, logger, taskId, settings, srs, remotes)

            // 2018-07-20, JFT: vmTimeout is disabled for the time being until
            // we figure out exactly how it should behave.
            //
            // const vmTimeout: number = getSetting(settings, 'vmTimeout', [
            //   uuid,
            //   scheduleId,
            // ])
            // if (vmTimeout !== 0) {
            //   p = pTimeout.call(p, vmTimeout)
            // }

            await p
            logger.notice(`Backuping ${name} is a success. (${jobId})`, {
              event: 'task.end',
              taskId,
              status: 'success',
            })
          } catch (error) {
            if (vmCancel !== undefined) {
              vmCancel.cancel()
            }
            logger.error(`Backuping ${name} has failed. (${jobId})`, {
              event: 'task.end',
              taskId,
              status: 'failure',
              result: Array.isArray(error) ? error.map(serializeError) : serializeError(error),
            })
          }
        }

        const concurrency: number = getSetting(settings, 'concurrency', [''])
        if (concurrency !== 0) {
          handleVm = limitConcurrency(concurrency)(handleVm)
          logger.notice('vms', {
            event: 'task.info',
            taskId: runJobId,
            data: {
              vms: Object.keys(vms),
            },
          })
        }
        await asyncMap(vms, handleVm)

        remotes.forEach(({ id }) => this._listVmBackupsOnRemote(REMOVE_CACHE_ENTRY, id))
      }
      app.registerJobExecutor('backup', executor)
    })
  }

  async createBackupNgJob(
    props: $Diff<BackupJob, {| id: string |}>,
    schedules?: $Dict<$Diff<Schedule, {| id: string |}>>
  ): Promise<BackupJob> {
    const app = this._app
    props.type = 'backup'
    const job: BackupJob = await app.createJob(props)

    if (schedules !== undefined) {
      const { id, settings } = job
      const tmpIds = Object.keys(schedules)
      await asyncMap(tmpIds, async (tmpId: string) => {
        // $FlowFixMe don't know what is the problem (JFT)
        const schedule = schedules[tmpId]
        schedule.jobId = id
        settings[(await app.createSchedule(schedule)).id] = settings[tmpId]
        delete settings[tmpId]
      })
      await app.updateJob({ id, settings })
    }

    return job
  }

  async deleteBackupNgJob(id: string): Promise<void> {
    const app = this._app
    const [schedules] = await Promise.all([app.getAllSchedules(), app.getJob(id, 'backup')])
    await Promise.all([
      app.removeJob(id),
      asyncMap(schedules, schedule => {
        if (schedule.id === id) {
          app.deleteSchedule(schedule.id)
        }
      }),
    ])
  }

  async deleteVmBackupNg(id: string): Promise<void> {
    const app = this._app
    const { metadataFilename, remoteId } = parseVmBackupId(id)
    const handler = await app.getRemoteHandler(remoteId)
    const metadata: Metadata = JSON.parse(String(await handler.readFile(metadataFilename)))
    metadata._filename = metadataFilename

    if (metadata.mode === 'delta') {
      await this._deleteDeltaVmBackups(handler, [metadata])
    } else if (metadata.mode === 'full') {
      await this._deleteFullVmBackups(handler, [metadata])
    } else {
      throw new Error(`no deleter for backup mode ${metadata.mode}`)
    }

    this._listVmBackupsOnRemote(REMOVE_CACHE_ENTRY, remoteId)
  }

  // Task logs emitted in a restore execution:
  //
  // task.start(message: 'restore', data: { jobId: string, srId: string, time: number })
  // ├─ task.start(message: 'transfer')
  // │  └─ task.end(result: { id: string, size: number })
  // └─ task.end
  async importVmBackupNg(id: string, srId: string): Promise<string> {
    const app = this._app
    const xapi = app.getXapi(srId)
    const sr = xapi.getObject(srId)

    const { metadataFilename, remoteId } = parseVmBackupId(id)
    const { proxy, url, options } = await app.getRemoteWithCredentials(remoteId)
    if (proxy !== undefined) {
      const { allowUnauthorized, host, password, username } = await app.getXenServer(app.getXenServerIdByObject(sr.$id))
      return app.callProxyMethod(proxy, 'backup.importVmBackup', {
        backupId: metadataFilename,
        remote: {
          url,
          options,
        },
        srUuid: sr.uuid,
        xapi: {
          allowUnauthorized,
          credentials: {
            username,
            password,
          },
          url: host,
        },
      })
    }

    const handler = await app.getRemoteHandler(remoteId)
    const metadata: Metadata = JSON.parse(String(await handler.readFile(metadataFilename)))

    const importer = importers[metadata.mode]
    if (importer === undefined) {
      throw new Error(`no importer for backup mode ${metadata.mode}`)
    }

    const { jobId, timestamp: time } = metadata
    const logger = this._logger
    return wrapTaskFn(
      {
        data: {
          jobId,
          srId,
          time,
        },
        logger,
        message: 'restore',
      },
      taskId => {
        this._runningRestores.add(taskId)
        return importer(handler, metadataFilename, metadata, xapi, sr, taskId, logger)::pFinally(() => {
          this._runningRestores.delete(taskId)
        })
      }
    )()
  }

  @decorateWith(
    debounceWithKey,
    function () {
      return parseDuration(this._backupOptions.listingDebounce)
    },
    function keyFn(remoteId) {
      return [this, remoteId]
    }
  )
  async _listVmBackupsOnRemote(remoteId: string) {
    const app = this._app
    const backupsByVm = {}
    try {
      const { proxy, url, options } = await app.getRemoteWithCredentials(remoteId)
      if (proxy !== undefined) {
        const { [remoteId]: backupsByVm } = await app.callProxyMethod(proxy, 'backup.listVmBackups', {
          remotes: {
            [remoteId]: {
              url,
              options,
            },
          },
        })

        // inject the remote id on the backup which is needed for importVmBackupNg()
        forOwn(backupsByVm, backups =>
          backups.forEach(backup => {
            backup.id = `${remoteId}${backup.id}`
          })
        )
        return backupsByVm
      }

      const handler = await app.getRemoteHandler(remoteId)

      const entries = (
        await handler.list(BACKUP_DIR).catch(error => {
          if (error == null || error.code !== 'ENOENT') {
            throw error
          }
          return []
        })
      ).filter(name => name !== 'index.json')

      await Promise.all(
        entries.map(async vmUuid => {
          // $FlowFixMe don't know what is the problem (JFT)
          const backups = await this._listVmBackups(handler, vmUuid)

          if (backups.length === 0) {
            return
          }

          backupsByVm[vmUuid] = backups.map(backup => ({
            disks:
              backup.vhds === undefined
                ? []
                : Object.keys(backup.vhds).map(vdiId => {
                    const vdi = backup.vdis[vdiId]
                    return {
                      id: `${dirname(backup._filename)}/${backup.vhds[vdiId]}`,
                      name: vdi.name_label,
                      uuid: vdi.uuid,
                    }
                  }),

            // inject an id usable by importVmBackupNg()
            id: `${remoteId}/${backup._filename}`,
            jobId: backup.jobId,
            mode: backup.mode,
            scheduleId: backup.scheduleId,
            size: backup.size,
            timestamp: backup.timestamp,
            vm: {
              name_description: backup.vm.name_description,
              name_label: backup.vm.name_label,
            },
          }))
        })
      )
    } catch (error) {
      log.warn(`listVmBackups for remote ${remoteId}:`, { error })
    }
    return backupsByVm
  }

  async listVmBackupsNg(remotes: string[], _forceRefresh = false) {
    const backupsByVmByRemote: $Dict<$Dict<Metadata[]>> = {}

    await Promise.all(
      remotes.map(async remoteId => {
        if (_forceRefresh) {
          this._listVmBackupsOnRemote(REMOVE_CACHE_ENTRY, remoteId)
        }

        backupsByVmByRemote[remoteId] = await this._listVmBackupsOnRemote(remoteId)
      })
    )

    return backupsByVmByRemote
  }

  async migrateLegacyBackupJob(jobId: string) {
    const [job, schedules] = await Promise.all([this._app.getJob(jobId, 'call'), this._app.getAllSchedules()])
    await this._app.updateJob(translateLegacyJob(job, schedules), false)
  }

  // High:
  // - [ ] in case of merge failure
  //       1. delete (or isolate) the tainted VHD
  //       2. next run should be a full
  // - [ ] add a lock on the job/VDI during merge which should prevent other merges and restoration
  // - [ ] in case of failure, correctly clean VHDs for all VDIs
  //
  // Low:
  // - [ ] display queued VMs
  // - [ ] snapshots and files of an old job should be detected and removed
  // - [ ] delta import should support mapVdisSrs
  // - [ ] size of the path? (base64url(parseUuid(uuid)))
  // - [ ] what does mean the vmTimeout with the new concurrency? a VM can take
  //       a very long time to finish if there are other VMs before…
  // - [ ] detect and gc uncomplete replications
  // - [ ] attach VDIs ASAP to be able to clean them in case of interruption
  // - [ ] orphan VDIs on the source side
  //
  // Triage:
  // - [ ] logs
  //
  // Done:
  //
  // - [x] files (.tmp) should be renamed at the end of job
  // - [x] detect full remote
  // - [x] can the snapshot and export retention be different? → Yes
  // - [x] deleteFirst per target
  // - [x] timeout per VM
  // - [x] backups should be deletable from the API
  // - [x] adding and removing VDIs should behave
  // - [x] isolate VHD chains by job
  // - [x] do not delete rolling snapshot in case of failure!
  // - [x] do not create snapshot if unhealthy vdi chain
  // - [x] replicated VMs should be discriminated by VM (vatesfr/xen-orchestra#2807)
  // - [x] clones of replicated VMs should not be garbage collected
  // - [x] import for delta
  // - [x] fix backup reports
  // - [x] jobs should be cancelable
  // - [x] possibility to (re-)run a single VM in a backup?
  // - [x] validate VHDs after exports and before imports, how?
  // - [x] check merge/transfert duration/size are what we want for delta
  // - [x] delete interrupted *importing* VMs
  @defer
  async _backupVm(
    $defer: any,
    $cancelToken: any,
    vmUuid: string,
    job: BackupJob,
    schedule: Schedule,
    logger: any,
    taskId: string,
    settings: Settings,
    srs: any[],
    remotes: any[]
  ): Promise<void> {
    const app = this._app
    const xapi = app.getXapi(vmUuid)
    const vm: Vm = (xapi.getObject(vmUuid): any)

    // ensure the VM itself does not have any backup metadata which would be
    // copied on manual snapshots and interfere with the backup jobs
    if ('xo:backup:job' in vm.other_config) {
      await wrapTask(
        {
          logger,
          message: 'clean backup metadata on VM',
          parentId: taskId,
        },
        vm.update_other_config({
          'xo:backup:datetime': null,
          'xo:backup:deltaChainLength': null,
          'xo:backup:exported': null,
          'xo:backup:job': null,
          'xo:backup:schedule': null,
          'xo:backup:vm': null,
        })
      )
    }

    const { id: jobId, mode } = job
    const { id: scheduleId } = schedule

    let exportRetention: number = getSetting(settings, 'exportRetention', [scheduleId])
    let copyRetention: number | void = getSetting(settings, 'copyRetention', [scheduleId])

    if (copyRetention === undefined) {
      // if copyRetention is not defined, it uses exportRetention's value due to
      // previous implementation which did not support copyRetention
      copyRetention = srs.length === 0 ? 0 : exportRetention

      if (remotes.length === 0) {
        exportRetention = 0
      }
    } else if (exportRetention !== 0 && remotes.length === 0) {
      throw new Error('export retention must be 0 without remotes')
    }

    if (copyRetention !== 0 && srs.length === 0) {
      throw new Error('copy retention must be 0 without SRs')
    }

    if (remotes.length !== 0 && srs.length !== 0 && (copyRetention === 0) !== (exportRetention === 0)) {
      throw new Error('both or neither copy and export retentions must be 0')
    }

    const snapshotRetention: number = getSetting(settings, 'snapshotRetention', [scheduleId])

    if (copyRetention === 0 && exportRetention === 0 && snapshotRetention === 0) {
      throw new Error('copy, export and snapshot retentions cannot both be 0')
    }

    const isOfflineBackup = mode === 'full' && getSetting(settings, 'offlineBackup', [vmUuid, ''])
    if (isOfflineBackup && snapshotRetention > 0) {
      throw new Error('offline backup is not compatible with rolling snapshot')
    }

    if (!some(vm.$VBDs, vbd => vbd.type === 'Disk' && vbd.VDI !== 'OpaqueRef:NULL')) {
      throw new Error('no disks found')
    }

    let baseSnapshot, exported: Vm, exportDateTime
    if (isOfflineBackup) {
      exported = vm
      exportDateTime = formatDateTime(Date.now())
      if (vm.power_state === 'Running') {
        await wrapTask(
          {
            logger,
            message: 'shutdown VM',
            parentId: taskId,
          },
          xapi.shutdownVm(vm)
        )
        $defer(() => xapi.startVm(vm))
      }
    } else {
      const snapshots = vm.$snapshots.filter(_ => _.other_config['xo:backup:job'] === jobId).sort(compareSnapshotTime)

      const bypassVdiChainsCheck: boolean = getSetting(settings, 'bypassVdiChainsCheck', [vmUuid, ''])
      if (!bypassVdiChainsCheck) {
        xapi._assertHealthyVdiChains(vm)
      }

      const offlineSnapshot: boolean = getSetting(settings, 'offlineSnapshot', [vmUuid, ''])
      const startAfterSnapshot = offlineSnapshot && vm.power_state === 'Running'
      if (startAfterSnapshot) {
        await wrapTask(
          {
            logger,
            message: 'shutdown VM',
            parentId: taskId,
          },
          xapi.shutdownVm(vm)
        )
      }

      const checkpointSnapshot = !offlineSnapshot && getSetting(settings, 'checkpointSnapshot', [vmUuid, ''])
      exported = (await wrapTask(
        {
          logger,
          message: 'snapshot',
          parentId: taskId,
          result: _ => _.uuid,
        },
        checkpointSnapshot
          ? xapi.checkpointVm($cancelToken, vm.$id, `[XO Backup ${job.name}] ${vm.name_label}`)
          : xapi._snapshotVm($cancelToken, vm, `[XO Backup ${job.name}] ${vm.name_label}`)
      ): any)

      if (startAfterSnapshot) {
        ignoreErrors.call(xapi.startVm(vm))
      }

      await wrapTask(
        {
          logger,
          message: 'add metadata to snapshot',
          parentId: taskId,
        },
        exported.update_other_config({
          'xo:backup:datetime': exported.snapshot_time,
          'xo:backup:job': jobId,
          'xo:backup:schedule': scheduleId,
          'xo:backup:vm': vmUuid,
        })
      )

      exported = await xapi.barrier(exported.$ref)

      if (mode === 'delta') {
        baseSnapshot = findLast(snapshots, _ => 'xo:backup:exported' in _.other_config)

        // JFT 2018-10-02: support previous snapshots which did not have this
        // entry, can be removed after 2018-12.
        if (baseSnapshot === undefined) {
          baseSnapshot = last(snapshots)
        }
      }
      snapshots.push(exported)

      // snapshots to delete due to the snapshot retention settings
      const snapshotsToDelete = flatMap(
        groupBy(snapshots, _ => _.other_config['xo:backup:schedule']),
        (snapshots, scheduleId) => getOldEntries(getSetting(settings, 'snapshotRetention', [scheduleId]), snapshots)
      )

      // delete unused snapshots
      await asyncMap(snapshotsToDelete, vm => {
        // snapshot and baseSnapshot should not be deleted right now
        if (vm !== exported && vm !== baseSnapshot) {
          return xapi.deleteVm(vm)
        }
      })

      exported = ((await wrapTask(
        {
          logger,
          message: 'waiting for uptodate snapshot record',
          parentId: taskId,
        },
        xapi.barrier(exported.$ref)
      ): any): Vm)

      if (mode === 'full' && snapshotsToDelete.includes(exported)) {
        // TODO: do not create the snapshot if there are no snapshotRetention and
        // the VM is not running
        $defer.call(xapi, 'deleteVm', exported)
      } else if (mode === 'delta') {
        if (snapshotsToDelete.includes(exported)) {
          $defer.onFailure.call(xapi, 'deleteVm', exported)
        }
        if (snapshotsToDelete.includes(baseSnapshot)) {
          $defer.onSuccess.call(xapi, 'deleteVm', baseSnapshot)
        }
      }
    }

    if (copyRetention === 0 && exportRetention === 0) {
      return
    }

    const nTargets = remotes.length + srs.length

    const now = Date.now()
    const vmDir = getVmBackupDir(vmUuid)

    const basename = safeDateFormat(now)

    const metadataFilename = `${vmDir}/${basename}.json`

    if (mode === 'full') {
      let compress = getJobCompression(job)
      const pool = exported.$pool
      if (compress === 'zstd' && pool.restrictions.restrict_zstd_export !== 'false') {
        compress = false
        logger.warning(
          `Zstd is not supported on the pool ${pool.name_label}, the VM will be exported without compression`,
          {
            event: 'task.warning',
            taskId,
          }
        )
      }
      let xva: any = await wrapTask(
        {
          logger,
          message: 'start VM export',
          parentId: taskId,
        },
        xapi.exportVm($cancelToken, exported, {
          compress,
        })
      )
      const exportTask = xva.task
      xva = xva.pipe(createSizeStream())

      const forkExport =
        nTargets === 1
          ? () => xva
          : () => {
              const fork = xva.pipe(new PassThrough())
              fork.task = exportTask
              return fork
            }

      const dataBasename = `${basename}.xva`

      const metadata: MetadataFull = {
        jobId,
        mode: 'full',
        scheduleId,
        timestamp: now,
        version: '2.0.0',
        vm,
        vmSnapshot: exported.id !== vm.id ? exported : undefined,
        xva: `./${dataBasename}`,
      }
      const dataFilename = `${vmDir}/${dataBasename}`

      const jsonMetadata = JSON.stringify(metadata)

      await waitAll([
        ...remotes.map(
          wrapTaskFn(
            ({ id }) => ({
              data: { id, type: 'remote' },
              logger,
              message: 'export',
              parentId: taskId,
            }),
            async (taskId, { handler, id: remoteId }) => {
              const fork = forkExport()

              // remove incomplete XVAs
              await asyncMap(
                handler.list(vmDir, {
                  filter: filename => isHiddenFile(filename) && isXva(filename),
                  prependDir: true,
                }),
                file => handler.unlink(file)
              )::ignoreErrors()

              const oldBackups: MetadataFull[] = (getOldEntries(
                exportRetention - 1,
                await this._listVmBackups(handler, vm, _ => _.mode === 'full' && _.scheduleId === scheduleId)
              ): any)

              const deleteOldBackups = () =>
                wrapTask(
                  {
                    logger,
                    message: 'clean',
                    parentId: taskId,
                  },
                  this._deleteFullVmBackups(handler, oldBackups)
                )
              const deleteFirst = getSetting(settings, 'deleteFirst', [remoteId])
              if (deleteFirst) {
                await deleteOldBackups()
              }

              await wrapTask(
                {
                  logger,
                  message: 'transfer',
                  parentId: taskId,
                  result: () => ({ size: xva.size }),
                },
                handler.outputStream(fork, dataFilename, {
                  dirMode: BACKUP_FILES_MODE,
                })
              )

              if (handler._getFilePath !== undefined) {
                await isValidXva(handler._getFilePath('/' + dataFilename))
              }

              await handler.outputFile(metadataFilename, jsonMetadata, {
                dirMode: BACKUP_FILES_MODE,
              })

              if (!deleteFirst) {
                await deleteOldBackups()
              }
            }
          )
        ),
        ...srs.map(
          wrapTaskFn(
            ({ $id: id }) => ({
              data: { id, type: 'SR' },
              logger,
              message: 'export',
              parentId: taskId,
            }),
            async (taskId, sr) => {
              const fork = forkExport()

              const { uuid: srUuid, $xapi: xapi } = sr

              // delete previous interrupted copies
              ignoreErrors.call(this._deleteVms(xapi, listReplicatedVms(xapi, scheduleId, undefined, vmUuid)))

              const oldVms = getOldEntries(copyRetention - 1, listReplicatedVms(xapi, scheduleId, srUuid, vmUuid))

              const deleteOldBackups = () =>
                wrapTask(
                  {
                    logger,
                    message: 'clean',
                    parentId: taskId,
                  },
                  this._deleteVms(xapi, oldVms)
                )
              const deleteFirst = getSetting(settings, 'deleteFirst', [srUuid])
              if (deleteFirst) {
                await deleteOldBackups()
              }

              const vm = await xapi.barrier(
                await wrapTask(
                  {
                    logger,
                    message: 'transfer',
                    parentId: taskId,
                    result: () => ({ size: xva.size }),
                  },
                  xapi._importVm($cancelToken, fork, sr, vm =>
                    Promise.all([
                      vm.add_tags('Disaster Recovery'),
                      vm.set_name_label(
                        `${metadata.vm.name_label} - ${job.name} - (${safeDateFormat(metadata.timestamp)})`
                      ),
                    ])
                  )
                )
              )

              await Promise.all([
                disableVmHighAvailability(xapi, vm),
                vm.update_blocked_operations(
                  'start',
                  'Start operation for this vm is blocked, clone it if you want to use it.'
                ),
                !isOfflineBackup
                  ? vm.update_other_config('xo:backup:sr', srUuid)
                  : vm.update_other_config({
                      'xo:backup:datetime': exportDateTime,
                      'xo:backup:job': jobId,
                      'xo:backup:schedule': scheduleId,
                      'xo:backup:sr': srUuid,
                      'xo:backup:vm': exported.uuid,
                    }),
              ])

              if (!deleteFirst) {
                await deleteOldBackups()
              }
            }
          )
        ),
      ]).catch(noop) // errors are handled in logs
    } else if (mode === 'delta') {
      let deltaChainLength = 0
      let fullVdisRequired
      await (async () => {
        if (baseSnapshot === undefined) {
          return
        }

        let prevDeltaChainLength = +baseSnapshot.other_config['xo:backup:deltaChainLength']
        if (Number.isNaN(prevDeltaChainLength)) {
          prevDeltaChainLength = 0
        }
        deltaChainLength = prevDeltaChainLength + 1

        const fullInterval = getSetting(settings, 'fullInterval', [vmUuid, scheduleId, ''])
        if (fullInterval !== 0 && fullInterval <= deltaChainLength) {
          baseSnapshot = undefined
          return
        }

        const fullRequired = { __proto__: null }
        const vdis: $Dict<Vdi> = getVmDisks(baseSnapshot)

        // ignore VDI snapshots which no longer have a parent
        forOwn(vdis, (vdi, key, vdis) => {
          // `vdi.snapshot_of` is not always set to the null ref, it can contain
          // an invalid ref, that's why the test is on `vdi.$snapshot_of`
          if (vdi.$snapshot_of === undefined) {
            delete vdis[key]
          }
        })

        for (const { uuid: srUuid, $xapi: xapi } of srs) {
          const replicatedVm = listReplicatedVms(xapi, jobId, srUuid, vmUuid).find(
            vm => vm.other_config[TAG_COPY_SRC] === baseSnapshot.uuid
          )
          if (replicatedVm === undefined) {
            baseSnapshot = undefined
            return
          }

          const replicatedVdis = countBy(getVmDisks(replicatedVm), vdi => vdi.other_config[TAG_COPY_SRC])
          forOwn(vdis, vdi => {
            if (!(vdi.uuid in replicatedVdis)) {
              fullRequired[vdi.$snapshot_of.$id] = true
            }
          })
        }

        await asyncMap(remotes, ({ handler }) => {
          return asyncMap(vdis, async vdi => {
            const snapshotOf = vdi.$snapshot_of
            const dir = `${vmDir}/vdis/${jobId}/${snapshotOf.uuid}`
            const files = await handler.list(dir, { filter: isVhd }).catch(_ => [])
            let full = true
            await asyncMap(files, async file => {
              if (file[0] !== '.') {
                try {
                  const path = `${dir}/${file}`
                  const vhd = new Vhd(handler, path)
                  await vhd.readHeaderAndFooter()

                  if (vhd.footer.uuid.equals(parseUuid(vdi.uuid))) {
                    await checkVhdChain(handler, path)
                    full = false
                  }

                  return
                } catch (error) {
                  const corruptedVhdOrMissingParent = error instanceof AssertionError || error?.code === 'ENOENT'
                  if (!corruptedVhdOrMissingParent) {
                    throw error
                  }
                }
              }

              // either a temporary file or an invalid VHD
              await handler.unlink(`${dir}/${file}`)
            })
            if (full) {
              fullRequired[snapshotOf.$id] = true
            }
          })
        })
        fullVdisRequired = Object.keys(fullRequired)
      })()

      const deltaExport = await wrapTask(
        {
          logger,
          message: 'start snapshot export',
          parentId: taskId,
        },
        xapi.exportDeltaVm($cancelToken, exported, baseSnapshot, {
          fullVdisRequired,
        })
      )

      const metadata: MetadataDelta = {
        jobId,
        mode: 'delta',
        scheduleId,
        timestamp: now,
        vbds: deltaExport.vbds,
        vdis: deltaExport.vdis,
        version: '2.0.0',
        vifs: deltaExport.vifs,
        vhds: mapValues(
          deltaExport.vdis,
          vdi =>
            `vdis/${jobId}/${
              (vdi.type === 'suspend'
                ? // doesn't make sense to group by parent for memory because we
                  // don't do delta for it
                  vdi
                : (xapi.getObject(vdi.snapshot_of): Object)
              ).uuid
            }/${basename}.vhd`
        ),
        vm,
        vmSnapshot: exported,
      }

      const jsonMetadata = JSON.stringify(metadata)

      // create a fork of the delta export
      const forkExport =
        nTargets === 1
          ? () => deltaExport
          : (() => {
              // replace the stream factories by fork factories
              const streams: any = mapValues(deltaExport.streams, lazyStream => {
                // wait for all targets to require the stream and then starts
                // the real export and create the forks.
                const resolves = []
                function resolver(resolve) {
                  resolves.push(resolve)

                  if (resolves.length === nTargets) {
                    const pStream = lazyStream()
                    resolves.forEach(resolve => {
                      resolve(
                        pStream.then(stream => {
                          const fork: any = stream.pipe(new PassThrough())
                          fork.task = stream.task
                          return fork
                        })
                      )
                    })
                    resolves.length = 0
                  }
                }

                return () => new Promise(resolver)
              })
              return () => {
                return {
                  __proto__: deltaExport,
                  streams,
                }
              }
            })()

      const isFull = some(deltaExport.vdis, vdi => vdi.other_config['xo:base_delta'] === undefined)
      await waitAll([
        ...remotes.map(
          wrapTaskFn(
            ({ id }) => ({
              data: { id, isFull, type: 'remote' },
              logger,
              message: 'export',
              parentId: taskId,
            }),
            async (taskId, { handler, id: remoteId }) => {
              const fork = forkExport()

              const oldBackups: MetadataDelta[] = (getOldEntries(
                exportRetention - 1,
                await this._listVmBackups(handler, vm, _ => _.mode === 'delta' && _.scheduleId === scheduleId)
              ): any)

              // FIXME: implement optimized multiple VHDs merging with synthetic
              // delta
              //
              // For the time being, limit the number of deleted backups by run
              // because it can take a very long time and can lead to
              // interrupted backup with broken VHD chain.
              //
              // The old backups will be eventually merged in future runs of the
              // job.
              const { maxMergedDeltasPerRun } = this._backupOptions
              if (oldBackups.length > maxMergedDeltasPerRun) {
                oldBackups.length = maxMergedDeltasPerRun
              }

              const deleteOldBackups = () =>
                wrapTask(
                  {
                    logger,
                    message: 'merge',
                    parentId: taskId,
                    result: size => ({ size }),
                  },
                  this._deleteDeltaVmBackups(handler, oldBackups)
                )

              const deleteFirst = exportRetention > 1 && getSetting(settings, 'deleteFirst', [remoteId])
              if (deleteFirst) {
                await deleteOldBackups()
              }

              await wrapTask(
                {
                  logger,
                  message: 'transfer',
                  parentId: taskId,
                  result: size => ({ size }),
                },
                asyncMap(
                  fork.vdis,
                  defer(async ($defer, vdi, id) => {
                    const path = `${vmDir}/${metadata.vhds[id]}`

                    const isDelta = vdi.other_config['xo:base_delta'] !== undefined
                    let parentPath
                    if (isDelta) {
                      const vdiDir = dirname(path)
                      parentPath = (
                        await handler.list(vdiDir, {
                          filter: filename => !isHiddenFile(filename) && isVhd(filename),
                          prependDir: true,
                        })
                      )
                        .sort()
                        .pop()
                        .slice(1) // remove leading slash

                      // ensure parent exists and is a valid VHD
                      await new Vhd(handler, parentPath).readHeaderAndFooter()
                    }

                    // FIXME: should only be renamed after the metadata file has been written
<<<<<<< HEAD
                    await handler.outputStream(
                      fork.streams[`${id}.vhd`](),
                      path,
                      {
                        // no checksum for VHDs, because they will be invalidated by
                        // merges and chainings
                        checksum: false,
                        dirMode: BACKUP_FILES_MODE,
                      }
                    )
=======
                    await handler.outputStream(fork.streams[`${id}.vhd`](), path, {
                      // no checksum for VHDs, because they will be invalidated by
                      // merges and chainings
                      checksum: false,
                    })
>>>>>>> 7a8ca2f0
                    $defer.onFailure.call(handler, 'unlink', path)

                    if (isDelta) {
                      await chainVhd(handler, parentPath, handler, path)
                    }

                    // set the correct UUID in the VHD
                    const vhd = new Vhd(handler, path)
                    await vhd.readHeaderAndFooter()
                    vhd.footer.uuid = parseUuid(vdi.uuid)
                    await vhd.readBlockAllocationTable() // required by writeFooter()
                    await vhd.writeFooter()

                    return handler.getSize(path)
                  })
                ).then(sum)
              )
              await handler.outputFile(metadataFilename, jsonMetadata, {
                dirMode: BACKUP_FILES_MODE,
              })

              if (!deleteFirst) {
                await deleteOldBackups()
              }
            }
          )
        ),
        ...srs.map(
          wrapTaskFn(
            ({ $id: id }) => ({
              data: { id, isFull, type: 'SR' },
              logger,
              message: 'export',
              parentId: taskId,
            }),
            async (taskId, sr) => {
              const fork = forkExport()

              const { uuid: srUuid, $xapi: xapi } = sr

              // delete previous interrupted copies
              ignoreErrors.call(this._deleteVms(xapi, listReplicatedVms(xapi, scheduleId, undefined, vmUuid)))

              const oldVms = getOldEntries(copyRetention - 1, listReplicatedVms(xapi, scheduleId, srUuid, vmUuid))

              const deleteOldBackups = () =>
                wrapTask(
                  {
                    logger,
                    message: 'clean',
                    parentId: taskId,
                  },
                  this._deleteVms(xapi, oldVms)
                )

              const deleteFirst = getSetting(settings, 'deleteFirst', [srUuid])
              if (deleteFirst) {
                await deleteOldBackups()
              }

              const { vm } = await wrapTask(
                {
                  logger,
                  message: 'transfer',
                  parentId: taskId,
                  result: ({ transferSize }) => ({ size: transferSize }),
                },
                xapi.importDeltaVm(
                  {
                    __proto__: fork,
                    vm: {
                      ...fork.vm,
                      tags: [...fork.vm.tags, 'Continuous Replication'],
                    },
                  },
                  {
                    disableStartAfterImport: false, // we'll take care of that
                    name_label: `${metadata.vm.name_label} - ${job.name} - (${safeDateFormat(metadata.timestamp)})`,
                    srId: sr.$id,
                  }
                )
              )

              await Promise.all([
                disableVmHighAvailability(xapi, vm),
                vm.update_blocked_operations(
                  'start',
                  'Start operation for this vm is blocked, clone it if you want to use it.'
                ),
                vm.update_other_config('xo:backup:sr', srUuid),
              ])

              if (!deleteFirst) {
                await deleteOldBackups()
              }
            }
          )
        ),
      ]).catch(noop) // errors are handled in logs

      if (!isFull) {
        ignoreErrors.call(exported.update_other_config('xo:backup:deltaChainLength', String(deltaChainLength)))
      }
    } else {
      throw new Error(`no exporter for backup mode ${mode}`)
    }

    if (!isOfflineBackup) {
      await wrapTask(
        {
          logger,
          message: 'set snapshot.other_config[xo:backup:exported]',
          parentId: taskId,
        },
        exported.update_other_config('xo:backup:exported', 'true')
      )
    }
  }

  async _deleteDeltaVmBackups(handler: RemoteHandler, backups: MetadataDelta[]): Promise<number> {
    return asyncMap(backups, async backup => {
      const filename = ((backup._filename: any): string)

      await handler.unlink(filename)

      return asyncMap(backup.vhds, _ =>
        // $FlowFixMe injected $defer param
        this._deleteVhd(handler, resolveRelativeFromFile(filename, _))
      ).then(sum)
    }).then(sum)
  }

  async _deleteFullVmBackups(handler: RemoteHandler, backups: MetadataFull[]): Promise<void> {
    await asyncMap(backups, ({ _filename, xva }) => {
      _filename = ((_filename: any): string)
      return Promise.all([handler.unlink(_filename), handler.unlink(resolveRelativeFromFile(_filename, xva))])
    })
  }

  // FIXME: synchronize by job/VDI, otherwise it can cause issues with the merge
  @defer
  async _deleteVhd($defer: any, handler: RemoteHandler, path: string): Promise<number> {
    const vhds = await asyncMap(await handler.list(dirname(path), { filter: isVhd, prependDir: true }), async path => {
      try {
        const vhd = new Vhd(handler, path)
        await vhd.readHeaderAndFooter()
        return {
          footer: vhd.footer,
          header: vhd.header,
          path,
        }
      } catch (error) {
        // Do not fail on corrupted VHDs (usually uncleaned temporary files),
        // they are probably inconsequent to the backup process and should not
        // fail it.
        log.warn(`BackupNg#_deleteVhd ${path}`, { error })
      }
    })
    const base = basename(path)
    const child = vhds.find(_ => _ !== undefined && _.header.parentUnicodeName === base)
    if (child === undefined) {
      await handler.unlink(path)
      return 0
    }

    $defer.onFailure.call(handler, 'unlink', path)

    const childPath = child.path
    const mergedDataSize: number = await this._app.worker.mergeVhd(handler._remote, path, handler._remote, childPath)
    await handler.rename(path, childPath)
    return mergedDataSize
  }

  async _deleteVms(xapi: Xapi, vms: Vm[]): Promise<void> {
    await asyncMap(vms, vm => xapi.deleteVm(vm))
  }

  async _listVmBackups(
    handler: RemoteHandler,
    vm: Object | string,
    predicate?: Metadata => boolean
  ): Promise<Metadata[]> {
    const backups = []

    const dir = getVmBackupDir(typeof vm === 'string' ? vm : vm.uuid)
    try {
      const files = await handler.list(dir)
      await Promise.all(
        files.filter(isMetadataFile).map(async file => {
          const path = `${dir}/${file}`
          try {
            const metadata = JSON.parse(String(await handler.readFile(path)))
            if (metadata.mode === 'full') {
              metadata.size = await timeout
                .call(
                  handler.getSize(resolveRelativeFromFile(path, metadata.xva)),
                  parseDuration(this._backupOptions.vmBackupSizeTimeout)
                )
                .catch(err => {
                  log.warn(`_listVmBackups, getSize`, { err })
                })
            }
            if (predicate === undefined || predicate(metadata)) {
              Object.defineProperty(metadata, '_filename', {
                value: path,
              })
              backups.push(metadata)
            }
          } catch (error) {
            log.warn(`_listVmBackups ${path}`, { error })
          }
        })
      )
    } catch (error) {
      let code
      if (error == null || ((code = error.code) !== 'ENOENT' && code !== 'ENOTDIR')) {
        throw error
      }
    }

    return backups.sort(compareTimestamp)
  }
}<|MERGE_RESOLUTION|>--- conflicted
+++ resolved
@@ -1649,7 +1649,6 @@
                     }
 
                     // FIXME: should only be renamed after the metadata file has been written
-<<<<<<< HEAD
                     await handler.outputStream(
                       fork.streams[`${id}.vhd`](),
                       path,
@@ -1660,13 +1659,6 @@
                         dirMode: BACKUP_FILES_MODE,
                       }
                     )
-=======
-                    await handler.outputStream(fork.streams[`${id}.vhd`](), path, {
-                      // no checksum for VHDs, because they will be invalidated by
-                      // merges and chainings
-                      checksum: false,
-                    })
->>>>>>> 7a8ca2f0
                     $defer.onFailure.call(handler, 'unlink', path)
 
                     if (isDelta) {
