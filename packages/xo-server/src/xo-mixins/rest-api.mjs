import setupRestApi from '@xen-orchestra/rest-api'
import { asyncEach } from '@vates/async-each'
import { createGzip } from 'node:zlib'
import { defer } from 'golike-defer'
import { every } from '@vates/predicates'
import { ifDef } from '@xen-orchestra/defined'
import { featureUnauthorized, invalidCredentials, noSuchObject } from 'xo-common/api-errors.js'
import { pipeline } from 'node:stream/promises'
import { json, Router } from 'express'
import { Readable } from 'node:stream'
import cloneDeep from 'lodash/cloneDeep.js'
import isEmpty from 'lodash/isEmpty.js'
import path from 'node:path'
import pDefer from 'promise-toolbox/defer'
import pick from 'lodash/pick.js'
import * as CM from 'complex-matcher'
import { VDI_FORMAT_RAW, VDI_FORMAT_VHD } from '@xen-orchestra/xapi'

import { getUserPublicProperties, isAlarm } from '../utils.mjs'
import { compileXoJsonSchema } from './_xoJsonSchema.mjs'

const { join } = path.posix
const noop = Function.prototype

function compressMaybe(req, res) {
  let transform

  const acceptEncoding = req.headers['accept-encoding']
  if (
    acceptEncoding !== undefined &&
    acceptEncoding.split(',').some(_ => _.split(';')[0].trim().toLocaleLowerCase() === 'gzip')
  ) {
    res.setHeader('content-encoding', 'gzip')
    transform = createGzip()
  }

  if (transform !== undefined) {
    pipeline(transform, res).catch(noop)
    return transform
  }
  return res
}

async function* mapIterable(iterable, mapper) {
  for await (const item of iterable) {
    yield mapper(item)
  }
}

async function* makeJsonStream(iterable) {
  yield '['
  let first = true
  for await (const object of iterable) {
    if (first) {
      first = false
      yield '\n'
    } else {
      yield ',\n'
    }
    yield JSON.stringify(object, null, 2)
  }
  yield '\n]\n'
}

async function* makeNdJsonStream(iterable) {
  for await (const object of iterable) {
    yield JSON.stringify(object)
    yield '\n'
  }
}

function makeObjectMapper(req, path = req.path) {
  const { query } = req

  const { baseUrl } = req
  const makeUrl =
    typeof path === 'function'
      ? object => join(baseUrl, path(object), typeof object.id === 'number' ? String(object.id) : object.id)
      : ({ id }) => join(baseUrl, path, typeof id === 'number' ? String(id) : id)

  let objectMapper
  let { fields } = query
  if (fields === undefined) {
    objectMapper = makeUrl
  } else if (fields === '*') {
    objectMapper = object => ({
      ...object,
      href: makeUrl(object),
    })
  } else {
    fields = fields.split(',')
    objectMapper = object => {
      const url = makeUrl(object)
      object = pick(object, fields)
      object.href = url
      return object
    }
  }

  return function (entry) {
    return objectMapper(typeof entry === 'string' ? { id: entry } : entry)
  }
}

async function sendObjects(iterable, req, res, mapper) {
  const json = !Object.hasOwn(req.query, 'ndjson')

  if (mapper !== null) {
    if (typeof mapper !== 'function') {
      mapper = makeObjectMapper(req, ...Array.prototype.slice.call(arguments, 3))
    }
    iterable = mapIterable(iterable, mapper)
  }

  res.setHeader('content-type', json ? 'application/json' : 'application/x-ndjson')
  return pipeline((json ? makeJsonStream : makeNdJsonStream)(iterable), res)
}

function handleArray(array, filter, limit) {
  if (filter !== undefined) {
    array = array.filter(filter)
  }
  if (limit < array.length) {
    array.length = limit
  }

  return array
}

const handleOptionalUserFilter = filter => filter && CM.parse(filter).createPredicate()

const subRouter = (app, path) => {
  const router = Router({ strict: false })
  app.use(path, router)
  return router
}

// wraps an async middleware
function wrap(middleware, handleNoSuchObject = false) {
  return async function asyncMiddlewareWrapped(req, res, next) {
    try {
      await middleware.apply(this, arguments)
    } catch (error) {
      if (featureUnauthorized.is(error)) {
        res.sendStatus(403)
      } else if (handleNoSuchObject && noSuchObject.is(error)) {
        res.sendStatus(404)
      } else {
        next(error)
      }
    }
  }
}

const keepNonAlarmMessages = message => message.type === 'message' && !isAlarm(message)
export default class RestApi {
  #api

  constructor(app, { express }) {
    // don't set up the API if express is not present
    //
    // that can happen when the app is instantiated in another context like xo-server-recover-account
    if (express === undefined) {
      return
    }

    const api = subRouter(express, '/rest/v0')
    this.#api = api

    // register the route BEFORE the authentication middleware because this route does not require authentication
    api.post('/users/authentication_tokens', json(), async (req, res) => {
      const authorization = req.headers.authorization ?? ''
      const [, encodedCredentials] = authorization.split(' ')
      if (encodedCredentials === undefined) {
        return res.status(401).json('missing credentials')
      }

      const [username, password] = Buffer.from(encodedCredentials, 'base64').toString().split(':')

      try {
        const { user } = await app.authenticateUser({ username, password, otp: req.query.otp })
        const token = await app.createAuthenticationToken({
          client: req.body.client,
          userId: user.id,
          description: req.body.description,
          expiresIn: req.body.expiresIn,
        })
        res.json({ token })
      } catch (error) {
        if (invalidCredentials.is(error)) {
          res.status(401)
        } else {
          res.status(400)
        }
        res.json(error.message)
      }
    })

    api.use((req, res, next) => {
      const { cookies, ip } = req
      const token = cookies.authenticationToken ?? cookies.token
      if (token === undefined) {
        res.sendStatus(401)
        return
      }

      app.authenticateUser({ token }, { ip }).then(
        ({ user }) => {
          if (user.permission === 'admin') {
            return app.runWithApiContext(user, next)
          }

          res.sendStatus(401)
        },
        error => {
          if (invalidCredentials.is(error)) {
            res.sendStatus(401)
          } else {
            next(error)
          }
        }
      )
    })

    const collections = { __proto__: null }
    // add migrated collections to maintain their discoverability
    const swaggerEndpoints = {
      alarms: {},
      dashboard: {},
      docs: {},
      messages: {},
      networks: {
        routes: {
          alarms: true,
        },
      },
      pifs: {
        routes: {
          alarms: true,
        },
      },
      pools: {
        actions: {
          create_vm: true,
          emergency_shutdown: true,
          rolling_reboot: true,
          rolling_update: true,
        },
      },
      groups: {},
      users: {},
      vifs: {},
      vms: {
        actions: {
          start: true,
          clean_shutdown: true,
          hard_shutdown: true,
          clean_reboot: true,
          hard_reboot: true,
          snapshot: true,
        },
      },
      'vm-controllers': {},
      'vm-snapshots': {},
      'vm-templates': {},
      hosts: {
        routes: {
          'audit.txt': true,
          alarms: true,
        },
      },
      srs: {},
      vbds: {},
<<<<<<< HEAD
      vdis: {
=======
      vdis: {},
      'vdi-snapshots': {
>>>>>>> 91e4003c
        routes: {
          alarms: true,
        },
      },
<<<<<<< HEAD
      'vdi-snapshots': {},
=======
>>>>>>> 91e4003c
      servers: {},
    }

    const withParams = (fn, paramsSchema) => {
      fn.params = paramsSchema
      fn.validateParams = compileXoJsonSchema({ type: 'object', properties: cloneDeep(paramsSchema) })
      return fn
    }

    {
      const types = [
        'host',
        'message',
        'network',
        'PIF',
        'pool',
        'SR',
        'VBD',
        'VDI-snapshot',
        'VDI',
        'VIF',
        'VM-controller',
        'VM-snapshot',
        'VM-template',
        'VM',
      ]
      function getObject(id, req) {
        const { type } = this
        const object = app.getObject(id, type)

        // add also the XAPI version of the object
        req.xapiObject = app.getXapiObject(object)

        return object
      }
      function getObjects(filter, limit) {
        return Object.values(
          app.getObjects({
            filter: every(this.isCorrectType, filter),
            limit,
          })
        )
      }
      async function messages(req, res) {
        const {
          object: { id },
          query,
        } = req
        await sendObjects(
          Object.values(
            app.getObjects({
              filter: every(_ => _.$object === id, keepNonAlarmMessages, handleOptionalUserFilter(query.filter)),
              limit: ifDef(query.limit, Number),
            })
          ),
          req,
          res,
          '/messages'
        )
      }

      async function alarms(req, res) {
        const {
          object: { id },
          query,
        } = req
        await sendObjects(
          Object.values(
            app.getObjects({
              filter: every(_ => _.$object === id, isAlarm, handleOptionalUserFilter(query.filter)),
              limit: ifDef(query.limit, Number),
            })
          ),
          req,
          res,
          '/alarms'
        )
      }

      for (const type of types) {
        const id = type.toLocaleLowerCase() + 's'

        collections[id] = {
          getObject,
          getObjects,
          routes: { messages, alarms },
          isCorrectType: _ => _.type === type,
          type,
        }
      }

      collections.hosts.routes = {
        ...collections.hosts.routes,

        async 'audit.txt'(req, res) {
          const host = req.xapiObject

          const response = await host.$xapi.getResource('/audit_log', { host })

          res.setHeader('content-type', 'text/plain')
          await pipeline(response.body, compressMaybe(req, res))
        },

        async 'logs.tgz'(req, res) {
          const host = req.xapiObject

          const response = await host.$xapi.getResource('/host_logs_download', { host })

          res.setHeader('content-type', 'application/gzip')
          await pipeline(response.body, res)
        },

        async missing_patches(req, res) {
          await app.checkFeatureAuthorization('LIST_MISSING_PATCHES')

          const host = req.xapiObject
          res.json(await host.$xapi.listMissingPatches(host))
        },

        async smt({ xapiObject }, res) {
          res.json({ enabled: await xapiObject.$xapi.isHyperThreadingEnabled(xapiObject.$id) })
        },
      }

      collections.pools.routes = {
        ...collections.pools.routes,

        async missing_patches(req, res) {
          await app.checkFeatureAuthorization('LIST_MISSING_PATCHES')

          const xapi = req.xapiObject.$xapi
          const missingPatches = new Map()
          await asyncEach(Object.values(xapi.objects.indexes.type.host ?? {}), async host => {
            try {
              for (const patch of await xapi.listMissingPatches(host)) {
                const { uuid: key = `${patch.name}-${patch.version}-${patch.release}` } = patch
                missingPatches.set(key, patch)
              }
            } catch (error) {
              console.warn(host.uuid, error)
            }
          })
          res.json(Array.from(missingPatches.values()))
        },
      }

      {
        async function vdis(req, res) {
          const vdis = new Map()
          for (const vbdId of req.object.$VBDs) {
            try {
              const vbd = app.getObject(vbdId, 'VBD')
              const vdiId = vbd.VDI
              if (vdiId !== undefined) {
                const vdi = app.getObject(vdiId, ['VDI', 'VDI-snapshot'])
                vdis.set(vdiId, vdi)
              }
            } catch (error) {
              console.warn('REST API', req.url, { error })
            }
          }

          const { query } = req
          await sendObjects(
            handleArray(Array.from(vdis.values()), handleOptionalUserFilter(query.filter), ifDef(query.limit, Number)),
            req,
            res,
            makeObjectMapper(req, ({ type }) => type.toLowerCase() + 's')
          )
        }

        for (const collection of ['vms', 'vm-controllers', 'vm-snapshots', 'vm-templates']) {
          collections[collection].routes.vdis = vdis
        }
      }

      collections.pools.actions = {
        create_vm: withParams(
          defer(
            async (
              $defer,
              { xapiObject: { $xapi } },
              { affinity, boot, cloud_config, destroy_cloud_config_vdi, install, network_config, template, ...params },
              req
            ) => {
              params.affinityHost = affinity
              params.installRepository = install?.repository
              // Mac expect min length 1
              params.vifs = params.vifs.map(vif => ({ ...vif, mac: vif.mac?.trim() ?? '' }))
              const vm = await $xapi.createVm(template, params, undefined, app.apiContext.user.id)
              $defer.onFailure.call($xapi, 'VM_destroy', vm.$ref)

              let cloudConfigVdiUuid
              if (cloud_config !== undefined) {
                cloudConfigVdiUuid = await $xapi.VM_createCloudInitConfig(vm.$ref, cloud_config, {
                  networkConfig: network_config,
                })
              }

              let timeLimit
              if (boot) {
                timeLimit = Date.now() + 10 * 60 * 1000
                await $xapi.callAsync('VM.start', vm.$ref, false, false)
              }

              if (destroy_cloud_config_vdi && cloudConfigVdiUuid !== undefined && boot) {
                try {
                  await $xapi.VDI_destroyCloudInitConfig($xapi.getObject(cloudConfigVdiUuid).$ref, {
                    timeLimit,
                  })
                } catch (error) {
                  console.error('destroy cloud init config VDI failed', {
                    error,
                    vdi: { uuid: cloudConfigVdiUuid },
                    vm: { uuid: vm.uuid },
                  })
                }
              }

              return vm.uuid
            }
          ),
          {
            affinity: { type: 'string', optional: true },
            auto_poweron: { type: 'boolean', optional: true },
            boot: { type: 'boolean', default: false },
            clone: { type: 'boolean', default: true },
            cloud_config: { type: 'string', optional: true },
            destroy_cloud_config_vdi: { type: 'boolean', default: false },
            install: {
              type: 'object',
              optional: true,
              properties: {
                method: { enum: ['cdrom', 'network'] },
                repository: { type: 'string' },
              },
            },
            memory: { type: 'integer', optional: true },
            name_description: { type: 'string', minLength: 0, optional: true },
            name_label: { type: 'string' },
            network_config: { type: 'string', optional: true },
            template: { type: 'string' },
            vdis: {
              type: 'array',
              default: [],
              items: {
                type: 'object',
                properties: {
                  destroy: { type: 'boolean', optional: true },
                  userdevice: { type: 'string', optional: true },
                  size: { type: 'number', optional: true },
                  sr: { type: 'string', optional: true },
                  name_description: { type: 'string', optional: true },
                  name_label: { type: 'string', optional: true },
                },
                if: {
                  not: {
                    required: ['userdevice'],
                  },
                },
                then: {
                  required: ['size', 'name_label'],
                  not: {
                    required: ['destroy'],
                  },
                },
              },
            },
            vifs: {
              default: [],
              type: 'array',
              items: {
                type: 'object',
                properties: {
                  destroy: { type: 'boolean', optional: true },
                  device: { type: 'string', optional: true },
                  ipv4_allowed: { type: 'array', items: { type: 'string' }, optional: true },
                  ipv6_allowed: { type: 'array', items: { type: 'string' }, optional: true },
                  mac: { type: 'string', optional: true },
                  network: { type: 'string', optional: true },
                },
              },
            },
          }
        ),
        emergency_shutdown: async ({ xapiObject }) => {
          await app.checkFeatureAuthorization('POOL_EMERGENCY_SHUTDOWN')

          await xapiObject.$xapi.pool_emergencyShutdown()
        },
        rolling_reboot: async ({ object }) => {
          await app.checkFeatureAuthorization('ROLLING_POOL_REBOOT')

          await app.rollingPoolReboot(object)
        },
        rolling_update: async ({ object }) => {
          await app.checkFeatureAuthorization('ROLLING_POOL_UPDATE')

          await app.rollingPoolUpdate(object)
        },
      }
      collections.vms.actions = {
        clean_reboot: ({ xapiObject: vm }) => vm.$callAsync('clean_reboot').then(noop),
        clean_shutdown: ({ xapiObject: vm }) => vm.$callAsync('clean_shutdown').then(noop),
        hard_reboot: ({ xapiObject: vm }) => vm.$callAsync('hard_reboot').then(noop),
        hard_shutdown: ({ xapiObject: vm }) => vm.$callAsync('hard_shutdown').then(noop),
        snapshot: withParams(
          async ({ xapiObject: vm }, { name_label }) => {
            const ref = await vm.$snapshot({ ignoredVdisTag: '[NOSNAP]', name_label })
            return vm.$xapi.getField('VM', ref, 'uuid')
          },
          { name_label: { type: 'string', optional: true } }
        ),
        start: ({ xapiObject: vm }) => vm.$callAsync('start', false, false).then(noop),
      }
    }

    collections.backup = {}
    collections.groups = {
      routes: {
        async users(req, res) {
          const { filter, limit } = req.query
          await sendObjects(
            handleArray(
              await Promise.all(req.object.users.map(id => app.getUser(id).then(getUserPublicProperties))),
              handleOptionalUserFilter(filter),
              ifDef(limit, Number)
            ),
            req,
            res,
            '/users'
          )
        },
      },
    }
    collections.restore = {}
    collections.tasks = {
      async getObject(id, req) {
        const { wait } = req.query
        if (wait !== undefined) {
          const { promise, resolve } = pDefer()
          const stopWatch = await app.tasks.watch(id, task => {
            if (wait !== 'result' || task.status !== 'pending') {
              stopWatch()
              resolve(task)
            }
          })
          req.on('close', stopWatch)
          return promise
        } else {
          return app.tasks.get(id)
        }
      },
      getObjects(filter, limit) {
        return app.tasks.list({ filter, limit })
      },
      watch(filter) {
        const stream = new Readable({ objectMode: true, read: noop })
        const onUpdate = object => {
          if (filter === undefined || filter(object)) {
            stream.push(['update', object])
          }
        }
        const onRemove = id => {
          stream.push(['remove', id])
        }
        app.tasks.on('update', onUpdate).on('remove', onRemove)
        stream.on('close', () => {
          app.tasks.off('update', onUpdate).off('remove', onRemove)
        })
        return stream[Symbol.asyncIterator]()
      },
    }
    collections.users = {
      routes: {
        async authentication_tokens(req, res) {
          const { filter, limit } = req.query

          const me = app.apiContext.user
          const user = req.object
          if (me.id !== user.id) {
            return res.status(403).json('You can only see your own authentication tokens')
          }

          const tokens = await app.getAuthenticationTokensForUser(me.id)

          res.json(handleArray(tokens, filter, limit))
        },
        async groups(req, res) {
          const { filter, limit } = req.query
          await sendObjects(
            handleArray(
              await Promise.all(req.object.groups.map(id => app.getGroup(id))),
              handleOptionalUserFilter(filter),
              ifDef(limit, Number)
            ),
            req,
            res,
            '/groups'
          )
        },
      },
    }

    // normalize collections
    for (const id of Object.keys(collections)) {
      const collection = collections[id]

      // inject id into the collection
      collection.id = id

      // set null as prototypes to speed-up look-ups
      Object.setPrototypeOf(collection, null)
      const { actions, routes } = collection
      if (actions !== undefined) {
        Object.setPrototypeOf(actions, null)
      }
      if (routes !== undefined) {
        Object.setPrototypeOf(routes, null)
      }
    }

    api.param('collection', (req, res, next) => {
      const id = req.params.collection
      const collection = collections[id]
      if (collection === undefined) {
        next('route')
      } else {
        req.collection = collection
        next()
      }
    })
    api.param('object', async (req, res, next) => {
      const { collection } = req
      if (collection === undefined || collection.getObject === undefined) {
        return next('route')
      }

      const id = req.params.object
      try {
        // eslint-disable-next-line require-atomic-updates
        req.object = await collection.getObject(id, req)
        return next()
      } catch (error) {
        if (noSuchObject.is(error, { id })) {
          next('route')
        } else {
          next(error)
        }
      }
    })

    api.get(
      '/',
      wrap((req, res) => {
        const endpoints = new Set([...Object.keys(collections), ...Object.keys(swaggerEndpoints)])
        return sendObjects(endpoints, req, res)
      })
    )

    // For compatibility redirect from /backups* to /backup
    api.get('/backups*', (req, res) => {
      res.redirect(308, req.baseUrl + '/backup' + req.params[0])
    })

    // handle /users/me and /users/me/*
    api.get(/^\/users\/me(\/.*)?$/, (req, res) => {
      const user = app.apiContext.user
      res.redirect(307, req.baseUrl + '/users/' + user.id + (req.params[0] ?? ''))
    })

    const backupTypes = {
      __proto__: null,

      metadata: 'metadataBackup',
      mirror: 'mirrorBackup',
      vm: 'backup',
    }

    api
      .get(
        '/backup',
        wrap((req, res) => sendObjects([{ id: 'jobs' }, { id: 'logs' }], req, res))
      )
      .get(
        '/backup/logs',
        wrap(async (req, res) => {
          const { filter, limit } = req.query
          const logs = await app.getBackupNgLogsSorted({
            filter: every(({ message: m }) => m === 'backup' || m === 'metadata', handleOptionalUserFilter(filter)),
            limit: ifDef(limit, Number),
          })
          await sendObjects(logs, req, res)
        })
      )
      .get(
        '/backup/jobs',
        wrap((req, res) =>
          sendObjects(
            Object.keys(backupTypes).map(id => ({ id })),
            req,
            res
          )
        )
      )

    for (const [collection, type] of Object.entries(backupTypes)) {
      api
        .get(
          '/backup/jobs/' + collection,
          wrap(async (req, res) => sendObjects(await app.getAllJobs(type), req, res))
        )
        .get(
          `/backup/jobs/${collection}/:id`,
          wrap(async (req, res) => {
            res.json(await app.getJob(req.params.id, type))
          }, true)
        )
    }

    // For compatibility, redirect /backup/jobs/:id to /backup/jobs/vm/:id
    api.get('/backup/jobs/:id', (req, res) => {
      res.redirect(308, req.baseUrl + '/backup/jobs/vm/' + req.params.id)
    })

    api
      .get(
        '/restore',
        wrap((req, res) => sendObjects([{ id: 'logs' }], req, res))
      )
      .get(
        '/restore/logs',
        wrap(async (req, res) => {
          const { filter, limit } = req.query
          const logs = await app.getBackupNgLogsSorted({
            filter: every(_ => _.message === 'restore', handleOptionalUserFilter(filter)),
            limit: ifDef(limit, Number),
          })
          await sendObjects(logs, req, res)
        })
      )
      .get(
        ['/backup/logs/:id', '/restore/logs/:id'],
        wrap(async (req, res) => {
          res.json(await app.getBackupNgLogs(req.params.id))
        }, true)
      )

    api
      .delete(
        '/tasks',
        wrap(async (req, res) => {
          await app.tasks.clearLogs()
          res.sendStatus(200)
        })
      )
      .delete(
        '/tasks/:id',
        wrap(async (req, res) => {
          await app.tasks.deleteLog(req.params.id)
          res.sendStatus(200)
        })
      )
      .get(
        '/tasks/:id/actions',
        wrap(async (req, res) => {
          const task = await app.tasks.get(req.params.id)

          await sendObjects(task.status === 'pending' ? [{ id: 'abort' }] : [], req, res)
        })
      )
      .post(
        '/tasks/:id/actions/abort',
        wrap(async (req, res) => {
          const { id } = req.params
          await app.tasks.abort(id)
          res.status = 202
          res.end(req.baseUrl + '/tasks/' + id)
        }, true)
      )

    api.get(
      '/:collection',
      wrap(async (req, res, next) => {
        const { collection, query } = req
        if (swaggerEndpoints[collection.id] !== undefined) {
          return next('route')
        }

        const filter = handleOptionalUserFilter(query.filter)

        if (Object.hasOwn(query, 'ndjson') && Object.hasOwn(query, 'watch')) {
          const objectMapper = makeObjectMapper(req)
          const entryMapper = entry => [entry[0], objectMapper(entry[1])]

          try {
            await sendObjects(collection.watch(filter), req, res, entryMapper)
          } catch (error) {
            // ignore premature close in watch mode
            if (error.code !== 'ERR_STREAM_PREMATURE_CLOSE') {
              throw error
            }
          }
          return
        }

        await sendObjects(await collection.getObjects(filter, ifDef(query.limit, Number)), req, res)
      })
    )

    // should go before routes /:collection/:object because they will match but
    // will not work due to the extension being included in the object identifer
    api.get(
      '/:collection(vdis|vdi-snapshots)/:object.:format(vhd|raw)',
      wrap(async (req, res) => {
        const preferNbd = Object.hasOwn(req.query, 'preferNbd')
        const nbdConcurrency = req.query.nbdConcurrency && parseInt(req.query.nbdConcurrency)
        const stream = await req.xapiObject.$exportContent({ format: req.params.format, preferNbd, nbdConcurrency })

        const headers = { 'content-disposition': 'attachment' }

        const { length } = stream
        if (length !== undefined) {
          headers['content-length'] = length
        }

        res.writeHead(200, 'OK', headers)
        await pipeline(stream, res)
      })
    )
    api.put(
      '/:collection(vdis|vdi-snapshots)/:object.:format(vhd|raw)',
      wrap(async (req, res) => {
        req.length = +req.headers['content-length']
        await req.xapiObject.$importContent(req, { format: req.params.format })

        res.sendStatus(204)
      })
    )
    api.get(
      '/:collection(vms|vm-snapshots|vm-templates)/:object.:format(ova|xva)',
      wrap(async (req, res) => {
        const vm = req.xapiObject

        const stream =
          req.params.format === 'ova'
            ? await vm.$xapi.exportVmOva(vm.$ref)
            : (
                await vm.$export({
                  compress: req.query.compress,
                })
              ).body

        res.setHeader('content-disposition', 'attachment')
        await pipeline(stream, res)
      })
    )

    api.get('/:collection/:object', (req, res, next) => {
      const { collection } = req
      if (swaggerEndpoints[collection.id] !== undefined) {
        return next('route')
      }
      let result = req.object

      // add locations of sub-routes for discoverability
      const { routes } = collection
      if (routes !== undefined) {
        result = { ...result }
        for (const route of Object.keys(routes)) {
          result[route.split('.')[0] + '_href'] = join(req.baseUrl, req.path, route)
        }
      }

      res.json(result)
    })

    // Generic route captures all PATCH requests, preventing group/update from being executed so patch/users must be placed before patch/object
    api.patch(
      '/:collection(users)/:id',
      json(),
      wrap(async (req, res) => {
        const isAdmin = app.apiContext.permission === 'admin'

        const { id } = req.params
        const { name, password, permission, preferences } = req.body

        if (isAdmin) {
          if (permission != null && id === app.apiContext.user.id) {
            return res.status(403).json({ message: 'A user cannot change its own permission' })
          }
        } else if (name != null || password != null || permission != null) {
          return res.status(403).json({ message: 'These properties can only be changed by an administrator' })
        }

        const user = await app.getUser(id)

        if (!isEmpty(user.authProviders) && (name != null || password != null)) {
          return res.status(403).json({ message: 'Cannot change the name or password of synchronized user' })
        }

        if (
          (name !== undefined && typeof name !== 'string') ||
          (password !== undefined && typeof password !== 'string') ||
          (permission !== undefined && typeof permission !== 'string') ||
          (preferences !== undefined && (preferences === null || typeof preferences !== 'object'))
        ) {
          return res.status(400).json({
            message: 'name, password and permission (if provided) must be strings. preferences must be an object',
          })
        }

        await app.updateUser(id, { name, password, permission, preferences })

        res.sendStatus(204)
      })
    )

    // should go before routes /:collection/:object because they will match before
    api.patch(
      '/:collection(groups)/:id',
      json(),
      wrap(async (req, res) => {
        const { id } = req.params
        const { name } = req.body

        const group = await app.getGroup(id)
        if (group.provider !== undefined) {
          return res.status(403).json({ error: 'Cannot edit synchronized group' })
        }

        if (name === null) {
          return res.status(400).json({ error: 'name cannot be removed' })
        }
        if (name !== undefined && typeof name !== 'string') {
          return res.status(400).json({ error: 'name must be a string' })
        }

        try {
          await app.updateGroup(id, { name })
          res.sendStatus(204)
        } catch (error) {
          if (error.message === `the group ${name} already exists`) {
            return res.status(400).json({ error: error.message })
          }
          throw error
        }
      }, true)
    )
    api
      .patch(
        '/:collection/:object',
        json(),
        wrap(async (req, res) => {
          const obj = req.xapiObject

          const promises = []
          const { body } = req

          for (const key of ['name_description', 'name_label', 'tags']) {
            const value = body[key]
            if (value !== undefined) {
              promises.push(obj['set_' + key](value))
            }
          }

          await promises
          res.sendStatus(204)
        })
      )
      .delete(
        '/:collection/:object/tags/:tag',
        wrap(async (req, res) => {
          await req.xapiObject.$call('remove_tags', req.params.tag)

          res.sendStatus(204)
        })
      )
      .put(
        '/:collection/:object/tags/:tag',
        wrap(async (req, res) => {
          await req.xapiObject.$call('add_tags', req.params.tag)

          res.sendStatus(204)
        })
      )

    api.get(
      '/:collection/:object/tasks',
      wrap(async (req, res) => {
        const { query } = req
        const objectId = req.object.id
        const tasks = app.tasks.list({
          filter: every(
            _ => _.status === 'pending' && _.properties.objectId === objectId,
            handleOptionalUserFilter(query.filter)
          ),
          limit: ifDef(query.limit, Number),
        })
        await sendObjects(tasks, req, res, '/tasks')
      })
    )

    api.get(
      ['/:collection/_/actions', '/:collection/:object/actions'],
      wrap((req, res) => {
        const { actions } = req.collection
        return sendObjects(
          actions === undefined ? [] : Array.from(Object.keys(actions), id => ({ ...actions[id], id })),
          req,
          res
        )
      })
    )
    api.get(['/:collection/_/actions/:action', '/:collection/:object/actions/:action'], (req, res, next) => {
      const { action: id } = req.params
      const action = req.collection.actions?.[id]
      if (action === undefined) {
        return next()
      }

      res.json({ ...action })
    })
    api.post('/:collection/:object/actions/:action', json(), (req, res, next) => {
      const { collection } = req
      const { action } = req.params
      const fn = req.collection.actions?.[action]
      if (fn === undefined || swaggerEndpoints[collection.id]?.actions?.[action]) {
        return next()
      }

      const params = req.body

      const { validateParams } = fn
      if (validateParams !== undefined) {
        if (!validateParams(params)) {
          res.statusCode = 400
          return res.json(validateParams.errors)
        }
      }

      const { object, xapiObject } = req
      const task = app.tasks.create({ name: `REST: ${action} ${req.collection.type}`, objectId: object.id })
      const pResult = task.run(() => fn({ object, xapiObject }, params, req))
      if (Object.hasOwn(req.query, 'sync')) {
        pResult.then(result => res.json(result), next)
      } else {
        pResult.catch(noop)
        res.statusCode = 202
        res.end(req.baseUrl + '/tasks/' + task.id)
      }
    })

    api.get(
      '/:collection/:object/:route',
      wrap((req, res, next) => {
        const { collection } = req
        const { route } = req.params
        const handler = collection.routes?.[route]
        if (handler === undefined || swaggerEndpoints[collection.id]?.routes?.[route]) {
          return next()
        }
        return handler(req, res, next)
      })
    )

    api.post(
      '/:collection(srs)/:object/vdis',
      wrap(async (req, res) => {
        const sr = req.xapiObject
        req.length = ifDef(req.headers['content-length'], Number)

        const { name_label, name_description, raw } = req.query
        const vdiRef = await sr.$importVdi(req, {
          format: raw !== undefined ? VDI_FORMAT_RAW : VDI_FORMAT_VHD,
          name_label,
          name_description,
        })

        res.end(await sr.$xapi.getField('VDI', vdiRef, 'uuid'))
      })
    )

    api.delete(
      '/:collection(vdis|vdi-snapshots|vms|vm-snapshots|vm-templates)/:object',
      wrap(async (req, res) => {
        await req.xapiObject.$destroy()
        res.sendStatus(200)
      })
    )

    api.put(
      '/:collection(groups)/:id/users/:userId',
      wrap(async (req, res) => {
        const { id, userId } = req.params
        const group = await app.getGroup(id)

        if (group.provider !== undefined) {
          return res.status(403).json({ message: 'cannot add user to synchronized group' })
        }

        await app.addUserToGroup(userId, id)

        res.sendStatus(204)
      }, true)
    )

    api.delete(
      '/:collection(groups)/:id/users/:userId',
      wrap(async (req, res) => {
        const { id, userId } = req.params
        const group = await app.getGroup(id)

        if (group.provider !== undefined) {
          return res.status(403).json({ message: 'cannot remove user from synchronized group' })
        }

        await app.removeUserFromGroup(userId, id)

        res.sendStatus(204)
      }, true)
    )

    api.post(
      '/:collection(groups)',
      json(),
      wrap(async (req, res) => {
        const { name } = req.body
        if (name == null) {
          return res.status(400).json({ error: 'name is required' })
        }
        if (typeof name !== 'string') {
          return res.status(400).json({ message: 'name must be a string' })
        }

        try {
          const group = await app.createGroup({ name })
          res.status(201).end(group.id)
        } catch (error) {
          if (error.message === `the group ${name} already exists`) {
            return res.status(400).json({ error: error.message })
          }
          throw error
        }
      })
    )

    setupRestApi(express, app)
  }

  registerRestApi(spec, base = '/') {
    for (const path of Object.keys(spec)) {
      if (path[0] === '_') {
        const handler = spec[path]
        this.#api[path.slice(1)](base, json(), async (req, res, next) => {
          try {
            const result = await handler(req, res, next)
            if (result !== undefined) {
              const isIterable =
                result !== null && typeof (result[Symbol.iterator] ?? result[Symbol.asyncIterator]) === 'function'
              if (isIterable) {
                await sendObjects(result, req, res)
              } else {
                res.json(result)
              }
            }
          } catch (error) {
            next(error)
          }
        })
      } else {
        this.registerRestApi(spec[path], join(base, path))
      }
    }
    return () => {
      throw new Error('not implemented')
    }
  }
}<|MERGE_RESOLUTION|>--- conflicted
+++ resolved
@@ -271,20 +271,16 @@
       },
       srs: {},
       vbds: {},
-<<<<<<< HEAD
       vdis: {
-=======
-      vdis: {},
-      'vdi-snapshots': {
->>>>>>> 91e4003c
         routes: {
           alarms: true,
         },
       },
-<<<<<<< HEAD
-      'vdi-snapshots': {},
-=======
->>>>>>> 91e4003c
+      'vdi-snapshots': {
+        routes: {
+          alarms: true,
+        },
+      },
       servers: {},
     }
 
