--- conflicted
+++ resolved
@@ -612,12 +612,9 @@
           start: true,
         },
       },
-<<<<<<< HEAD
+      'vm-controllers': {},
       'vm-snapshots': {},
-=======
-      'vm-controllers': {},
       'vm-templates': {},
->>>>>>> edc2591c
       hosts: {},
       srs: {},
       vbds: {},
