--- conflicted
+++ resolved
@@ -1203,33 +1203,6 @@
       })
     )
 
-<<<<<<< HEAD
-    api.put(
-=======
-    api.delete(
->>>>>>> 44651083
-      '/:collection(groups)/:id/users/:userId',
-      wrap(async (req, res) => {
-        const { id, userId } = req.params
-        const group = await app.getGroup(id)
-
-        if (group.provider !== undefined) {
-<<<<<<< HEAD
-          return res.status(403).json({ message: 'cannot add user to synchronized group' })
-        }
-
-        await app.addUserToGroup(userId, id)
-=======
-          return res.status(403).json({ message: 'cannot remove user from synchronized group' })
-        }
-
-        await app.removeUserFromGroup(userId, id)
->>>>>>> 44651083
-
-        res.sendStatus(204)
-      }, true)
-    )
-
     setupRestApi(express, app)
   }
 
