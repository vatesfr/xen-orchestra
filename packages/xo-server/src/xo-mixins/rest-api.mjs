--- conflicted
+++ resolved
@@ -988,81 +988,6 @@
       res.json(result)
     })
 
-<<<<<<< HEAD
-    // should go before routes /:collection/:object because they will match before
-    api.patch(
-      '/:collection(groups)/:id',
-      json(),
-      wrap(async (req, res) => {
-        const { id } = req.params
-        const { name } = req.body
-
-        const group = await app.getGroup(id)
-        if (group.provider !== undefined) {
-          return res.status(403).json({ error: 'Cannot edit synchronized group' })
-        }
-
-        if (name === null) {
-          return res.status(400).json({ error: 'name cannot be removed' })
-        }
-        if (name !== undefined && typeof name !== 'string') {
-          return res.status(400).json({ error: 'name must be a string' })
-        }
-
-        try {
-          await app.updateGroup(id, { name })
-          res.sendStatus(204)
-        } catch (error) {
-          if (error.message === `the group ${name} already exists`) {
-            return res.status(400).json({ error: error.message })
-          }
-          throw error
-        }
-      }, true)
-    )
-=======
-    // Generic route captures all PATCH requests, preventing group/update from being executed so patch/users must be placed before patch/object
-    api.patch(
-      '/:collection(users)/:id',
-      json(),
-      wrap(async (req, res) => {
-        const isAdmin = app.apiContext.permission === 'admin'
-
-        const { id } = req.params
-        const { name, password, permission, preferences } = req.body
-
-        if (isAdmin) {
-          if (permission != null && id === app.apiContext.user.id) {
-            return res.status(403).json({ message: 'A user cannot change its own permission' })
-          }
-        } else if (name != null || password != null || permission != null) {
-          return res.status(403).json({ message: 'These properties can only be changed by an administrator' })
-        }
-
-        const user = await app.getUser(id)
-
-        if (!isEmpty(user.authProviders) && (name != null || password != null)) {
-          return res.status(403).json({ message: 'Cannot change the name or password of synchronized user' })
-        }
-
-        if (
-          (name !== undefined && typeof name !== 'string') ||
-          (password !== undefined && typeof password !== 'string') ||
-          (permission !== undefined && typeof permission !== 'string') ||
-          (preferences !== undefined && (preferences === null || typeof preferences !== 'object'))
-        ) {
-          return res.status(400).json({
-            message: 'name, password and permission (if provided) must be strings. preferences must be an object',
-          })
-        }
-
-        await app.updateUser(id, { name, password, permission, preferences })
-
-        res.sendStatus(204)
-      })
-    )
-
->>>>>>> d45e4cb5
     api
       .patch(
         '/:collection/:object',
