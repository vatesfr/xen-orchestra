import setupRestApi from '@xen-orchestra/rest-api'
import { asyncEach } from '@vates/async-each'
import { createGzip } from 'node:zlib'
import { defer } from 'golike-defer'
import { every } from '@vates/predicates'
import { extractIdsFromSimplePattern } from '@xen-orchestra/backups/extractIdsFromSimplePattern.mjs'
import { ifDef } from '@xen-orchestra/defined'
import { featureUnauthorized, invalidCredentials, noSuchObject } from 'xo-common/api-errors.js'
import { pipeline } from 'node:stream/promises'
import { json, Router } from 'express'
import { Readable } from 'node:stream'
import cloneDeep from 'lodash/cloneDeep.js'
import groupBy from 'lodash/groupBy.js'
import path from 'node:path'
import pDefer from 'promise-toolbox/defer'
import pick from 'lodash/pick.js'
import semver from 'semver'
import * as CM from 'complex-matcher'
import { VDI_FORMAT_RAW, VDI_FORMAT_VHD } from '@xen-orchestra/xapi'
import { parse } from 'xo-remote-parser'

import {
  getFromAsyncCache,
  getUserPublicProperties,
  isAlarm,
  isReplicaVm,
  isSrWritable,
  vmContainsNoBakTag,
} from '../utils.mjs'
import { compileXoJsonSchema } from './_xoJsonSchema.mjs'
import { createPredicate } from 'value-matcher'

// E.g: 'value: 0.6\nconfig:\n<variable>\n<name value="cpu_usage"/>\n<alarm_trigger_level value="0.4"/>\n<alarm_trigger_period value ="60"/>\n</variable>';
const ALARM_BODY_REGEX = /^value:\s*(Infinity|NaN|-Infinity|\d+(?:\.\d+)?)\s*config:\s*<variable>\s*<name value="(.*?)"/
const DASHBOARD_CACHE = new Map()

const { join } = path.posix
const noop = Function.prototype

function compressMaybe(req, res) {
  let transform

  const acceptEncoding = req.headers['accept-encoding']
  if (
    acceptEncoding !== undefined &&
    acceptEncoding.split(',').some(_ => _.split(';')[0].trim().toLocaleLowerCase() === 'gzip')
  ) {
    res.setHeader('content-encoding', 'gzip')
    transform = createGzip()
  }

  if (transform !== undefined) {
    pipeline(transform, res).catch(noop)
    return transform
  }
  return res
}

async function* mapIterable(iterable, mapper) {
  for await (const item of iterable) {
    yield mapper(item)
  }
}

async function* makeJsonStream(iterable) {
  yield '['
  let first = true
  for await (const object of iterable) {
    if (first) {
      first = false
      yield '\n'
    } else {
      yield ',\n'
    }
    yield JSON.stringify(object, null, 2)
  }
  yield '\n]\n'
}

async function* makeNdJsonStream(iterable) {
  for await (const object of iterable) {
    yield JSON.stringify(object)
    yield '\n'
  }
}

function makeObjectMapper(req, path = req.path) {
  const { query } = req

  const { baseUrl } = req
  const makeUrl =
    typeof path === 'function'
      ? object => join(baseUrl, path(object), typeof object.id === 'number' ? String(object.id) : object.id)
      : ({ id }) => join(baseUrl, path, typeof id === 'number' ? String(id) : id)

  let objectMapper
  let { fields } = query
  if (fields === undefined) {
    objectMapper = makeUrl
  } else if (fields === '*') {
    objectMapper = object => ({
      ...object,
      href: makeUrl(object),
    })
  } else {
    fields = fields.split(',')
    objectMapper = object => {
      const url = makeUrl(object)
      object = pick(object, fields)
      object.href = url
      return object
    }
  }

  return function (entry) {
    return objectMapper(typeof entry === 'string' ? { id: entry } : entry)
  }
}

async function sendObjects(iterable, req, res, mapper) {
  const json = !Object.hasOwn(req.query, 'ndjson')

  if (mapper !== null) {
    if (typeof mapper !== 'function') {
      mapper = makeObjectMapper(req, ...Array.prototype.slice.call(arguments, 3))
    }
    iterable = mapIterable(iterable, mapper)
  }

  res.setHeader('content-type', json ? 'application/json' : 'application/x-ndjson')
  return pipeline((json ? makeJsonStream : makeNdJsonStream)(iterable), res)
}

function handleArray(array, filter, limit) {
  if (filter !== undefined) {
    array = array.filter(filter)
  }
  if (limit < array.length) {
    array.length = limit
  }

  return array
}

const handleOptionalUserFilter = filter => filter && CM.parse(filter).createPredicate()

const subRouter = (app, path) => {
  const router = Router({ strict: false })
  app.use(path, router)
  return router
}

// wraps an async middleware
function wrap(middleware, handleNoSuchObject = false) {
  return async function asyncMiddlewareWrapped(req, res, next) {
    try {
      await middleware.apply(this, arguments)
    } catch (error) {
      if (featureUnauthorized.is(error)) {
        res.sendStatus(403)
      } else if (handleNoSuchObject && noSuchObject.is(error)) {
        res.sendStatus(404)
      } else {
        next(error)
      }
    }
  }
}

async function _getDashboardStats(app) {
  const dashboard = {}
  const dashboardCacheOps = {
    timeout: app.config.getOptionalDuration('rest-api.dashboardCacheTimeout'),
    expiresIn: app.config.getOptionalDuration('rest-api.dashboardCacheExpiresIn'),
  }

  let hvSupportedVersions
  let nHostsEol
  if (typeof app.getHVSupportedVersions === 'function') {
    try {
      hvSupportedVersions = await app.getHVSupportedVersions()
      nHostsEol = 0
    } catch (error) {
      console.error(error)
    }
  }

  const pools = Object.values(app.objects.indexes.type.pool ?? {})
  const poolIds = []
  const hosts = Object.values(app.objects.indexes.type.host ?? {})
  const srs = Object.values(app.objects.indexes.type.SR ?? {})
  const vms = Object.values(app.objects.indexes.type.VM ?? {})
  const servers = await app.getAllXenServers()

  const writableSrs = srs.filter(isSrWritable)
  const nonReplicaVms = vms.filter(vm => !isReplicaVm(vm))
  const vmIdsProtected = new Set()
  const vmIdsUnprotected = new Set()
  const resourcesOverview = { nCpus: 0, memorySize: 0, srSize: 0 }

  pools.forEach(pool => {
    resourcesOverview.nCpus += pool.cpus.cores
    poolIds.push(pool.id)
  })

  hosts.forEach(host => {
    if (hvSupportedVersions !== undefined && !semver.satisfies(host.version, hvSupportedVersions[host.productBrand])) {
      nHostsEol++
    }
    resourcesOverview.memorySize += host.memory.size
  })

  dashboard.nPools = pools.length
  dashboard.nHosts = hosts.length
  dashboard.nHostsEol = nHostsEol

  if (await app.hasFeatureAuthorization('LIST_MISSING_PATCHES')) {
    const poolsWithMissingPatches = new Set()
    let nHostsWithMissingPatches = 0

    await asyncEach(hosts, async host => {
      const xapi = app.getXapi(host)
      try {
        const patches = await xapi.listMissingPatches(host)
        if (patches.length > 0) {
          nHostsWithMissingPatches++
          poolsWithMissingPatches.add(host.$pool)
        }
      } catch (error) {
        console.error(error)
      }
    })

    const missingPatches = {
      nHostsWithMissingPatches,
      nPoolsWithMissingPatches: poolsWithMissingPatches.size,
    }

    dashboard.missingPatches = missingPatches
  }

  try {
    const brResult = await getFromAsyncCache(
      DASHBOARD_CACHE,
      'backupRepositories',
      async () => {
        const s3Brsize = { backups: 0 }
        const otherBrSize = { available: 0, backups: 0, other: 0, total: 0, used: 0 }

        const backupRepositories = await app.getAllRemotes()
        const backupRepositoriesInfo = await app.getAllRemotesInfo()

        for (const backupRepository of backupRepositories) {
          const { type } = parse(backupRepository.url)
          const backupRepositoryInfo = backupRepositoriesInfo[backupRepository.id]

          if (!backupRepository.enabled || backupRepositoryInfo === undefined) {
            continue
          }

          const totalBackupSize = await app.getTotalBackupSizeOnRemote(backupRepository.id)

          const { available, size, used } = backupRepositoryInfo

          const isS3 = type === 's3'
          const target = isS3 ? s3Brsize : otherBrSize

          target.backups += totalBackupSize.onDisk
          if (!isS3) {
            target.available += available
            target.other += used - totalBackupSize.onDisk
            target.total += size
            target.used += used
          }
        }

        return { s3: { size: s3Brsize }, other: { size: otherBrSize } }
      },
      dashboardCacheOps
    )

    if (brResult.value !== undefined) {
      dashboard.backupRepositories = { ...brResult.value, isExpired: brResult.isExpired }
    }
  } catch (error) {
    console.error(error)
  }

  function isReplicaVmInVdb($VBDs) {
    for (const vbd of $VBDs) {
      try {
        const vdbObject = app.getObject(vbd, ['VBD'])
        const { VM } = vdbObject
        const vmObject = app.getObject(VM, ['VM', 'VM-snapshot', 'VM-template'])
        if (isReplicaVm(vmObject)) {
          return true
        }
      } catch (err) {}
    }
    return false
  }

  function calculateReplicatedSize(vdi, cache) {
    if (cache.has(vdi)) {
      return 0
    }

    let vdiObject
    try {
      vdiObject = app.getObject(vdi, ['VDI', 'VDI-snapshot', 'VDI-unmanaged'])
      cache.set(vdi, vdiObject)
    } catch (err) {
      return 0
    }

    const { parent, usage, $VBDs } = vdiObject
    const replicaUsage = isReplicaVmInVdb($VBDs) && usage ? usage : 0
    const parentUsage = parent ? calculateReplicatedSize(parent, cache) : 0

    return replicaUsage + parentUsage
  }

  const storageRepositoriesSize = writableSrs.reduce(
    function processSr(acc, sr) {
      const cache = new Map()
      const { VDIs } = sr

      const replicated = VDIs.reduce((total, vdi) => {
        return total + calculateReplicatedSize(vdi, cache)
      }, 0)

      return {
        replicated: acc.replicated + replicated,
        total: acc.total + sr.size,
        used: acc.used + sr.physical_usage,
      }
    },
    {
      replicated: 0,
      total: 0,
      used: 0,
    }
  )

  storageRepositoriesSize.available = storageRepositoriesSize.total - storageRepositoriesSize.used
  storageRepositoriesSize.other = storageRepositoriesSize.used - storageRepositoriesSize.replicated
  resourcesOverview.srSize = storageRepositoriesSize.total

  dashboard.storageRepositories = { size: storageRepositoriesSize }
  dashboard.resourcesOverview = resourcesOverview

  async function _jobHasAtLeastOneScheduleEnabled(job) {
    for (const maybeScheduleId in job.settings) {
      if (maybeScheduleId === '') {
        continue
      }

      try {
        const schedule = await app.getSchedule(maybeScheduleId)
        if (schedule.enabled) {
          return true
        }
      } catch (error) {
        if (!noSuchObject.is(error, { id: maybeScheduleId, type: 'schedule' })) {
          console.error(error)
        }
        continue
      }
    }
    return false
  }

  /**
   * Some IDs may not exists anymore
   * @param {object} job
   * @returns {string[]}
   */
  function _extractVmIdsFromBackupJob(job) {
    let vmIds
    try {
      vmIds = extractIdsFromSimplePattern(job.vms)
    } catch (_) {
      const predicate = createPredicate(job.vms)
      vmIds = nonReplicaVms.filter(predicate).map(vm => vm.id)
    }
    return vmIds
  }

  function _updateVmProtection(vmId, isProtected) {
    if (vmIdsProtected.has(vmId) || !app.hasObject(vmId, 'VM')) {
      return
    }

    const vm = app.getObject(vmId, 'VM')
    if (vmContainsNoBakTag(vm)) {
      return
    }

    if (isProtected) {
      vmIdsProtected.add(vmId)
      vmIdsUnprotected.delete(vmId)
    } else {
      vmIdsUnprotected.add(vmId)
    }
  }

  function _processVmsProtection(job, isProtected) {
    if (job.type !== 'backup') {
      return
    }

    _extractVmIdsFromBackupJob(job).forEach(vmId => {
      _updateVmProtection(vmId, isProtected)
    })
  }

  try {
    const backupsResult = await getFromAsyncCache(
      DASHBOARD_CACHE,
      'backups',
      async () => {
        const [logs, jobs] = await Promise.all([
          app.getBackupNgLogsSorted({
            filter: log => log.message === 'backup' || log.message === 'metadata',
          }),
          Promise.all([
            app.getAllJobs('backup'),
            app.getAllJobs('mirrorBackup'),
            app.getAllJobs('metadataBackup'),
          ]).then(jobs => jobs.flat(1)),
        ])
        const logsByJob = groupBy(logs, 'jobId')

        let disabledJobs = 0
        let failedJobs = 0
        let skippedJobs = 0
        let successfulJobs = 0
        const backupJobIssues = []

        for (const job of jobs) {
          if (!(await _jobHasAtLeastOneScheduleEnabled(job))) {
            _processVmsProtection(job, false)
            disabledJobs++
            continue
          }

          // Get only the last 3 runs
          const jobLogs = logsByJob[job.id]?.slice(-3).reverse()
          if (jobLogs === undefined || jobLogs.length === 0) {
            _processVmsProtection(job, false)
            continue
          }

          if (job.type === 'backup') {
            const lastJobLog = jobLogs[0]
            const { tasks, status } = lastJobLog

            if (tasks === undefined) {
              _processVmsProtection(job, status === 'success')
            } else {
              tasks.forEach(task => {
                _updateVmProtection(task.data.id, task.status === 'success')
              })
            }
          }

          const failedLog = jobLogs.find(log => log.status !== 'success')
          if (failedLog !== undefined) {
            const { status } = failedLog
            if (status === 'failure' || status === 'interrupted') {
              failedJobs++
            } else if (status === 'skipped') {
              skippedJobs++
            }
            backupJobIssues.push({ logs: jobLogs.map(log => log.status), name: job.name, type: job.type, uuid: job.id })
          } else {
            successfulJobs++
          }
        }

        const nVmsProtected = vmIdsProtected.size
        const nVmsUnprotected = vmIdsUnprotected.size
        const nVmsNotInJob = nonReplicaVms.length - (nVmsProtected + nVmsUnprotected)

        return {
          jobs: {
            disabled: disabledJobs,
            failed: failedJobs,
            skipped: skippedJobs,
            successful: successfulJobs,
            total: jobs.length,
          },
          issues: backupJobIssues,
          vmsProtection: {
            protected: nVmsProtected,
            unprotected: nVmsUnprotected,
            notInJob: nVmsNotInJob,
          },
        }
      },
      dashboardCacheOps
    )
    if (backupsResult.value !== undefined) {
      dashboard.backups = { ...backupsResult.value, isExpired: backupsResult.isExpired }
    }
  } catch (error) {
    console.error(error)
  }

  let nConnectedServers = 0
  let nUnreachableServers = 0
  let nUnknownServers = 0
  servers.forEach(server => {
    // it may happen that some servers are marked as "connected", but no pool matches "server.pool"
    // so they are counted as `nUnknownServers`
    if (server.status === 'connected' && poolIds.includes(server.poolId)) {
      nConnectedServers++
      return
    }

    if (
      server.status === 'disconnected' &&
      server.error !== undefined &&
      server.error.connectedServerId === undefined
    ) {
      nUnreachableServers++
      return
    }

    if (server.status === 'disconnected') {
      return
    }

    nUnknownServers++
  })

  dashboard.poolsStatus = { connected: nConnectedServers, unreachable: nUnreachableServers, unknown: nUnknownServers }
  return dashboard
}

const keepNonAlarmMessages = message => message.type === 'message' && !isAlarm(message)
export default class RestApi {
  #api

  constructor(app, { express }) {
    // don't setup the API if express is not present
    //
    // that can happen when the app is instanciated in another context like xo-server-recover-account
    if (express === undefined) {
      return
    }

    const api = subRouter(express, '/rest/v0')
    this.#api = api

    // register the route BEFORE the authentication middleware because this route does not require authentication
    api.post('/users/authentication_tokens', json(), async (req, res) => {
      const authorization = req.headers.authorization ?? ''
      const [, encodedCredentials] = authorization.split(' ')
      if (encodedCredentials === undefined) {
        return res.status(401).json('missing credentials')
      }

      const [username, password] = Buffer.from(encodedCredentials, 'base64').toString().split(':')

      try {
        const { user } = await app.authenticateUser({ username, password, otp: req.query.otp })
        const token = await app.createAuthenticationToken({
          client: req.body.client,
          userId: user.id,
          description: req.body.description,
          expiresIn: req.body.expiresIn,
        })
        res.json({ token })
      } catch (error) {
        if (invalidCredentials.is(error)) {
          res.status(401)
        } else {
          res.status(400)
        }
        res.json(error.message)
      }
    })

    api.use((req, res, next) => {
      const { cookies, ip } = req
      app.authenticateUser({ token: cookies.authenticationToken ?? cookies.token }, { ip }).then(
        ({ user }) => {
          if (user.permission === 'admin') {
            return app.runWithApiContext(user, next)
          }

          res.sendStatus(401)
        },
        error => {
          if (invalidCredentials.is(error)) {
            res.sendStatus(401)
          } else {
            next(error)
          }
        }
      )
    })

    const collections = { __proto__: null }
    // add migrated collections to maintain their discoverability
    const swaggerEndpoints = ['docs']

    const withParams = (fn, paramsSchema) => {
      fn.params = paramsSchema
      fn.validateParams = compileXoJsonSchema({ type: 'object', properties: cloneDeep(paramsSchema) })
      return fn
    }

    {
      const types = [
        'host',
        'message',
        'network',
        'PIF',
        'pool',
        'SR',
        'VBD',
        'VDI-snapshot',
        'VDI',
        'VIF',
        'VM-controller',
        'VM-snapshot',
        'VM-template',
        'VM',
      ]
      function getObject(id, req) {
        const { type } = this
        const object = app.getObject(id, type)

        // add also the XAPI version of the object
        req.xapiObject = app.getXapiObject(object)

        return object
      }
      function getObjects(filter, limit) {
        return Object.values(
          app.getObjects({
            filter: every(this.isCorrectType, filter),
            limit,
          })
        )
      }
      async function messages(req, res) {
        const {
          object: { id },
          query,
        } = req
        await sendObjects(
          Object.values(
            app.getObjects({
              filter: every(_ => _.$object === id, keepNonAlarmMessages, handleOptionalUserFilter(query.filter)),
              limit: ifDef(query.limit, Number),
            })
          ),
          req,
          res,
          '/messages'
        )
      }

      async function alarms(req, res) {
        const {
          object: { id },
          query,
        } = req
        await sendObjects(
          Object.values(
            app.getObjects({
              filter: every(_ => _.$object === id, isAlarm, handleOptionalUserFilter(query.filter)),
              limit: ifDef(query.limit, Number),
            })
          ),
          req,
          res,
          '/alarms'
        )
      }

      for (const type of types) {
        const id = type.toLocaleLowerCase() + 's'

        collections[id] = {
          getObject,
          getObjects,
          routes: { messages, alarms },
          isCorrectType: _ => _.type === type,
          type,
        }
      }

      collections.hosts.routes = {
        ...collections.hosts.routes,

        async 'audit.txt'(req, res) {
          const host = req.xapiObject

          const response = await host.$xapi.getResource('/audit_log', { host })

          res.setHeader('content-type', 'text/plain')
          await pipeline(response.body, compressMaybe(req, res))
        },

        async 'logs.tgz'(req, res) {
          const host = req.xapiObject

          const response = await host.$xapi.getResource('/host_logs_download', { host })

          res.setHeader('content-type', 'application/gzip')
          await pipeline(response.body, res)
        },

        async missing_patches(req, res) {
          await app.checkFeatureAuthorization('LIST_MISSING_PATCHES')

          const host = req.xapiObject
          res.json(await host.$xapi.listMissingPatches(host))
        },

        async smt({ xapiObject }, res) {
          res.json({ enabled: await xapiObject.$xapi.isHyperThreadingEnabled(xapiObject.$id) })
        },
      }

      collections.pools.routes = {
        ...collections.pools.routes,

        async missing_patches(req, res) {
          await app.checkFeatureAuthorization('LIST_MISSING_PATCHES')

          const xapi = req.xapiObject.$xapi
          const missingPatches = new Map()
          await asyncEach(Object.values(xapi.objects.indexes.type.host ?? {}), async host => {
            try {
              for (const patch of await xapi.listMissingPatches(host)) {
                const { uuid: key = `${patch.name}-${patch.version}-${patch.release}` } = patch
                missingPatches.set(key, patch)
              }
            } catch (error) {
              console.warn(host.uuid, error)
            }
          })
          res.json(Array.from(missingPatches.values()))
        },
      }

      {
        async function vdis(req, res) {
          const vdis = new Map()
          for (const vbdId of req.object.$VBDs) {
            try {
              const vbd = app.getObject(vbdId, 'VBD')
              const vdiId = vbd.VDI
              if (vdiId !== undefined) {
                const vdi = app.getObject(vdiId, ['VDI', 'VDI-snapshot'])
                vdis.set(vdiId, vdi)
              }
            } catch (error) {
              console.warn('REST API', req.url, { error })
            }
          }

          const { query } = req
          await sendObjects(
            handleArray(Array.from(vdis.values()), handleOptionalUserFilter(query.filter), ifDef(query.limit, Number)),
            req,
            res,
            makeObjectMapper(req, ({ type }) => type.toLowerCase() + 's')
          )
        }

        for (const collection of ['vms', 'vm-controllers', 'vm-snapshots', 'vm-templates']) {
          collections[collection].routes.vdis = vdis
        }
      }

      collections.pools.actions = {
        create_vm: withParams(
          defer(
            async (
              $defer,
              { xapiObject: { $xapi } },
              { affinity, boot, cloud_config, destroy_cloud_config_vdi, install, network_config, template, ...params },
              req
            ) => {
              params.affinityHost = affinity
              params.installRepository = install?.repository

              const vm = await $xapi.createVm(template, params, undefined, app.apiContext.user.id)
              $defer.onFailure.call($xapi, 'VM_destroy', vm.$ref)

              let cloudConfigVdiUuid
              if (cloud_config !== undefined) {
                cloudConfigVdiUuid = await $xapi.VM_createCloudInitConfig(vm.$ref, cloud_config, {
                  networkConfig: network_config,
                })
              }

              let timeLimit
              if (boot) {
                timeLimit = Date.now() + 10 * 60 * 1000
                await $xapi.callAsync('VM.start', vm.$ref, false, false)
              }

              if (destroy_cloud_config_vdi && cloudConfigVdiUuid !== undefined && boot) {
                try {
                  await $xapi.VDI_destroyCloudInitConfig($xapi.getObject(cloudConfigVdiUuid).$ref, {
                    timeLimit,
                  })
                } catch (error) {
                  console.error('destroy cloud init config VDI failed', {
                    error,
                    vdi: { uuid: cloudConfigVdiUuid },
                    vm: { uuid: vm.uuid },
                  })
                }
              }

              return vm.uuid
            }
          ),
          {
            affinity: { type: 'string', optional: true },
            auto_poweron: { type: 'boolean', optional: true },
            boot: { type: 'boolean', default: false },
            clone: { type: 'boolean', default: true },
            cloud_config: { type: 'string', optional: true },
            destroy_cloud_config_vdi: { type: 'boolean', default: false },
            install: {
              type: 'object',
              optional: true,
              properties: {
                method: { enum: ['cdrom', 'network'] },
                repository: { type: 'string' },
              },
            },
            memory: { type: 'integer', optional: true },
            name_description: { type: 'string', minLength: 0, optional: true },
            name_label: { type: 'string' },
            network_config: { type: 'string', optional: true },
            template: { type: 'string' },
            vdis: {
              type: 'array',
              default: [],
              items: {
                type: 'object',
                properties: {
                  destroy: { type: 'boolean', optional: true },
                  userdevice: { type: 'string', optional: true },
                  size: { type: 'number', optional: true },
                  sr: { type: 'string', optional: true },
                  name_description: { type: 'string', optional: true },
                  name_label: { type: 'string', optional: true },
                },
                if: {
                  not: {
                    required: ['userdevice'],
                  },
                },
                then: {
                  required: ['size', 'name_label'],
                  not: {
                    required: ['destroy'],
                  },
                },
              },
            },
            vifs: {
              default: [],
              type: 'array',
              items: {
                type: 'object',
                properties: {
                  destroy: { type: 'boolean', optional: true },
                  device: { type: 'string', optional: true },
                  ipv4_allowed: { type: 'array', items: { type: 'string' }, optional: true },
                  ipv6_allowed: { type: 'array', items: { type: 'string' }, optional: true },
                  mac: { type: 'string', optional: true },
                  network: { type: 'string', optional: true },
                },
              },
            },
          }
        ),
        emergency_shutdown: async ({ xapiObject }) => {
          await app.checkFeatureAuthorization('POOL_EMERGENCY_SHUTDOWN')

          await xapiObject.$xapi.pool_emergencyShutdown()
        },
        rolling_reboot: async ({ object }) => {
          await app.checkFeatureAuthorization('ROLLING_POOL_REBOOT')

          await app.rollingPoolReboot(object)
        },
        rolling_update: async ({ object }) => {
          await app.checkFeatureAuthorization('ROLLING_POOL_UPDATE')

          await app.rollingPoolUpdate(object)
        },
      }
      collections.vms.actions = {
        clean_reboot: ({ xapiObject: vm }) => vm.$callAsync('clean_reboot').then(noop),
        clean_shutdown: ({ xapiObject: vm }) => vm.$callAsync('clean_shutdown').then(noop),
        hard_reboot: ({ xapiObject: vm }) => vm.$callAsync('hard_reboot').then(noop),
        hard_shutdown: ({ xapiObject: vm }) => vm.$callAsync('hard_shutdown').then(noop),
        snapshot: withParams(
          async ({ xapiObject: vm }, { name_label }) => {
            const ref = await vm.$snapshot({ ignoredVdisTag: '[NOSNAP]', name_label })
            return vm.$xapi.getField('VM', ref, 'uuid')
          },
          { name_label: { type: 'string', optional: true } }
        ),
        start: ({ xapiObject: vm }) => vm.$callAsync('start', false, false).then(noop),
      }
    }

    collections.backup = {}
    collections.groups = {
      getObject(id) {
        return app.getGroup(id)
      },
      async getObjects(filter, limit) {
        return handleArray(await app.getAllGroups(), filter, limit)
      },
      routes: {
        async users(req, res) {
          const { filter, limit } = req.query
          await sendObjects(
            handleArray(
              await Promise.all(req.object.users.map(id => app.getUser(id).then(getUserPublicProperties))),
              handleOptionalUserFilter(filter),
              ifDef(limit, Number)
            ),
            req,
            res,
            '/users'
          )
        },
      },
    }
    collections.restore = {}
    collections.tasks = {
      async getObject(id, req) {
        const { wait } = req.query
        if (wait !== undefined) {
          const { promise, resolve } = pDefer()
          const stopWatch = await app.tasks.watch(id, task => {
            if (wait !== 'result' || task.status !== 'pending') {
              stopWatch()
              resolve(task)
            }
          })
          req.on('close', stopWatch)
          return promise
        } else {
          return app.tasks.get(id)
        }
      },
      getObjects(filter, limit) {
        return app.tasks.list({ filter, limit })
      },
      watch(filter) {
        const stream = new Readable({ objectMode: true, read: noop })
        const onUpdate = object => {
          if (filter === undefined || filter(object)) {
            stream.push(['update', object])
          }
        }
        const onRemove = id => {
          stream.push(['remove', id])
        }
        app.tasks.on('update', onUpdate).on('remove', onRemove)
        stream.on('close', () => {
          app.tasks.off('update', onUpdate).off('remove', onRemove)
        })
        return stream[Symbol.asyncIterator]()
      },
    }
    collections.servers = {
      getObject(id) {
        return app.getXenServer(id)
      },
      async getObjects(filter, limit) {
        return handleArray(await app.getAllXenServers(), filter, limit)
      },
    }
    collections.users = {
      getObject(id) {
        return app.getUser(id).then(getUserPublicProperties)
      },
      async getObjects(filter, limit) {
        return handleArray(await app.getAllUsers(), filter, limit)
      },
      routes: {
        async authentication_tokens(req, res) {
          const { filter, limit } = req.query

          const me = app.apiContext.user
          const user = req.object
          if (me.id !== user.id) {
            return res.status(403).json('You can only see your own authentication tokens')
          }

          const tokens = await app.getAuthenticationTokensForUser(me.id)

          res.json(handleArray(tokens, filter, limit))
        },
        async groups(req, res) {
          const { filter, limit } = req.query
          await sendObjects(
            handleArray(
              await Promise.all(req.object.groups.map(id => app.getGroup(id))),
              handleOptionalUserFilter(filter),
              ifDef(limit, Number)
            ),
            req,
            res,
            '/groups'
          )
        },
      },
    }
    collections.dashboard = {}
    collections.messages = {
      getObject(id) {
        const message = app.getObject(id, 'message')
        if (isAlarm(message)) {
          throw noSuchObject(id, 'message')
        }

        return message
      },
      getObjects(filter, limit) {
        return handleArray(
          Object.values(
            app.getObjects({
              filter: every(keepNonAlarmMessages, filter),
              limit,
            })
          )
        )
      },
    }
    collections.alarms = {
      getObject(id, req) {
        const alarm = app.getObject(id, 'message')
        if (!isAlarm(alarm)) {
          throw noSuchObject(id, 'alarm')
        }

        const { $object, body } = alarm
        let object = {}
        try {
          object = app.getObject($object)
        } catch (error) {
          object = {
            type: 'unknown',
            uuid: $object,
          }
        }

        const { baseUrl } = req
        const objType = object.type.toLowerCase() + 's'
        const href = collections[objType] === undefined ? undefined : `${baseUrl}/${objType}/${object.uuid}`
        const [, value, name] = body.match(ALARM_BODY_REGEX) ?? []

        return {
          ...alarm,
          body: {
            value, // Keep the value as a string because NaN, Infinity, -Infinity is not valid JSON
            name: name ?? body, // for 'BOND_STATUS_CHANGED' and 'MULTIPATH_PERIODIC_ALERT', body is a non-xml string. ("body": "The status of the eth0+eth1 bond is: 1/2 up")
          },
          object: {
            type: object.type,
            uuid: object.uuid,
            href,
          },
        }
      },
      getObjects(filter, limit) {
        return handleArray(
          Object.values(
            app.getObjects({
              filter: every(isAlarm, filter),
              limit,
            })
          )
        )
      },
    }

    // normalize collections
    for (const id of Object.keys(collections)) {
      const collection = collections[id]

      // inject id into the collection
      collection.id = id

      // set null as prototypes to speed-up look-ups
      Object.setPrototypeOf(collection, null)
      const { actions, routes } = collection
      if (actions !== undefined) {
        Object.setPrototypeOf(actions, null)
      }
      if (routes !== undefined) {
        Object.setPrototypeOf(routes, null)
      }
    }

    api.param('collection', (req, res, next) => {
      const id = req.params.collection
      const collection = collections[id]
      if (collection === undefined) {
        next('route')
      } else {
        req.collection = collection
        next()
      }
    })
    api.param('object', async (req, res, next) => {
      const { collection } = req
      if (collection === undefined || collection.getObject === undefined) {
        return next('route')
      }

      const id = req.params.object
      try {
        // eslint-disable-next-line require-atomic-updates
        req.object = await collection.getObject(id, req)
        return next()
      } catch (error) {
        if (noSuchObject.is(error, { id })) {
          next('route')
        } else {
          next(error)
        }
      }
    })

    api.get(
      '/',
      wrap((req, res) => sendObjects([...Object.values(collections), ...swaggerEndpoints], req, res))
    )

    // For compatibility redirect from /backups* to /backup
    api.get('/backups*', (req, res) => {
      res.redirect(308, req.baseUrl + '/backup' + req.params[0])
    })

    // handle /users/me and /users/me/*
    api.get(/^\/users\/me(\/.*)?$/, (req, res) => {
      const user = app.apiContext.user
      res.redirect(307, req.baseUrl + '/users/' + user.id + (req.params[0] ?? ''))
    })

    const backupTypes = {
      __proto__: null,

      metadata: 'metadataBackup',
      mirror: 'mirrorBackup',
      vm: 'backup',
    }

    api
      .get(
        '/backup',
        wrap((req, res) => sendObjects([{ id: 'jobs' }, { id: 'logs' }], req, res))
      )
      .get(
        '/backup/logs',
        wrap(async (req, res) => {
          const { filter, limit } = req.query
          const logs = await app.getBackupNgLogsSorted({
            filter: every(({ message: m }) => m === 'backup' || m === 'metadata', handleOptionalUserFilter(filter)),
            limit: ifDef(limit, Number),
          })
          await sendObjects(logs, req, res)
        })
      )
      .get(
        '/backup/jobs',
        wrap((req, res) =>
          sendObjects(
            Object.keys(backupTypes).map(id => ({ id })),
            req,
            res
          )
        )
      )

    for (const [collection, type] of Object.entries(backupTypes)) {
      api
        .get(
          '/backup/jobs/' + collection,
          wrap(async (req, res) => sendObjects(await app.getAllJobs(type), req, res))
        )
        .get(
          `/backup/jobs/${collection}/:id`,
          wrap(async (req, res) => {
            res.json(await app.getJob(req.params.id, type))
          }, true)
        )
    }

    // For compatibility, redirect /backup/jobs/:id to /backup/jobs/vm/:id
    api.get('/backup/jobs/:id', (req, res) => {
      res.redirect(308, req.baseUrl + '/backup/jobs/vm/' + req.params.id)
    })

    api.get(
      '/dashboard',
      wrap(async (req, res) => {
        res.json(await _getDashboardStats(app))
      })
    )

    api
      .get(
        '/restore',
        wrap((req, res) => sendObjects([{ id: 'logs' }], req, res))
      )
      .get(
        '/restore/logs',
        wrap(async (req, res) => {
          const { filter, limit } = req.query
          const logs = await app.getBackupNgLogsSorted({
            filter: every(_ => _.message === 'restore', handleOptionalUserFilter(filter)),
            limit: ifDef(limit, Number),
          })
          await sendObjects(logs, req, res)
        })
      )
      .get(
        ['/backup/logs/:id', '/restore/logs/:id'],
        wrap(async (req, res) => {
          res.json(await app.getBackupNgLogs(req.params.id))
        })
      )

    api
      .delete(
        '/tasks',
        wrap(async (req, res) => {
          await app.tasks.clearLogs()
          res.sendStatus(200)
        })
      )
      .delete(
        '/tasks/:id',
        wrap(async (req, res) => {
          await app.tasks.deleteLog(req.params.id)
          res.sendStatus(200)
        })
      )
      .get(
        '/tasks/:id/actions',
        wrap(async (req, res) => {
          const task = await app.tasks.get(req.params.id)

          await sendObjects(task.status === 'pending' ? [{ id: 'abort' }] : [], req, res)
        })
      )
      .post(
        '/tasks/:id/actions/abort',
        wrap(async (req, res) => {
          const { id } = req.params
          await app.tasks.abort(id)
          res.status = 202
          res.end(req.baseUrl + '/tasks/' + id)
        }, true)
      )

    api.get(
      '/:collection',
      wrap(async (req, res) => {
        const { collection, query } = req

        const filter = handleOptionalUserFilter(query.filter)

        if (Object.hasOwn(query, 'ndjson') && Object.hasOwn(query, 'watch')) {
          const objectMapper = makeObjectMapper(req)
          const entryMapper = entry => [entry[0], objectMapper(entry[1])]

          try {
            await sendObjects(collection.watch(filter), req, res, entryMapper)
          } catch (error) {
            // ignore premature close in watch mode
            if (error.code !== 'ERR_STREAM_PREMATURE_CLOSE') {
              throw error
            }
          }
          return
        }

        await sendObjects(await collection.getObjects(filter, ifDef(query.limit, Number)), req, res)
      })
    )

    // should go before routes /:collection/:object because they will match but
    // will not work due to the extension being included in the object identifer
    api.get(
      '/:collection(vdis|vdi-snapshots)/:object.:format(vhd|raw)',
      wrap(async (req, res) => {
        const preferNbd = Object.hasOwn(req.query, 'preferNbd')
        const nbdConcurrency = req.query.nbdConcurrency && parseInt(req.query.nbdConcurrency)
        const stream = await req.xapiObject.$exportContent({ format: req.params.format, preferNbd, nbdConcurrency })

        const headers = { 'content-disposition': 'attachment' }

        const { length } = stream
        if (length !== undefined) {
          headers['content-length'] = length
        }

        res.writeHead(200, 'OK', headers)
        await pipeline(stream, res)
      })
    )
    api.put(
      '/:collection(vdis|vdi-snapshots)/:object.:format(vhd|raw)',
      wrap(async (req, res) => {
        req.length = +req.headers['content-length']
        await req.xapiObject.$importContent(req, { format: req.params.format })

        res.sendStatus(204)
      })
    )
    api.get(
      '/:collection(vms|vm-snapshots|vm-templates)/:object.:format(ova|xva)',
      wrap(async (req, res) => {
        const vm = req.xapiObject

        const stream =
          req.params.format === 'ova'
            ? await vm.$xapi.exportVmOva(vm.$ref)
            : (
                await vm.$export({
                  compress: req.query.compress,
                })
              ).body

        res.setHeader('content-disposition', 'attachment')
        await pipeline(stream, res)
      })
    )

    api.get('/:collection/:object', (req, res) => {
      let result = req.object

      // add locations of sub-routes for discoverability
      const { routes } = req.collection
      if (routes !== undefined) {
        result = { ...result }
        for (const route of Object.keys(routes)) {
          result[route.split('.')[0] + '_href'] = join(req.baseUrl, req.path, route)
        }
      }

      res.json(result)
    })

    // should go before routes /:collection/:object because they will match before
    api.patch(
      '/:collection(groups)/:id',
      json(),
      wrap(async (req, res) => {
        const { id } = req.params
        const { name } = req.body

        const group = await app.getGroup(id)
        if (group.provider !== undefined) {
          return res.status(403).json({ error: 'Cannot edit synchronized group' })
        }

        if (name === null) {
          return res.status(400).json({ error: 'name cannot be removed' })
        }
        if (name !== undefined && typeof name !== 'string') {
          return res.status(400).json({ error: 'name must be a string' })
        }

        try {
          await app.updateGroup(id, { name })
          res.sendStatus(204)
        } catch (error) {
          if (error.message === `the group ${name} already exists`) {
            return res.status(400).json({ error: error.message })
          }
          throw error
        }
      }, true)
    )
    api
      .patch(
        '/:collection/:object',
        json(),
        wrap(async (req, res) => {
          const obj = req.xapiObject

          const promises = []
          const { body } = req

          for (const key of ['name_description', 'name_label', 'tags']) {
            const value = body[key]
            if (value !== undefined) {
              promises.push(obj['set_' + key](value))
            }
          }

          await promises
          res.sendStatus(204)
        })
      )
      .delete(
        '/:collection/:object/tags/:tag',
        wrap(async (req, res) => {
          await req.xapiObject.$call('remove_tags', req.params.tag)

          res.sendStatus(204)
        })
      )
      .put(
        '/:collection/:object/tags/:tag',
        wrap(async (req, res) => {
          await req.xapiObject.$call('add_tags', req.params.tag)

          res.sendStatus(204)
        })
      )

    api.get(
      '/:collection/:object/tasks',
      wrap(async (req, res) => {
        const { query } = req
        const objectId = req.object.id
        const tasks = app.tasks.list({
          filter: every(
            _ => _.status === 'pending' && _.properties.objectId === objectId,
            handleOptionalUserFilter(query.filter)
          ),
          limit: ifDef(query.limit, Number),
        })
        await sendObjects(tasks, req, res, '/tasks')
      })
    )

    api.get(
      ['/:collection/_/actions', '/:collection/:object/actions'],
      wrap((req, res) => {
        const { actions } = req.collection
        return sendObjects(
          actions === undefined ? [] : Array.from(Object.keys(actions), id => ({ ...actions[id], id })),
          req,
          res
        )
      })
    )
    api.get(['/:collection/_/actions/:action', '/:collection/:object/actions/:action'], (req, res, next) => {
      const { action: id } = req.params
      const action = req.collection.actions?.[id]
      if (action === undefined) {
        return next()
      }

      res.json({ ...action })
    })
    api.post('/:collection/:object/actions/:action', json(), (req, res, next) => {
      const { action } = req.params
      const fn = req.collection.actions?.[action]
      if (fn === undefined) {
        return next()
      }

      const params = req.body

      const { validateParams } = fn
      if (validateParams !== undefined) {
        if (!validateParams(params)) {
          res.statusCode = 400
          return res.json(validateParams.errors)
        }
      }

      const { object, xapiObject } = req
      const task = app.tasks.create({ name: `REST: ${action} ${req.collection.type}`, objectId: object.id })
      const pResult = task.run(() => fn({ object, xapiObject }, params, req))
      if (Object.hasOwn(req.query, 'sync')) {
        pResult.then(result => res.json(result), next)
      } else {
        pResult.catch(noop)
        res.statusCode = 202
        res.end(req.baseUrl + '/tasks/' + task.id)
      }
    })

    api.get(
      '/:collection/:object/:route',
      wrap((req, res, next) => {
        const handler = req.collection.routes?.[req.params.route]
        if (handler !== undefined) {
          return handler(req, res, next)
        }
        return next()
      })
    )

    api.post(
      '/:collection(pools)/:object/vms',
      wrap(async (req, res) => {
        let srRef
        const { sr } = req.params
        if (sr !== undefined) {
          srRef = app.getXapiObject(sr, 'SR').$ref
        }

        const { $xapi } = req.xapiObject
        const ref = await $xapi.VM_import(req, srRef)

        res.end(await $xapi.getField('VM', ref, 'uuid'))
      })
    )

    api.post(
      '/:collection(srs)/:object/vdis',
      wrap(async (req, res) => {
        const sr = req.xapiObject
        req.length = ifDef(req.headers['content-length'], Number)

        const { name_label, name_description, raw } = req.query
        const vdiRef = await sr.$importVdi(req, {
          format: raw !== undefined ? VDI_FORMAT_RAW : VDI_FORMAT_VHD,
          name_label,
          name_description,
        })

        res.end(await sr.$xapi.getField('VDI', vdiRef, 'uuid'))
      })
    )

    api.delete(
      '/:collection(vdis|vdi-snapshots|vms|vm-snapshots|vm-templates)/:object',
      wrap(async (req, res) => {
        await req.xapiObject.$destroy()
        res.sendStatus(200)
      })
    )

<<<<<<< HEAD
    api.delete(
      '/:collection(users)/:id',
      wrap(async (req, res) => {
        const { id } = req.params
        await app.deleteUser(id)
        res.sendStatus(204)
      }, true)
    )
=======
    api.post(
      '/:collection(users)',
      json(),
      wrap(async (req, res) => {
        const { name, password, permission } = req.body
        if (name == null || password == null) {
          return res.status(400).json({ message: 'name and password are required.' })
        }

        if (
          typeof name !== 'string' ||
          typeof password !== 'string' ||
          (permission !== undefined && typeof permission !== 'string')
        ) {
          return res.status(400).json({ message: 'name, password and permission (if provided) must be strings.' })
        }

        const user = await app.createUser({ name, password, permission })
        res.status(201).end(user.id)
      })
    )
    api.put(
      '/:collection(groups)/:id/users/:userId',
      wrap(async (req, res) => {
        const { id, userId } = req.params
        const group = await app.getGroup(id)

        if (group.provider !== undefined) {
          return res.status(403).json({ message: 'cannot add user to synchronized group' })
        }

        await app.addUserToGroup(userId, id)

        res.sendStatus(204)
      }, true)
    )

    api.delete(
      '/:collection(groups)/:id/users/:userId',
      wrap(async (req, res) => {
        const { id, userId } = req.params
        const group = await app.getGroup(id)

        if (group.provider !== undefined) {
          return res.status(403).json({ message: 'cannot remove user from synchronized group' })
        }

        await app.removeUserFromGroup(userId, id)

        res.sendStatus(204)
      }, true)
    )

    api.delete(
      '/:collection(groups)/:id',
      wrap(async (req, res) => {
        await app.deleteGroup(req.params.id)
        res.sendStatus(204)
      }, true)
    )

    api.post(
      '/:collection(groups)',
      json(),
      wrap(async (req, res) => {
        const { name } = req.body
        if (name == null) {
          return res.status(400).json({ error: 'name is required' })
        }
        if (typeof name !== 'string') {
          return res.status(400).json({ message: 'name must be a string' })
        }

        try {
          const group = await app.createGroup({ name })
          res.status(201).end(group.id)
        } catch (error) {
          if (error.message === `the group ${name} already exists`) {
            return res.status(400).json({ error: error.message })
          }
          throw error
        }
      })
    )

    setupRestApi(express)
>>>>>>> 4b8cdf80
  }

  registerRestApi(spec, base = '/') {
    for (const path of Object.keys(spec)) {
      if (path[0] === '_') {
        const handler = spec[path]
        this.#api[path.slice(1)](base, json(), async (req, res, next) => {
          try {
            const result = await handler(req, res, next)
            if (result !== undefined) {
              const isIterable =
                result !== null && typeof (result[Symbol.iterator] ?? result[Symbol.asyncIterator]) === 'function'
              if (isIterable) {
                await sendObjects(result, req, res)
              } else {
                res.json(result)
              }
            }
          } catch (error) {
            next(error)
          }
        })
      } else {
        this.registerRestApi(spec[path], join(base, path))
      }
    }
    return () => {
      throw new Error('not implemented')
    }
  }
}<|MERGE_RESOLUTION|>--- conflicted
+++ resolved
@@ -1550,7 +1550,6 @@
       })
     )
 
-<<<<<<< HEAD
     api.delete(
       '/:collection(users)/:id',
       wrap(async (req, res) => {
@@ -1559,7 +1558,7 @@
         res.sendStatus(204)
       }, true)
     )
-=======
+
     api.post(
       '/:collection(users)',
       json(),
@@ -1646,7 +1645,6 @@
     )
 
     setupRestApi(express)
->>>>>>> 4b8cdf80
   }
 
   registerRestApi(spec, base = '/') {
