--- conflicted
+++ resolved
@@ -1511,7 +1511,6 @@
       })
     )
 
-<<<<<<< HEAD
     api.delete(
       '/:collection(groups)/:id',
       wrap(async (req, res) => {
@@ -1519,7 +1518,7 @@
         res.sendStatus(204)
       }, true)
     )
-=======
+
     api.post(
       '/:collection(groups)',
       json(),
@@ -1541,7 +1540,6 @@
     )
 
     setupRestApi(express)
->>>>>>> 2994b9a3
   }
 
   registerRestApi(spec, base = '/') {
