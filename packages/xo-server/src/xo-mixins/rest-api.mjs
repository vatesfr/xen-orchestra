--- conflicted
+++ resolved
@@ -1511,7 +1511,6 @@
       })
     )
 
-<<<<<<< HEAD
     api.post(
       '/:collection(groups)',
       json(),
@@ -1531,9 +1530,8 @@
         }
       })
     )
-=======
+
     setupRestApi(express)
->>>>>>> 137837cd
   }
 
   registerRestApi(spec, base = '/') {
