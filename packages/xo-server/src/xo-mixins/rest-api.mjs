import setupRestApi from '@xen-orchestra/rest-api'
import { asyncEach } from '@vates/async-each'
import { createGzip } from 'node:zlib'
import { defer } from 'golike-defer'
import { every } from '@vates/predicates'
import { ifDef } from '@xen-orchestra/defined'
import { featureUnauthorized, invalidCredentials, noSuchObject } from 'xo-common/api-errors.js'
import { pipeline } from 'node:stream/promises'
import { json, Router } from 'express'
import { Readable } from 'node:stream'
import cloneDeep from 'lodash/cloneDeep.js'
import isEmpty from 'lodash/isEmpty.js'
import path from 'node:path'
import pDefer from 'promise-toolbox/defer'
import pick from 'lodash/pick.js'
import * as CM from 'complex-matcher'
import { VDI_FORMAT_RAW, VDI_FORMAT_VHD } from '@xen-orchestra/xapi'

import { getUserPublicProperties, isAlarm } from '../utils.mjs'
import { compileXoJsonSchema } from './_xoJsonSchema.mjs'

const { join } = path.posix
const noop = Function.prototype

function compressMaybe(req, res) {
  let transform

  const acceptEncoding = req.headers['accept-encoding']
  if (
    acceptEncoding !== undefined &&
    acceptEncoding.split(',').some(_ => _.split(';')[0].trim().toLocaleLowerCase() === 'gzip')
  ) {
    res.setHeader('content-encoding', 'gzip')
    transform = createGzip()
  }

  if (transform !== undefined) {
    pipeline(transform, res).catch(noop)
    return transform
  }
  return res
}

async function* mapIterable(iterable, mapper) {
  for await (const item of iterable) {
    yield mapper(item)
  }
}

async function* makeJsonStream(iterable) {
  yield '['
  let first = true
  for await (const object of iterable) {
    if (first) {
      first = false
      yield '\n'
    } else {
      yield ',\n'
    }
    yield JSON.stringify(object, null, 2)
  }
  yield '\n]\n'
}

async function* makeNdJsonStream(iterable) {
  for await (const object of iterable) {
    yield JSON.stringify(object)
    yield '\n'
  }
}

function makeObjectMapper(req, path = req.path) {
  const { query } = req

  const { baseUrl } = req
  const makeUrl =
    typeof path === 'function'
      ? object => join(baseUrl, path(object), typeof object.id === 'number' ? String(object.id) : object.id)
      : ({ id }) => join(baseUrl, path, typeof id === 'number' ? String(id) : id)

  let objectMapper
  let { fields } = query
  if (fields === undefined) {
    objectMapper = makeUrl
  } else if (fields === '*') {
    objectMapper = object => ({
      ...object,
      href: makeUrl(object),
    })
  } else {
    fields = fields.split(',')
    objectMapper = object => {
      const url = makeUrl(object)
      object = pick(object, fields)
      object.href = url
      return object
    }
  }

  return function (entry) {
    return objectMapper(typeof entry === 'string' ? { id: entry } : entry)
  }
}

async function sendObjects(iterable, req, res, mapper) {
  const json = !Object.hasOwn(req.query, 'ndjson')

  if (mapper !== null) {
    if (typeof mapper !== 'function') {
      mapper = makeObjectMapper(req, ...Array.prototype.slice.call(arguments, 3))
    }
    iterable = mapIterable(iterable, mapper)
  }

  res.setHeader('content-type', json ? 'application/json' : 'application/x-ndjson')
  return pipeline((json ? makeJsonStream : makeNdJsonStream)(iterable), res)
}

function handleArray(array, filter, limit) {
  if (filter !== undefined) {
    array = array.filter(filter)
  }
  if (limit < array.length) {
    array.length = limit
  }

  return array
}

const handleOptionalUserFilter = filter => filter && CM.parse(filter).createPredicate()

const subRouter = (app, path) => {
  const router = Router({ strict: false })
  app.use(path, router)
  return router
}

// wraps an async middleware
function wrap(middleware, handleNoSuchObject = false) {
  return async function asyncMiddlewareWrapped(req, res, next) {
    try {
      await middleware.apply(this, arguments)
    } catch (error) {
      if (featureUnauthorized.is(error)) {
        res.sendStatus(403)
      } else if (handleNoSuchObject && noSuchObject.is(error)) {
        res.sendStatus(404)
      } else {
        next(error)
      }
    }
  }
}

const keepNonAlarmMessages = message => message.type === 'message' && !isAlarm(message)
export default class RestApi {
  #api

  constructor(app, { express }) {
    // don't set up the API if express is not present
    //
    // that can happen when the app is instantiated in another context like xo-server-recover-account
    if (express === undefined) {
      return
    }

    const api = subRouter(express, '/rest/v0')
    this.#api = api

    // register the route BEFORE the authentication middleware because this route does not require authentication
    api.post('/users/authentication_tokens', json(), async (req, res) => {
      const authorization = req.headers.authorization ?? ''
      const [, encodedCredentials] = authorization.split(' ')
      if (encodedCredentials === undefined) {
        return res.status(401).json('missing credentials')
      }

      const [username, password] = Buffer.from(encodedCredentials, 'base64').toString().split(':')

      try {
        const { user } = await app.authenticateUser({ username, password, otp: req.query.otp })
        const token = await app.createAuthenticationToken({
          client: req.body.client,
          userId: user.id,
          description: req.body.description,
          expiresIn: req.body.expiresIn,
        })
        res.json({ token })
      } catch (error) {
        if (invalidCredentials.is(error)) {
          res.status(401)
        } else {
          res.status(400)
        }
        res.json(error.message)
      }
    })

    api.use((req, res, next) => {
      const { cookies, ip } = req
      const token = cookies.authenticationToken ?? cookies.token
      if (token === undefined) {
        res.sendStatus(401)
        return
      }

      app.authenticateUser({ token }, { ip }).then(
        ({ user }) => {
          if (user.permission === 'admin') {
            return app.runWithApiContext(user, next)
          }

          res.sendStatus(401)
        },
        error => {
          if (invalidCredentials.is(error)) {
            res.sendStatus(401)
          } else {
            next(error)
          }
        }
      )
    })

    const collections = { __proto__: null }
    // add migrated collections to maintain their discoverability
    const swaggerEndpoints = {
      alarms: {},
      dashboard: {},
      docs: {},
      messages: {},
      networks: {
        routes: {
          alarms: true,
        },
      },
      pifs: {
        routes: {
          alarms: true,
        },
      },
      pools: {
        actions: {
          create_vm: true,
          emergency_shutdown: true,
          rolling_reboot: true,
          rolling_update: true,
        },
        routes: {
          alarms: true,
        },
      },
      groups: {},
      users: {},
      vifs: {
        routes: {
          alarms: true,
        },
      },
      vms: {
        actions: {
          start: true,
          clean_shutdown: true,
          hard_shutdown: true,
          clean_reboot: true,
          hard_reboot: true,
          snapshot: true,
        },
        routes: {
          alarms: true,
        },
      },
      'vm-controllers': {
        routes: {
          alarms: true,
        },
      },
<<<<<<< HEAD
      'vm-controllers': {},
      'vm-snapshots': {
        routes: {
          alarms: true,
        },
      },
=======
      'vm-snapshots': {},
>>>>>>> 16f07463
      'vm-templates': {
        routes: {
          alarms: true,
        },
      },
      hosts: {
        routes: {
          'audit.txt': true,
          'logs.tgz': true,
          alarms: true,
        },
      },
      srs: {
        routes: {
          alarms: true,
        },
      },
      vbds: {
        routes: {
          alarms: true,
        },
      },
      vdis: {
        routes: {
          alarms: true,
        },
      },
      'vdi-snapshots': {
        routes: {
          alarms: true,
        },
      },
      servers: {},
    }

    const withParams = (fn, paramsSchema) => {
      fn.params = paramsSchema
      fn.validateParams = compileXoJsonSchema({ type: 'object', properties: cloneDeep(paramsSchema) })
      return fn
    }

    {
      const types = [
        'host',
        'message',
        'network',
        'PIF',
        'pool',
        'SR',
        'VBD',
        'VDI-snapshot',
        'VDI',
        'VIF',
        'VM-controller',
        'VM-snapshot',
        'VM-template',
        'VM',
      ]
      function getObject(id, req) {
        const { type } = this
        const object = app.getObject(id, type)

        // add also the XAPI version of the object
        req.xapiObject = app.getXapiObject(object)

        return object
      }
      function getObjects(filter, limit) {
        return Object.values(
          app.getObjects({
            filter: every(this.isCorrectType, filter),
            limit,
          })
        )
      }
      async function messages(req, res) {
        const {
          object: { id },
          query,
        } = req
        await sendObjects(
          Object.values(
            app.getObjects({
              filter: every(_ => _.$object === id, keepNonAlarmMessages, handleOptionalUserFilter(query.filter)),
              limit: ifDef(query.limit, Number),
            })
          ),
          req,
          res,
          '/messages'
        )
      }

      async function alarms(req, res) {
        const {
          object: { id },
          query,
        } = req
        await sendObjects(
          Object.values(
            app.getObjects({
              filter: every(_ => _.$object === id, isAlarm, handleOptionalUserFilter(query.filter)),
              limit: ifDef(query.limit, Number),
            })
          ),
          req,
          res,
          '/alarms'
        )
      }

      for (const type of types) {
        const id = type.toLocaleLowerCase() + 's'

        collections[id] = {
          getObject,
          getObjects,
          routes: { messages, alarms },
          isCorrectType: _ => _.type === type,
          type,
        }
      }

      collections.hosts.routes = {
        ...collections.hosts.routes,

        async 'audit.txt'(req, res) {
          const host = req.xapiObject

          const response = await host.$xapi.getResource('/audit_log', { host })

          res.setHeader('content-type', 'text/plain')
          await pipeline(response.body, compressMaybe(req, res))
        },

        async 'logs.tgz'(req, res) {
          const host = req.xapiObject

          const response = await host.$xapi.getResource('/host_logs_download', { host })

          res.setHeader('content-type', 'application/gzip')
          await pipeline(response.body, res)
        },

        async missing_patches(req, res) {
          await app.checkFeatureAuthorization('LIST_MISSING_PATCHES')

          const host = req.xapiObject
          res.json(await host.$xapi.listMissingPatches(host))
        },

        async smt({ xapiObject }, res) {
          res.json({ enabled: await xapiObject.$xapi.isHyperThreadingEnabled(xapiObject.$id) })
        },
      }

      collections.pools.routes = {
        ...collections.pools.routes,

        async missing_patches(req, res) {
          await app.checkFeatureAuthorization('LIST_MISSING_PATCHES')

          const xapi = req.xapiObject.$xapi
          const missingPatches = new Map()
          await asyncEach(Object.values(xapi.objects.indexes.type.host ?? {}), async host => {
            try {
              for (const patch of await xapi.listMissingPatches(host)) {
                const { uuid: key = `${patch.name}-${patch.version}-${patch.release}` } = patch
                missingPatches.set(key, patch)
              }
            } catch (error) {
              console.warn(host.uuid, error)
            }
          })
          res.json(Array.from(missingPatches.values()))
        },
      }

      {
        async function vdis(req, res) {
          const vdis = new Map()
          for (const vbdId of req.object.$VBDs) {
            try {
              const vbd = app.getObject(vbdId, 'VBD')
              const vdiId = vbd.VDI
              if (vdiId !== undefined) {
                const vdi = app.getObject(vdiId, ['VDI', 'VDI-snapshot'])
                vdis.set(vdiId, vdi)
              }
            } catch (error) {
              console.warn('REST API', req.url, { error })
            }
          }

          const { query } = req
          await sendObjects(
            handleArray(Array.from(vdis.values()), handleOptionalUserFilter(query.filter), ifDef(query.limit, Number)),
            req,
            res,
            makeObjectMapper(req, ({ type }) => type.toLowerCase() + 's')
          )
        }

        for (const collection of ['vms', 'vm-controllers', 'vm-snapshots', 'vm-templates']) {
          collections[collection].routes.vdis = vdis
        }
      }

      collections.pools.actions = {
        create_vm: withParams(
          defer(
            async (
              $defer,
              { xapiObject: { $xapi } },
              { affinity, boot, cloud_config, destroy_cloud_config_vdi, install, network_config, template, ...params },
              req
            ) => {
              params.affinityHost = affinity
              params.installRepository = install?.repository
              // Mac expect min length 1
              params.vifs = params.vifs.map(vif => ({ ...vif, mac: vif.mac?.trim() ?? '' }))
              const vm = await $xapi.createVm(template, params, undefined, app.apiContext.user.id)
              $defer.onFailure.call($xapi, 'VM_destroy', vm.$ref)

              let cloudConfigVdiUuid
              if (cloud_config !== undefined) {
                cloudConfigVdiUuid = await $xapi.VM_createCloudInitConfig(vm.$ref, cloud_config, {
                  networkConfig: network_config,
                })
              }

              let timeLimit
              if (boot) {
                timeLimit = Date.now() + 10 * 60 * 1000
                await $xapi.callAsync('VM.start', vm.$ref, false, false)
              }

              if (destroy_cloud_config_vdi && cloudConfigVdiUuid !== undefined && boot) {
                try {
                  await $xapi.VDI_destroyCloudInitConfig($xapi.getObject(cloudConfigVdiUuid).$ref, {
                    timeLimit,
                  })
                } catch (error) {
                  console.error('destroy cloud init config VDI failed', {
                    error,
                    vdi: { uuid: cloudConfigVdiUuid },
                    vm: { uuid: vm.uuid },
                  })
                }
              }

              return vm.uuid
            }
          ),
          {
            affinity: { type: 'string', optional: true },
            auto_poweron: { type: 'boolean', optional: true },
            boot: { type: 'boolean', default: false },
            clone: { type: 'boolean', default: true },
            cloud_config: { type: 'string', optional: true },
            destroy_cloud_config_vdi: { type: 'boolean', default: false },
            install: {
              type: 'object',
              optional: true,
              properties: {
                method: { enum: ['cdrom', 'network'] },
                repository: { type: 'string' },
              },
            },
            memory: { type: 'integer', optional: true },
            name_description: { type: 'string', minLength: 0, optional: true },
            name_label: { type: 'string' },
            network_config: { type: 'string', optional: true },
            template: { type: 'string' },
            vdis: {
              type: 'array',
              default: [],
              items: {
                type: 'object',
                properties: {
                  destroy: { type: 'boolean', optional: true },
                  userdevice: { type: 'string', optional: true },
                  size: { type: 'number', optional: true },
                  sr: { type: 'string', optional: true },
                  name_description: { type: 'string', optional: true },
                  name_label: { type: 'string', optional: true },
                },
                if: {
                  not: {
                    required: ['userdevice'],
                  },
                },
                then: {
                  required: ['size', 'name_label'],
                  not: {
                    required: ['destroy'],
                  },
                },
              },
            },
            vifs: {
              default: [],
              type: 'array',
              items: {
                type: 'object',
                properties: {
                  destroy: { type: 'boolean', optional: true },
                  device: { type: 'string', optional: true },
                  ipv4_allowed: { type: 'array', items: { type: 'string' }, optional: true },
                  ipv6_allowed: { type: 'array', items: { type: 'string' }, optional: true },
                  mac: { type: 'string', optional: true },
                  network: { type: 'string', optional: true },
                },
              },
            },
          }
        ),
        emergency_shutdown: async ({ xapiObject }) => {
          await app.checkFeatureAuthorization('POOL_EMERGENCY_SHUTDOWN')

          await xapiObject.$xapi.pool_emergencyShutdown()
        },
        rolling_reboot: async ({ object }) => {
          await app.checkFeatureAuthorization('ROLLING_POOL_REBOOT')

          await app.rollingPoolReboot(object)
        },
        rolling_update: async ({ object }) => {
          await app.checkFeatureAuthorization('ROLLING_POOL_UPDATE')

          await app.rollingPoolUpdate(object)
        },
      }
      collections.vms.actions = {
        clean_reboot: ({ xapiObject: vm }) => vm.$callAsync('clean_reboot').then(noop),
        clean_shutdown: ({ xapiObject: vm }) => vm.$callAsync('clean_shutdown').then(noop),
        hard_reboot: ({ xapiObject: vm }) => vm.$callAsync('hard_reboot').then(noop),
        hard_shutdown: ({ xapiObject: vm }) => vm.$callAsync('hard_shutdown').then(noop),
        snapshot: withParams(
          async ({ xapiObject: vm }, { name_label }) => {
            const ref = await vm.$snapshot({ ignoredVdisTag: '[NOSNAP]', name_label })
            return vm.$xapi.getField('VM', ref, 'uuid')
          },
          { name_label: { type: 'string', optional: true } }
        ),
        start: ({ xapiObject: vm }) => vm.$callAsync('start', false, false).then(noop),
      }
    }

    collections.backup = {}
    collections.groups = {
      routes: {
        async users(req, res) {
          const { filter, limit } = req.query
          await sendObjects(
            handleArray(
              await Promise.all(req.object.users.map(id => app.getUser(id).then(getUserPublicProperties))),
              handleOptionalUserFilter(filter),
              ifDef(limit, Number)
            ),
            req,
            res,
            '/users'
          )
        },
      },
    }
    collections.restore = {}
    collections.tasks = {
      async getObject(id, req) {
        const { wait } = req.query
        if (wait !== undefined) {
          const { promise, resolve } = pDefer()
          const stopWatch = await app.tasks.watch(id, task => {
            if (wait !== 'result' || task.status !== 'pending') {
              stopWatch()
              resolve(task)
            }
          })
          req.on('close', stopWatch)
          return promise
        } else {
          return app.tasks.get(id)
        }
      },
      getObjects(filter, limit) {
        return app.tasks.list({ filter, limit })
      },
      watch(filter) {
        const stream = new Readable({ objectMode: true, read: noop })
        const onUpdate = object => {
          if (filter === undefined || filter(object)) {
            stream.push(['update', object])
          }
        }
        const onRemove = id => {
          stream.push(['remove', id])
        }
        app.tasks.on('update', onUpdate).on('remove', onRemove)
        stream.on('close', () => {
          app.tasks.off('update', onUpdate).off('remove', onRemove)
        })
        return stream[Symbol.asyncIterator]()
      },
    }
    collections.users = {
      routes: {
        async authentication_tokens(req, res) {
          const { filter, limit } = req.query

          const me = app.apiContext.user
          const user = req.object
          if (me.id !== user.id) {
            return res.status(403).json('You can only see your own authentication tokens')
          }

          const tokens = await app.getAuthenticationTokensForUser(me.id)

          res.json(handleArray(tokens, filter, limit))
        },
        async groups(req, res) {
          const { filter, limit } = req.query
          await sendObjects(
            handleArray(
              await Promise.all(req.object.groups.map(id => app.getGroup(id))),
              handleOptionalUserFilter(filter),
              ifDef(limit, Number)
            ),
            req,
            res,
            '/groups'
          )
        },
      },
    }

    // normalize collections
    for (const id of Object.keys(collections)) {
      const collection = collections[id]

      // inject id into the collection
      collection.id = id

      // set null as prototypes to speed-up look-ups
      Object.setPrototypeOf(collection, null)
      const { actions, routes } = collection
      if (actions !== undefined) {
        Object.setPrototypeOf(actions, null)
      }
      if (routes !== undefined) {
        Object.setPrototypeOf(routes, null)
      }
    }

    api.param('collection', (req, res, next) => {
      const id = req.params.collection
      const collection = collections[id]
      if (collection === undefined) {
        next('route')
      } else {
        req.collection = collection
        next()
      }
    })
    api.param('object', async (req, res, next) => {
      const { collection } = req
      if (collection === undefined || collection.getObject === undefined) {
        return next('route')
      }

      const id = req.params.object
      try {
        // eslint-disable-next-line require-atomic-updates
        req.object = await collection.getObject(id, req)
        return next()
      } catch (error) {
        if (noSuchObject.is(error, { id })) {
          next('route')
        } else {
          next(error)
        }
      }
    })

    api.get(
      '/',
      wrap((req, res) => {
        const endpoints = new Set([...Object.keys(collections), ...Object.keys(swaggerEndpoints)])
        return sendObjects(endpoints, req, res)
      })
    )

    // For compatibility redirect from /backups* to /backup
    api.get('/backups*', (req, res) => {
      res.redirect(308, req.baseUrl + '/backup' + req.params[0])
    })

    // handle /users/me and /users/me/*
    api.get(/^\/users\/me(\/.*)?$/, (req, res) => {
      const user = app.apiContext.user
      res.redirect(307, req.baseUrl + '/users/' + user.id + (req.params[0] ?? ''))
    })

    const backupTypes = {
      __proto__: null,

      metadata: 'metadataBackup',
      mirror: 'mirrorBackup',
      vm: 'backup',
    }

    api
      .get(
        '/backup',
        wrap((req, res) => sendObjects([{ id: 'jobs' }, { id: 'logs' }], req, res))
      )
      .get(
        '/backup/logs',
        wrap(async (req, res) => {
          const { filter, limit } = req.query
          const logs = await app.getBackupNgLogsSorted({
            filter: every(({ message: m }) => m === 'backup' || m === 'metadata', handleOptionalUserFilter(filter)),
            limit: ifDef(limit, Number),
          })
          await sendObjects(logs, req, res)
        })
      )
      .get(
        '/backup/jobs',
        wrap((req, res) =>
          sendObjects(
            Object.keys(backupTypes).map(id => ({ id })),
            req,
            res
          )
        )
      )

    for (const [collection, type] of Object.entries(backupTypes)) {
      api
        .get(
          '/backup/jobs/' + collection,
          wrap(async (req, res) => sendObjects(await app.getAllJobs(type), req, res))
        )
        .get(
          `/backup/jobs/${collection}/:id`,
          wrap(async (req, res) => {
            res.json(await app.getJob(req.params.id, type))
          }, true)
        )
    }

    // For compatibility, redirect /backup/jobs/:id to /backup/jobs/vm/:id
    api.get('/backup/jobs/:id', (req, res) => {
      res.redirect(308, req.baseUrl + '/backup/jobs/vm/' + req.params.id)
    })

    api
      .get(
        '/restore',
        wrap((req, res) => sendObjects([{ id: 'logs' }], req, res))
      )
      .get(
        '/restore/logs',
        wrap(async (req, res) => {
          const { filter, limit } = req.query
          const logs = await app.getBackupNgLogsSorted({
            filter: every(_ => _.message === 'restore', handleOptionalUserFilter(filter)),
            limit: ifDef(limit, Number),
          })
          await sendObjects(logs, req, res)
        })
      )
      .get(
        ['/backup/logs/:id', '/restore/logs/:id'],
        wrap(async (req, res) => {
          res.json(await app.getBackupNgLogs(req.params.id))
        }, true)
      )

    api
      .delete(
        '/tasks',
        wrap(async (req, res) => {
          await app.tasks.clearLogs()
          res.sendStatus(200)
        })
      )
      .delete(
        '/tasks/:id',
        wrap(async (req, res) => {
          await app.tasks.deleteLog(req.params.id)
          res.sendStatus(200)
        })
      )
      .get(
        '/tasks/:id/actions',
        wrap(async (req, res) => {
          const task = await app.tasks.get(req.params.id)

          await sendObjects(task.status === 'pending' ? [{ id: 'abort' }] : [], req, res)
        })
      )
      .post(
        '/tasks/:id/actions/abort',
        wrap(async (req, res) => {
          const { id } = req.params
          await app.tasks.abort(id)
          res.status = 202
          res.end(req.baseUrl + '/tasks/' + id)
        }, true)
      )

    api.get(
      '/:collection',
      wrap(async (req, res, next) => {
        const { collection, query } = req
        if (swaggerEndpoints[collection.id] !== undefined) {
          return next('route')
        }

        const filter = handleOptionalUserFilter(query.filter)

        if (Object.hasOwn(query, 'ndjson') && Object.hasOwn(query, 'watch')) {
          const objectMapper = makeObjectMapper(req)
          const entryMapper = entry => [entry[0], objectMapper(entry[1])]

          try {
            await sendObjects(collection.watch(filter), req, res, entryMapper)
          } catch (error) {
            // ignore premature close in watch mode
            if (error.code !== 'ERR_STREAM_PREMATURE_CLOSE') {
              throw error
            }
          }
          return
        }

        await sendObjects(await collection.getObjects(filter, ifDef(query.limit, Number)), req, res)
      })
    )

    // should go before routes /:collection/:object because they will match but
    // will not work due to the extension being included in the object identifer
    api.get(
      '/:collection(vdis|vdi-snapshots)/:object.:format(vhd|raw)',
      wrap(async (req, res) => {
        const preferNbd = Object.hasOwn(req.query, 'preferNbd')
        const nbdConcurrency = req.query.nbdConcurrency && parseInt(req.query.nbdConcurrency)
        const stream = await req.xapiObject.$exportContent({ format: req.params.format, preferNbd, nbdConcurrency })

        const headers = { 'content-disposition': 'attachment' }

        const { length } = stream
        if (length !== undefined) {
          headers['content-length'] = length
        }

        res.writeHead(200, 'OK', headers)
        await pipeline(stream, res)
      })
    )
    api.put(
      '/:collection(vdis|vdi-snapshots)/:object.:format(vhd|raw)',
      wrap(async (req, res) => {
        req.length = +req.headers['content-length']
        await req.xapiObject.$importContent(req, { format: req.params.format })

        res.sendStatus(204)
      })
    )
    api.get(
      '/:collection(vms|vm-snapshots|vm-templates)/:object.:format(ova|xva)',
      wrap(async (req, res) => {
        const vm = req.xapiObject

        const stream =
          req.params.format === 'ova'
            ? await vm.$xapi.exportVmOva(vm.$ref)
            : (
                await vm.$export({
                  compress: req.query.compress,
                })
              ).body

        res.setHeader('content-disposition', 'attachment')
        await pipeline(stream, res)
      })
    )

    api.get('/:collection/:object', (req, res, next) => {
      const { collection } = req
      if (swaggerEndpoints[collection.id] !== undefined) {
        return next('route')
      }
      let result = req.object

      // add locations of sub-routes for discoverability
      const { routes } = collection
      if (routes !== undefined) {
        result = { ...result }
        for (const route of Object.keys(routes)) {
          result[route.split('.')[0] + '_href'] = join(req.baseUrl, req.path, route)
        }
      }

      res.json(result)
    })

    // Generic route captures all PATCH requests, preventing group/update from being executed so patch/users must be placed before patch/object
    api.patch(
      '/:collection(users)/:id',
      json(),
      wrap(async (req, res) => {
        const isAdmin = app.apiContext.permission === 'admin'

        const { id } = req.params
        const { name, password, permission, preferences } = req.body

        if (isAdmin) {
          if (permission != null && id === app.apiContext.user.id) {
            return res.status(403).json({ message: 'A user cannot change its own permission' })
          }
        } else if (name != null || password != null || permission != null) {
          return res.status(403).json({ message: 'These properties can only be changed by an administrator' })
        }

        const user = await app.getUser(id)

        if (!isEmpty(user.authProviders) && (name != null || password != null)) {
          return res.status(403).json({ message: 'Cannot change the name or password of synchronized user' })
        }

        if (
          (name !== undefined && typeof name !== 'string') ||
          (password !== undefined && typeof password !== 'string') ||
          (permission !== undefined && typeof permission !== 'string') ||
          (preferences !== undefined && (preferences === null || typeof preferences !== 'object'))
        ) {
          return res.status(400).json({
            message: 'name, password and permission (if provided) must be strings. preferences must be an object',
          })
        }

        await app.updateUser(id, { name, password, permission, preferences })

        res.sendStatus(204)
      })
    )

    // should go before routes /:collection/:object because they will match before
    api.patch(
      '/:collection(groups)/:id',
      json(),
      wrap(async (req, res) => {
        const { id } = req.params
        const { name } = req.body

        const group = await app.getGroup(id)
        if (group.provider !== undefined) {
          return res.status(403).json({ error: 'Cannot edit synchronized group' })
        }

        if (name === null) {
          return res.status(400).json({ error: 'name cannot be removed' })
        }
        if (name !== undefined && typeof name !== 'string') {
          return res.status(400).json({ error: 'name must be a string' })
        }

        try {
          await app.updateGroup(id, { name })
          res.sendStatus(204)
        } catch (error) {
          if (error.message === `the group ${name} already exists`) {
            return res.status(400).json({ error: error.message })
          }
          throw error
        }
      }, true)
    )
    api
      .patch(
        '/:collection/:object',
        json(),
        wrap(async (req, res) => {
          const obj = req.xapiObject

          const promises = []
          const { body } = req

          for (const key of ['name_description', 'name_label', 'tags']) {
            const value = body[key]
            if (value !== undefined) {
              promises.push(obj['set_' + key](value))
            }
          }

          await promises
          res.sendStatus(204)
        })
      )
      .delete(
        '/:collection/:object/tags/:tag',
        wrap(async (req, res) => {
          await req.xapiObject.$call('remove_tags', req.params.tag)

          res.sendStatus(204)
        })
      )
      .put(
        '/:collection/:object/tags/:tag',
        wrap(async (req, res) => {
          await req.xapiObject.$call('add_tags', req.params.tag)

          res.sendStatus(204)
        })
      )

    api.get(
      '/:collection/:object/tasks',
      wrap(async (req, res) => {
        const { query } = req
        const objectId = req.object.id
        const tasks = app.tasks.list({
          filter: every(
            _ => _.status === 'pending' && _.properties.objectId === objectId,
            handleOptionalUserFilter(query.filter)
          ),
          limit: ifDef(query.limit, Number),
        })
        await sendObjects(tasks, req, res, '/tasks')
      })
    )

    api.get(
      ['/:collection/_/actions', '/:collection/:object/actions'],
      wrap((req, res) => {
        const { actions } = req.collection
        return sendObjects(
          actions === undefined ? [] : Array.from(Object.keys(actions), id => ({ ...actions[id], id })),
          req,
          res
        )
      })
    )
    api.get(['/:collection/_/actions/:action', '/:collection/:object/actions/:action'], (req, res, next) => {
      const { action: id } = req.params
      const action = req.collection.actions?.[id]
      if (action === undefined) {
        return next()
      }

      res.json({ ...action })
    })
    api.post('/:collection/:object/actions/:action', json(), (req, res, next) => {
      const { collection } = req
      const { action } = req.params
      const fn = req.collection.actions?.[action]
      if (fn === undefined || swaggerEndpoints[collection.id]?.actions?.[action]) {
        return next()
      }

      const params = req.body

      const { validateParams } = fn
      if (validateParams !== undefined) {
        if (!validateParams(params)) {
          res.statusCode = 400
          return res.json(validateParams.errors)
        }
      }

      const { object, xapiObject } = req
      const task = app.tasks.create({ name: `REST: ${action} ${req.collection.type}`, objectId: object.id })
      const pResult = task.run(() => fn({ object, xapiObject }, params, req))
      if (Object.hasOwn(req.query, 'sync')) {
        pResult.then(result => res.json(result), next)
      } else {
        pResult.catch(noop)
        res.statusCode = 202
        res.end(req.baseUrl + '/tasks/' + task.id)
      }
    })

    api.get(
      '/:collection/:object/:route',
      wrap((req, res, next) => {
        const { collection } = req
        const { route } = req.params
        const handler = collection.routes?.[route]
        if (handler === undefined || swaggerEndpoints[collection.id]?.routes?.[route]) {
          return next()
        }
        return handler(req, res, next)
      })
    )

    api.post(
      '/:collection(srs)/:object/vdis',
      wrap(async (req, res) => {
        const sr = req.xapiObject
        req.length = ifDef(req.headers['content-length'], Number)

        const { name_label, name_description, raw } = req.query
        const vdiRef = await sr.$importVdi(req, {
          format: raw !== undefined ? VDI_FORMAT_RAW : VDI_FORMAT_VHD,
          name_label,
          name_description,
        })

        res.end(await sr.$xapi.getField('VDI', vdiRef, 'uuid'))
      })
    )

    api.delete(
      '/:collection(vdis|vdi-snapshots|vms|vm-snapshots|vm-templates)/:object',
      wrap(async (req, res) => {
        await req.xapiObject.$destroy()
        res.sendStatus(200)
      })
    )

    api.put(
      '/:collection(groups)/:id/users/:userId',
      wrap(async (req, res) => {
        const { id, userId } = req.params
        const group = await app.getGroup(id)

        if (group.provider !== undefined) {
          return res.status(403).json({ message: 'cannot add user to synchronized group' })
        }

        await app.addUserToGroup(userId, id)

        res.sendStatus(204)
      }, true)
    )

    api.delete(
      '/:collection(groups)/:id/users/:userId',
      wrap(async (req, res) => {
        const { id, userId } = req.params
        const group = await app.getGroup(id)

        if (group.provider !== undefined) {
          return res.status(403).json({ message: 'cannot remove user from synchronized group' })
        }

        await app.removeUserFromGroup(userId, id)

        res.sendStatus(204)
      }, true)
    )

    setupRestApi(express, app)
  }

  registerRestApi(spec, base = '/') {
    for (const path of Object.keys(spec)) {
      if (path[0] === '_') {
        const handler = spec[path]
        this.#api[path.slice(1)](base, json(), async (req, res, next) => {
          try {
            const result = await handler(req, res, next)
            if (result !== undefined) {
              const isIterable =
                result !== null && typeof (result[Symbol.iterator] ?? result[Symbol.asyncIterator]) === 'function'
              if (isIterable) {
                await sendObjects(result, req, res)
              } else {
                res.json(result)
              }
            }
          } catch (error) {
            next(error)
          }
        })
      } else {
        this.registerRestApi(spec[path], join(base, path))
      }
    }
    return () => {
      throw new Error('not implemented')
    }
  }
}<|MERGE_RESOLUTION|>--- conflicted
+++ resolved
@@ -275,16 +275,11 @@
           alarms: true,
         },
       },
-<<<<<<< HEAD
-      'vm-controllers': {},
       'vm-snapshots': {
         routes: {
           alarms: true,
         },
       },
-=======
-      'vm-snapshots': {},
->>>>>>> 16f07463
       'vm-templates': {
         routes: {
           alarms: true,
