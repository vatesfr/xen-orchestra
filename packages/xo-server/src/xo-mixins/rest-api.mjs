import setupRestApi from '@xen-orchestra/rest-api'
import { asyncEach } from '@vates/async-each'
import { createGzip } from 'node:zlib'
import { defer } from 'golike-defer'
import { every } from '@vates/predicates'
import { extractIdsFromSimplePattern } from '@xen-orchestra/backups/extractIdsFromSimplePattern.mjs'
import { ifDef } from '@xen-orchestra/defined'
import { featureUnauthorized, invalidCredentials, noSuchObject } from 'xo-common/api-errors.js'
import { pipeline } from 'node:stream/promises'
import { json, Router } from 'express'
import { Readable } from 'node:stream'
import cloneDeep from 'lodash/cloneDeep.js'
import groupBy from 'lodash/groupBy.js'
import path from 'node:path'
import pDefer from 'promise-toolbox/defer'
import pick from 'lodash/pick.js'
import semver from 'semver'
import * as CM from 'complex-matcher'
import { VDI_FORMAT_RAW, VDI_FORMAT_VHD } from '@xen-orchestra/xapi'
import { parse } from 'xo-remote-parser'

import {
  getFromAsyncCache,
  getUserPublicProperties,
  isAlarm,
  isReplicaVm,
  isSrWritable,
  vmContainsNoBakTag,
} from '../utils.mjs'
import { compileXoJsonSchema } from './_xoJsonSchema.mjs'
import { createPredicate } from 'value-matcher'

// E.g: 'value: 0.6\nconfig:\n<variable>\n<name value="cpu_usage"/>\n<alarm_trigger_level value="0.4"/>\n<alarm_trigger_period value ="60"/>\n</variable>';
const ALARM_BODY_REGEX = /^value:\s*(Infinity|NaN|-Infinity|\d+(?:\.\d+)?)\s*config:\s*<variable>\s*<name value="(.*?)"/
const DASHBOARD_CACHE = new Map()

const { join } = path.posix
const noop = Function.prototype

function compressMaybe(req, res) {
  let transform

  const acceptEncoding = req.headers['accept-encoding']
  if (
    acceptEncoding !== undefined &&
    acceptEncoding.split(',').some(_ => _.split(';')[0].trim().toLocaleLowerCase() === 'gzip')
  ) {
    res.setHeader('content-encoding', 'gzip')
    transform = createGzip()
  }

  if (transform !== undefined) {
    pipeline(transform, res).catch(noop)
    return transform
  }
  return res
}

async function* mapIterable(iterable, mapper) {
  for await (const item of iterable) {
    yield mapper(item)
  }
}

async function* makeJsonStream(iterable) {
  yield '['
  let first = true
  for await (const object of iterable) {
    if (first) {
      first = false
      yield '\n'
    } else {
      yield ',\n'
    }
    yield JSON.stringify(object, null, 2)
  }
  yield '\n]\n'
}

async function* makeNdJsonStream(iterable) {
  for await (const object of iterable) {
    yield JSON.stringify(object)
    yield '\n'
  }
}

function makeObjectMapper(req, path = req.path) {
  const { query } = req

  const { baseUrl } = req
  const makeUrl =
    typeof path === 'function'
      ? object => join(baseUrl, path(object), typeof object.id === 'number' ? String(object.id) : object.id)
      : ({ id }) => join(baseUrl, path, typeof id === 'number' ? String(id) : id)

  let objectMapper
  let { fields } = query
  if (fields === undefined) {
    objectMapper = makeUrl
  } else if (fields === '*') {
    objectMapper = object => ({
      ...object,
      href: makeUrl(object),
    })
  } else {
    fields = fields.split(',')
    objectMapper = object => {
      const url = makeUrl(object)
      object = pick(object, fields)
      object.href = url
      return object
    }
  }

  return function (entry) {
    return objectMapper(typeof entry === 'string' ? { id: entry } : entry)
  }
}

async function sendObjects(iterable, req, res, mapper) {
  const json = !Object.hasOwn(req.query, 'ndjson')

  if (mapper !== null) {
    if (typeof mapper !== 'function') {
      mapper = makeObjectMapper(req, ...Array.prototype.slice.call(arguments, 3))
    }
    iterable = mapIterable(iterable, mapper)
  }

  res.setHeader('content-type', json ? 'application/json' : 'application/x-ndjson')
  return pipeline((json ? makeJsonStream : makeNdJsonStream)(iterable), res)
}

function handleArray(array, filter, limit) {
  if (filter !== undefined) {
    array = array.filter(filter)
  }
  if (limit < array.length) {
    array.length = limit
  }

  return array
}

const handleOptionalUserFilter = filter => filter && CM.parse(filter).createPredicate()

const subRouter = (app, path) => {
  const router = Router({ strict: false })
  app.use(path, router)
  return router
}

// wraps an async middleware
function wrap(middleware, handleNoSuchObject = false) {
  return async function asyncMiddlewareWrapped(req, res, next) {
    try {
      await middleware.apply(this, arguments)
    } catch (error) {
      if (featureUnauthorized.is(error)) {
        res.sendStatus(403)
      } else if (handleNoSuchObject && noSuchObject.is(error)) {
        res.sendStatus(404)
      } else {
        next(error)
      }
    }
  }
}

async function _getDashboardStats(app) {
  const dashboard = {}
  const dashboardCacheOps = {
    timeout: app.config.getOptionalDuration('rest-api.dashboardCacheTimeout'),
    expiresIn: app.config.getOptionalDuration('rest-api.dashboardCacheExpiresIn'),
  }

  let hvSupportedVersions
  let nHostsEol
  if (typeof app.getHVSupportedVersions === 'function') {
    try {
      hvSupportedVersions = await app.getHVSupportedVersions()
      nHostsEol = 0
    } catch (error) {
      console.error(error)
    }
  }

  const pools = Object.values(app.objects.indexes.type.pool ?? {})
  const poolIds = []
  const hosts = Object.values(app.objects.indexes.type.host ?? {})
  const srs = Object.values(app.objects.indexes.type.SR ?? {})
  const vms = Object.values(app.objects.indexes.type.VM ?? {})
  const servers = await app.getAllXenServers()

  const writableSrs = srs.filter(isSrWritable)
  const nonReplicaVms = vms.filter(vm => !isReplicaVm(vm))
  const vmIdsProtected = new Set()
  const vmIdsUnprotected = new Set()
  const resourcesOverview = { nCpus: 0, memorySize: 0, srSize: 0 }

  pools.forEach(pool => {
    resourcesOverview.nCpus += pool.cpus.cores
    poolIds.push(pool.id)
  })

  hosts.forEach(host => {
    if (hvSupportedVersions !== undefined && !semver.satisfies(host.version, hvSupportedVersions[host.productBrand])) {
      nHostsEol++
    }
    resourcesOverview.memorySize += host.memory.size
  })

  dashboard.nPools = pools.length
  dashboard.nHosts = hosts.length
  dashboard.nHostsEol = nHostsEol

  if (await app.hasFeatureAuthorization('LIST_MISSING_PATCHES')) {
    const poolsWithMissingPatches = new Set()
    let nHostsWithMissingPatches = 0

    await asyncEach(hosts, async host => {
      const xapi = app.getXapi(host)
      try {
        const patches = await xapi.listMissingPatches(host)
        if (patches.length > 0) {
          nHostsWithMissingPatches++
          poolsWithMissingPatches.add(host.$pool)
        }
      } catch (error) {
        console.error(error)
      }
    })

    const missingPatches = {
      nHostsWithMissingPatches,
      nPoolsWithMissingPatches: poolsWithMissingPatches.size,
    }

    dashboard.missingPatches = missingPatches
  }

  try {
    const brResult = await getFromAsyncCache(
      DASHBOARD_CACHE,
      'backupRepositories',
      async () => {
        const s3Brsize = { backups: 0 }
        const otherBrSize = { available: 0, backups: 0, other: 0, total: 0, used: 0 }

        const backupRepositories = await app.getAllRemotes()
        const backupRepositoriesInfo = await app.getAllRemotesInfo()

        for (const backupRepository of backupRepositories) {
          const { type } = parse(backupRepository.url)
          const backupRepositoryInfo = backupRepositoriesInfo[backupRepository.id]

          if (!backupRepository.enabled || backupRepositoryInfo === undefined) {
            continue
          }

          const totalBackupSize = await app.getTotalBackupSizeOnRemote(backupRepository.id)

          const { available, size, used } = backupRepositoryInfo

          const isS3 = type === 's3'
          const target = isS3 ? s3Brsize : otherBrSize

          target.backups += totalBackupSize.onDisk
          if (!isS3) {
            target.available += available
            target.other += used - totalBackupSize.onDisk
            target.total += size
            target.used += used
          }
        }

        return { s3: { size: s3Brsize }, other: { size: otherBrSize } }
      },
      dashboardCacheOps
    )

    if (brResult.value !== undefined) {
      dashboard.backupRepositories = { ...brResult.value, isExpired: brResult.isExpired }
    }
  } catch (error) {
    console.error(error)
  }

  function isReplicaVmInVdb($VBDs) {
    for (const vbd of $VBDs) {
      try {
        const vdbObject = app.getObject(vbd, ['VBD'])
        const { VM } = vdbObject
        const vmObject = app.getObject(VM, ['VM', 'VM-snapshot', 'VM-template'])
        if (isReplicaVm(vmObject)) {
          return true
        }
      } catch (err) {}
    }
    return false
  }

  function calculateReplicatedSize(vdi, cache) {
    if (cache.has(vdi)) {
      return 0
    }

    let vdiObject
    try {
      vdiObject = app.getObject(vdi, ['VDI', 'VDI-snapshot', 'VDI-unmanaged'])
      cache.set(vdi, vdiObject)
    } catch (err) {
      return 0
    }

    const { parent, usage, $VBDs } = vdiObject
    const replicaUsage = isReplicaVmInVdb($VBDs) && usage ? usage : 0
    const parentUsage = parent ? calculateReplicatedSize(parent, cache) : 0

    return replicaUsage + parentUsage
  }

  const storageRepositoriesSize = writableSrs.reduce(
    function processSr(acc, sr) {
      const cache = new Map()
      const { VDIs } = sr

      const replicated = VDIs.reduce((total, vdi) => {
        return total + calculateReplicatedSize(vdi, cache)
      }, 0)

      return {
        replicated: acc.replicated + replicated,
        total: acc.total + sr.size,
        used: acc.used + sr.physical_usage,
      }
    },
    {
      replicated: 0,
      total: 0,
      used: 0,
    }
  )

  storageRepositoriesSize.available = storageRepositoriesSize.total - storageRepositoriesSize.used
  storageRepositoriesSize.other = storageRepositoriesSize.used - storageRepositoriesSize.replicated
  resourcesOverview.srSize = storageRepositoriesSize.total

  dashboard.storageRepositories = { size: storageRepositoriesSize }
  dashboard.resourcesOverview = resourcesOverview

  async function _jobHasAtLeastOneScheduleEnabled(job) {
    for (const maybeScheduleId in job.settings) {
      if (maybeScheduleId === '') {
        continue
      }

      try {
        const schedule = await app.getSchedule(maybeScheduleId)
        if (schedule.enabled) {
          return true
        }
      } catch (error) {
        if (!noSuchObject.is(error, { id: maybeScheduleId, type: 'schedule' })) {
          console.error(error)
        }
        continue
      }
    }
    return false
  }

  /**
   * Some IDs may not exists anymore
   * @param {object} job
   * @returns {string[]}
   */
  function _extractVmIdsFromBackupJob(job) {
    let vmIds
    try {
      vmIds = extractIdsFromSimplePattern(job.vms)
    } catch (_) {
      const predicate = createPredicate(job.vms)
      vmIds = nonReplicaVms.filter(predicate).map(vm => vm.id)
    }
    return vmIds
  }

  function _updateVmProtection(vmId, isProtected) {
    if (vmIdsProtected.has(vmId) || !app.hasObject(vmId, 'VM')) {
      return
    }

    const vm = app.getObject(vmId, 'VM')
    if (vmContainsNoBakTag(vm)) {
      return
    }

    if (isProtected) {
      vmIdsProtected.add(vmId)
      vmIdsUnprotected.delete(vmId)
    } else {
      vmIdsUnprotected.add(vmId)
    }
  }

  function _processVmsProtection(job, isProtected) {
    if (job.type !== 'backup') {
      return
    }

    _extractVmIdsFromBackupJob(job).forEach(vmId => {
      _updateVmProtection(vmId, isProtected)
    })
  }

  try {
    const backupsResult = await getFromAsyncCache(
      DASHBOARD_CACHE,
      'backups',
      async () => {
        const [logs, jobs] = await Promise.all([
          app.getBackupNgLogsSorted({
            filter: log => log.message === 'backup' || log.message === 'metadata',
          }),
          Promise.all([
            app.getAllJobs('backup'),
            app.getAllJobs('mirrorBackup'),
            app.getAllJobs('metadataBackup'),
          ]).then(jobs => jobs.flat(1)),
        ])
        const logsByJob = groupBy(logs, 'jobId')

        let disabledJobs = 0
        let failedJobs = 0
        let skippedJobs = 0
        let successfulJobs = 0
        const backupJobIssues = []

        for (const job of jobs) {
          if (!(await _jobHasAtLeastOneScheduleEnabled(job))) {
            _processVmsProtection(job, false)
            disabledJobs++
            continue
          }

          // Get only the last 3 runs
          const jobLogs = logsByJob[job.id]?.slice(-3).reverse()
          if (jobLogs === undefined || jobLogs.length === 0) {
            _processVmsProtection(job, false)
            continue
          }

          if (job.type === 'backup') {
            const lastJobLog = jobLogs[0]
            const { tasks, status } = lastJobLog

            if (tasks === undefined) {
              _processVmsProtection(job, status === 'success')
            } else {
              tasks.forEach(task => {
                _updateVmProtection(task.data.id, task.status === 'success')
              })
            }
          }

          const failedLog = jobLogs.find(log => log.status !== 'success')
          if (failedLog !== undefined) {
            const { status } = failedLog
            if (status === 'failure' || status === 'interrupted') {
              failedJobs++
            } else if (status === 'skipped') {
              skippedJobs++
            }
            backupJobIssues.push({ logs: jobLogs.map(log => log.status), name: job.name, type: job.type, uuid: job.id })
          } else {
            successfulJobs++
          }
        }

        const nVmsProtected = vmIdsProtected.size
        const nVmsUnprotected = vmIdsUnprotected.size
        const nVmsNotInJob = nonReplicaVms.length - (nVmsProtected + nVmsUnprotected)

        return {
          jobs: {
            disabled: disabledJobs,
            failed: failedJobs,
            skipped: skippedJobs,
            successful: successfulJobs,
            total: jobs.length,
          },
          issues: backupJobIssues,
          vmsProtection: {
            protected: nVmsProtected,
            unprotected: nVmsUnprotected,
            notInJob: nVmsNotInJob,
          },
        }
      },
      dashboardCacheOps
    )
    if (backupsResult.value !== undefined) {
      dashboard.backups = { ...backupsResult.value, isExpired: backupsResult.isExpired }
    }
  } catch (error) {
    console.error(error)
  }

  let nConnectedServers = 0
  let nUnreachableServers = 0
  let nUnknownServers = 0
  servers.forEach(server => {
    // it may happen that some servers are marked as "connected", but no pool matches "server.pool"
    // so they are counted as `nUnknownServers`
    if (server.status === 'connected' && poolIds.includes(server.poolId)) {
      nConnectedServers++
      return
    }

    if (
      server.status === 'disconnected' &&
      server.error !== undefined &&
      server.error.connectedServerId === undefined
    ) {
      nUnreachableServers++
      return
    }

    if (server.status === 'disconnected') {
      return
    }

    nUnknownServers++
  })

  dashboard.poolsStatus = { connected: nConnectedServers, unreachable: nUnreachableServers, unknown: nUnknownServers }
  return dashboard
}

const keepNonAlarmMessages = message => message.type === 'message' && !isAlarm(message)
export default class RestApi {
  #api

  constructor(app, { express }) {
    // don't setup the API if express is not present
    //
    // that can happen when the app is instanciated in another context like xo-server-recover-account
    if (express === undefined) {
      return
    }

    const api = subRouter(express, '/rest/v0')
    this.#api = api

    // register the route BEFORE the authentication middleware because this route does not require authentication
    api.post('/users/authentication_tokens', json(), async (req, res) => {
      const authorization = req.headers.authorization ?? ''
      const [, encodedCredentials] = authorization.split(' ')
      if (encodedCredentials === undefined) {
        return res.status(401).json('missing credentials')
      }

      const [username, password] = Buffer.from(encodedCredentials, 'base64').toString().split(':')

      try {
        const { user } = await app.authenticateUser({ username, password, otp: req.query.otp })
        const token = await app.createAuthenticationToken({
          client: req.body.client,
          userId: user.id,
          description: req.body.description,
          expiresIn: req.body.expiresIn,
        })
        res.json({ token })
      } catch (error) {
        if (invalidCredentials.is(error)) {
          res.status(401)
        } else {
          res.status(400)
        }
        res.json(error.message)
      }
    })

    api.use((req, res, next) => {
      const { cookies, ip } = req
      app.authenticateUser({ token: cookies.authenticationToken ?? cookies.token }, { ip }).then(
        ({ user }) => {
          if (user.permission === 'admin') {
            return app.runWithApiContext(user, next)
          }

          res.sendStatus(401)
        },
        error => {
          if (invalidCredentials.is(error)) {
            res.sendStatus(401)
          } else {
            next(error)
          }
        }
      )
    })

    const collections = { __proto__: null }
    // add migrated collections to maintain their discoverability
    const swaggerEndpoints = ['docs']

    const withParams = (fn, paramsSchema) => {
      fn.params = paramsSchema
      fn.validateParams = compileXoJsonSchema({ type: 'object', properties: cloneDeep(paramsSchema) })
      return fn
    }

    {
      const types = [
        'host',
        'message',
        'network',
        'PIF',
        'pool',
        'SR',
        'VBD',
        'VDI-snapshot',
        'VDI',
        'VIF',
        'VM-controller',
        'VM-snapshot',
        'VM-template',
        'VM',
      ]
      function getObject(id, req) {
        const { type } = this
        const object = app.getObject(id, type)

        // add also the XAPI version of the object
        req.xapiObject = app.getXapiObject(object)

        return object
      }
      function getObjects(filter, limit) {
        return Object.values(
          app.getObjects({
            filter: every(this.isCorrectType, filter),
            limit,
          })
        )
      }
      async function messages(req, res) {
        const {
          object: { id },
          query,
        } = req
        await sendObjects(
          Object.values(
            app.getObjects({
              filter: every(_ => _.$object === id, keepNonAlarmMessages, handleOptionalUserFilter(query.filter)),
              limit: ifDef(query.limit, Number),
            })
          ),
          req,
          res,
          '/messages'
        )
      }

      async function alarms(req, res) {
        const {
          object: { id },
          query,
        } = req
        await sendObjects(
          Object.values(
            app.getObjects({
              filter: every(_ => _.$object === id, isAlarm, handleOptionalUserFilter(query.filter)),
              limit: ifDef(query.limit, Number),
            })
          ),
          req,
          res,
          '/alarms'
        )
      }

      for (const type of types) {
        const id = type.toLocaleLowerCase() + 's'

        collections[id] = {
          getObject,
          getObjects,
          routes: { messages, alarms },
          isCorrectType: _ => _.type === type,
          type,
        }
      }

      collections.hosts.routes = {
        ...collections.hosts.routes,

        async 'audit.txt'(req, res) {
          const host = req.xapiObject

          const response = await host.$xapi.getResource('/audit_log', { host })

          res.setHeader('content-type', 'text/plain')
          await pipeline(response.body, compressMaybe(req, res))
        },

        async 'logs.tgz'(req, res) {
          const host = req.xapiObject

          const response = await host.$xapi.getResource('/host_logs_download', { host })

          res.setHeader('content-type', 'application/gzip')
          await pipeline(response.body, res)
        },

        async missing_patches(req, res) {
          await app.checkFeatureAuthorization('LIST_MISSING_PATCHES')

          const host = req.xapiObject
          res.json(await host.$xapi.listMissingPatches(host))
        },

        async smt({ xapiObject }, res) {
          res.json({ enabled: await xapiObject.$xapi.isHyperThreadingEnabled(xapiObject.$id) })
        },
      }

      collections.pools.routes = {
        ...collections.pools.routes,

        async missing_patches(req, res) {
          await app.checkFeatureAuthorization('LIST_MISSING_PATCHES')

          const xapi = req.xapiObject.$xapi
          const missingPatches = new Map()
          await asyncEach(Object.values(xapi.objects.indexes.type.host ?? {}), async host => {
            try {
              for (const patch of await xapi.listMissingPatches(host)) {
                const { uuid: key = `${patch.name}-${patch.version}-${patch.release}` } = patch
                missingPatches.set(key, patch)
              }
            } catch (error) {
              console.warn(host.uuid, error)
            }
          })
          res.json(Array.from(missingPatches.values()))
        },
      }

      {
        async function vdis(req, res) {
          const vdis = new Map()
          for (const vbdId of req.object.$VBDs) {
            try {
              const vbd = app.getObject(vbdId, 'VBD')
              const vdiId = vbd.VDI
              if (vdiId !== undefined) {
                const vdi = app.getObject(vdiId, ['VDI', 'VDI-snapshot'])
                vdis.set(vdiId, vdi)
              }
            } catch (error) {
              console.warn('REST API', req.url, { error })
            }
          }

          const { query } = req
          await sendObjects(
            handleArray(Array.from(vdis.values()), handleOptionalUserFilter(query.filter), ifDef(query.limit, Number)),
            req,
            res,
            makeObjectMapper(req, ({ type }) => type.toLowerCase() + 's')
          )
        }

        for (const collection of ['vms', 'vm-controllers', 'vm-snapshots', 'vm-templates']) {
          collections[collection].routes.vdis = vdis
        }
      }

      collections.pools.actions = {
        create_vm: withParams(
          defer(
            async (
              $defer,
              { xapiObject: { $xapi } },
              { affinity, boot, cloud_config, destroy_cloud_config_vdi, install, network_config, template, ...params },
              req
            ) => {
              params.affinityHost = affinity
              params.installRepository = install?.repository

              const vm = await $xapi.createVm(template, params, undefined, app.apiContext.user.id)
              $defer.onFailure.call($xapi, 'VM_destroy', vm.$ref)

              let cloudConfigVdiUuid
              if (cloud_config !== undefined) {
                cloudConfigVdiUuid = await $xapi.VM_createCloudInitConfig(vm.$ref, cloud_config, {
                  networkConfig: network_config,
                })
              }

              let timeLimit
              if (boot) {
                timeLimit = Date.now() + 10 * 60 * 1000
                await $xapi.callAsync('VM.start', vm.$ref, false, false)
              }

              if (destroy_cloud_config_vdi && cloudConfigVdiUuid !== undefined && boot) {
                try {
                  await $xapi.VDI_destroyCloudInitConfig($xapi.getObject(cloudConfigVdiUuid).$ref, {
                    timeLimit,
                  })
                } catch (error) {
                  console.error('destroy cloud init config VDI failed', {
                    error,
                    vdi: { uuid: cloudConfigVdiUuid },
                    vm: { uuid: vm.uuid },
                  })
                }
              }

              return vm.uuid
            }
          ),
          {
            affinity: { type: 'string', optional: true },
            auto_poweron: { type: 'boolean', optional: true },
            boot: { type: 'boolean', default: false },
            clone: { type: 'boolean', default: true },
            cloud_config: { type: 'string', optional: true },
            destroy_cloud_config_vdi: { type: 'boolean', default: false },
            install: {
              type: 'object',
              optional: true,
              properties: {
                method: { enum: ['cdrom', 'network'] },
                repository: { type: 'string' },
              },
            },
            memory: { type: 'integer', optional: true },
            name_description: { type: 'string', minLength: 0, optional: true },
            name_label: { type: 'string' },
            network_config: { type: 'string', optional: true },
            template: { type: 'string' },
            vdis: {
              type: 'array',
              default: [],
              items: {
                type: 'object',
                properties: {
                  destroy: { type: 'boolean', optional: true },
                  userdevice: { type: 'string', optional: true },
                  size: { type: 'number', optional: true },
                  sr: { type: 'string', optional: true },
                  name_description: { type: 'string', optional: true },
                  name_label: { type: 'string', optional: true },
                },
                if: {
                  not: {
                    required: ['userdevice'],
                  },
                },
                then: {
                  required: ['size', 'name_label'],
                  not: {
                    required: ['destroy'],
                  },
                },
              },
            },
            vifs: {
              default: [],
              type: 'array',
              items: {
                type: 'object',
                properties: {
                  destroy: { type: 'boolean', optional: true },
                  device: { type: 'string', optional: true },
                  ipv4_allowed: { type: 'array', items: { type: 'string' }, optional: true },
                  ipv6_allowed: { type: 'array', items: { type: 'string' }, optional: true },
                  mac: { type: 'string', optional: true },
                  network: { type: 'string', optional: true },
                },
              },
            },
          }
        ),
        emergency_shutdown: async ({ xapiObject }) => {
          await app.checkFeatureAuthorization('POOL_EMERGENCY_SHUTDOWN')

          await xapiObject.$xapi.pool_emergencyShutdown()
        },
        rolling_reboot: async ({ object }) => {
          await app.checkFeatureAuthorization('ROLLING_POOL_REBOOT')

          await app.rollingPoolReboot(object)
        },
        rolling_update: async ({ object }) => {
          await app.checkFeatureAuthorization('ROLLING_POOL_UPDATE')

          await app.rollingPoolUpdate(object)
        },
      }
      collections.vms.actions = {
        clean_reboot: ({ xapiObject: vm }) => vm.$callAsync('clean_reboot').then(noop),
        clean_shutdown: ({ xapiObject: vm }) => vm.$callAsync('clean_shutdown').then(noop),
        hard_reboot: ({ xapiObject: vm }) => vm.$callAsync('hard_reboot').then(noop),
        hard_shutdown: ({ xapiObject: vm }) => vm.$callAsync('hard_shutdown').then(noop),
        snapshot: withParams(
          async ({ xapiObject: vm }, { name_label }) => {
            const ref = await vm.$snapshot({ ignoredVdisTag: '[NOSNAP]', name_label })
            return vm.$xapi.getField('VM', ref, 'uuid')
          },
          { name_label: { type: 'string', optional: true } }
        ),
        start: ({ xapiObject: vm }) => vm.$callAsync('start', false, false).then(noop),
      }
    }

    collections.backup = {}
    collections.groups = {
      getObject(id) {
        return app.getGroup(id)
      },
      async getObjects(filter, limit) {
        return handleArray(await app.getAllGroups(), filter, limit)
      },
      routes: {
        async users(req, res) {
          const { filter, limit } = req.query
          await sendObjects(
            handleArray(
              await Promise.all(req.object.users.map(id => app.getUser(id).then(getUserPublicProperties))),
              handleOptionalUserFilter(filter),
              ifDef(limit, Number)
            ),
            req,
            res,
            '/users'
          )
        },
      },
    }
    collections.restore = {}
    collections.tasks = {
      async getObject(id, req) {
        const { wait } = req.query
        if (wait !== undefined) {
          const { promise, resolve } = pDefer()
          const stopWatch = await app.tasks.watch(id, task => {
            if (wait !== 'result' || task.status !== 'pending') {
              stopWatch()
              resolve(task)
            }
          })
          req.on('close', stopWatch)
          return promise
        } else {
          return app.tasks.get(id)
        }
      },
      getObjects(filter, limit) {
        return app.tasks.list({ filter, limit })
      },
      watch(filter) {
        const stream = new Readable({ objectMode: true, read: noop })
        const onUpdate = object => {
          if (filter === undefined || filter(object)) {
            stream.push(['update', object])
          }
        }
        const onRemove = id => {
          stream.push(['remove', id])
        }
        app.tasks.on('update', onUpdate).on('remove', onRemove)
        stream.on('close', () => {
          app.tasks.off('update', onUpdate).off('remove', onRemove)
        })
        return stream[Symbol.asyncIterator]()
      },
    }
    collections.servers = {
      getObject(id) {
        return app.getXenServer(id)
      },
      async getObjects(filter, limit) {
        return handleArray(await app.getAllXenServers(), filter, limit)
      },
    }
    collections.users = {
      getObject(id) {
        return app.getUser(id).then(getUserPublicProperties)
      },
      async getObjects(filter, limit) {
        return handleArray(await app.getAllUsers(), filter, limit)
      },
      routes: {
        async authentication_tokens(req, res) {
          const { filter, limit } = req.query

          const me = app.apiContext.user
          const user = req.object
          if (me.id !== user.id) {
            return res.status(403).json('You can only see your own authentication tokens')
          }

          const tokens = await app.getAuthenticationTokensForUser(me.id)

          res.json(handleArray(tokens, filter, limit))
        },
        async groups(req, res) {
          const { filter, limit } = req.query
          await sendObjects(
            handleArray(
              await Promise.all(req.object.groups.map(id => app.getGroup(id))),
              handleOptionalUserFilter(filter),
              ifDef(limit, Number)
            ),
            req,
            res,
            '/groups'
          )
        },
      },
    }
    collections.dashboard = {}
    collections.messages = {
      getObject(id) {
        const message = app.getObject(id, 'message')
        if (isAlarm(message)) {
          throw noSuchObject(id, 'message')
        }

        return message
      },
      getObjects(filter, limit) {
        return handleArray(
          Object.values(
            app.getObjects({
              filter: every(keepNonAlarmMessages, filter),
              limit,
            })
          )
        )
      },
    }
    collections.alarms = {
      getObject(id, req) {
        const alarm = app.getObject(id, 'message')
        if (!isAlarm(alarm)) {
          throw noSuchObject(id, 'alarm')
        }

        const { $object, body } = alarm
        let object = {}
        try {
          object = app.getObject($object)
        } catch (error) {
          object = {
            type: 'unknown',
            uuid: $object,
          }
        }

        const { baseUrl } = req
        const objType = object.type.toLowerCase() + 's'
        const href = collections[objType] === undefined ? undefined : `${baseUrl}/${objType}/${object.uuid}`
        const [, value, name] = body.match(ALARM_BODY_REGEX) ?? []

        return {
          ...alarm,
          body: {
            value, // Keep the value as a string because NaN, Infinity, -Infinity is not valid JSON
            name: name ?? body, // for 'BOND_STATUS_CHANGED' and 'MULTIPATH_PERIODIC_ALERT', body is a non-xml string. ("body": "The status of the eth0+eth1 bond is: 1/2 up")
          },
          object: {
            type: object.type,
            uuid: object.uuid,
            href,
          },
        }
      },
      getObjects(filter, limit) {
        return handleArray(
          Object.values(
            app.getObjects({
              filter: every(isAlarm, filter),
              limit,
            })
          )
        )
      },
    }

    // normalize collections
    for (const id of Object.keys(collections)) {
      const collection = collections[id]

      // inject id into the collection
      collection.id = id

      // set null as prototypes to speed-up look-ups
      Object.setPrototypeOf(collection, null)
      const { actions, routes } = collection
      if (actions !== undefined) {
        Object.setPrototypeOf(actions, null)
      }
      if (routes !== undefined) {
        Object.setPrototypeOf(routes, null)
      }
    }

    api.param('collection', (req, res, next) => {
      const id = req.params.collection
      const collection = collections[id]
      if (collection === undefined) {
        next('route')
      } else {
        req.collection = collection
        next()
      }
    })
    api.param('object', async (req, res, next) => {
      const { collection } = req
      if (collection === undefined || collection.getObject === undefined) {
        return next('route')
      }

      const id = req.params.object
      try {
        // eslint-disable-next-line require-atomic-updates
        req.object = await collection.getObject(id, req)
        return next()
      } catch (error) {
        if (noSuchObject.is(error, { id })) {
          next('route')
        } else {
          next(error)
        }
      }
    })

    api.get(
      '/',
      wrap((req, res) => sendObjects([...Object.values(collections), ...swaggerEndpoints], req, res))
    )

    // For compatibility redirect from /backups* to /backup
    api.get('/backups*', (req, res) => {
      res.redirect(308, req.baseUrl + '/backup' + req.params[0])
    })

    // handle /users/me and /users/me/*
    api.get(/^\/users\/me(\/.*)?$/, (req, res) => {
      const user = app.apiContext.user
      res.redirect(307, req.baseUrl + '/users/' + user.id + (req.params[0] ?? ''))
    })

    const backupTypes = {
      __proto__: null,

      metadata: 'metadataBackup',
      mirror: 'mirrorBackup',
      vm: 'backup',
    }

    api
      .get(
        '/backup',
        wrap((req, res) => sendObjects([{ id: 'jobs' }, { id: 'logs' }], req, res))
      )
      .get(
        '/backup/logs',
        wrap(async (req, res) => {
          const { filter, limit } = req.query
          const logs = await app.getBackupNgLogsSorted({
            filter: every(({ message: m }) => m === 'backup' || m === 'metadata', handleOptionalUserFilter(filter)),
            limit: ifDef(limit, Number),
          })
          await sendObjects(logs, req, res)
        })
      )
      .get(
        '/backup/jobs',
        wrap((req, res) =>
          sendObjects(
            Object.keys(backupTypes).map(id => ({ id })),
            req,
            res
          )
        )
      )

    for (const [collection, type] of Object.entries(backupTypes)) {
      api
        .get(
          '/backup/jobs/' + collection,
          wrap(async (req, res) => sendObjects(await app.getAllJobs(type), req, res))
        )
        .get(
          `/backup/jobs/${collection}/:id`,
          wrap(async (req, res) => {
            res.json(await app.getJob(req.params.id, type))
          }, true)
        )
    }

    // For compatibility, redirect /backup/jobs/:id to /backup/jobs/vm/:id
    api.get('/backup/jobs/:id', (req, res) => {
      res.redirect(308, req.baseUrl + '/backup/jobs/vm/' + req.params.id)
    })

    api.get(
      '/dashboard',
      wrap(async (req, res) => {
        res.json(await _getDashboardStats(app))
      })
    )

    api
      .get(
        '/restore',
        wrap((req, res) => sendObjects([{ id: 'logs' }], req, res))
      )
      .get(
        '/restore/logs',
        wrap(async (req, res) => {
          const { filter, limit } = req.query
          const logs = await app.getBackupNgLogsSorted({
            filter: every(_ => _.message === 'restore', handleOptionalUserFilter(filter)),
            limit: ifDef(limit, Number),
          })
          await sendObjects(logs, req, res)
        })
      )
      .get(
        ['/backup/logs/:id', '/restore/logs/:id'],
        wrap(async (req, res) => {
          res.json(await app.getBackupNgLogs(req.params.id))
        })
      )

    api
      .delete(
        '/tasks',
        wrap(async (req, res) => {
          await app.tasks.clearLogs()
          res.sendStatus(200)
        })
      )
      .delete(
        '/tasks/:id',
        wrap(async (req, res) => {
          await app.tasks.deleteLog(req.params.id)
          res.sendStatus(200)
        })
      )
      .get(
        '/tasks/:id/actions',
        wrap(async (req, res) => {
          const task = await app.tasks.get(req.params.id)

          await sendObjects(task.status === 'pending' ? [{ id: 'abort' }] : [], req, res)
        })
      )
      .post(
        '/tasks/:id/actions/abort',
        wrap(async (req, res) => {
          const { id } = req.params
          await app.tasks.abort(id)
          res.status = 202
          res.end(req.baseUrl + '/tasks/' + id)
        }, true)
      )

    api.get(
      '/:collection',
      wrap(async (req, res) => {
        const { collection, query } = req

        const filter = handleOptionalUserFilter(query.filter)

        if (Object.hasOwn(query, 'ndjson') && Object.hasOwn(query, 'watch')) {
          const objectMapper = makeObjectMapper(req)
          const entryMapper = entry => [entry[0], objectMapper(entry[1])]

          try {
            await sendObjects(collection.watch(filter), req, res, entryMapper)
          } catch (error) {
            // ignore premature close in watch mode
            if (error.code !== 'ERR_STREAM_PREMATURE_CLOSE') {
              throw error
            }
          }
          return
        }

        await sendObjects(await collection.getObjects(filter, ifDef(query.limit, Number)), req, res)
      })
    )

    // should go before routes /:collection/:object because they will match but
    // will not work due to the extension being included in the object identifer
    api.get(
      '/:collection(vdis|vdi-snapshots)/:object.:format(vhd|raw)',
      wrap(async (req, res) => {
        const preferNbd = Object.hasOwn(req.query, 'preferNbd')
        const nbdConcurrency = req.query.nbdConcurrency && parseInt(req.query.nbdConcurrency)
        const stream = await req.xapiObject.$exportContent({ format: req.params.format, preferNbd, nbdConcurrency })

        const headers = { 'content-disposition': 'attachment' }

        const { length } = stream
        if (length !== undefined) {
          headers['content-length'] = length
        }

        res.writeHead(200, 'OK', headers)
        await pipeline(stream, res)
      })
    )
    api.put(
      '/:collection(vdis|vdi-snapshots)/:object.:format(vhd|raw)',
      wrap(async (req, res) => {
        req.length = +req.headers['content-length']
        await req.xapiObject.$importContent(req, { format: req.params.format })

        res.sendStatus(204)
      })
    )
    api.get(
      '/:collection(vms|vm-snapshots|vm-templates)/:object.:format(ova|xva)',
      wrap(async (req, res) => {
        const vm = req.xapiObject

        const stream =
          req.params.format === 'ova'
            ? await vm.$xapi.exportVmOva(vm.$ref)
            : (
                await vm.$export({
                  compress: req.query.compress,
                })
              ).body

        res.setHeader('content-disposition', 'attachment')
        await pipeline(stream, res)
      })
    )

    api.get('/:collection/:object', (req, res) => {
      let result = req.object

      // add locations of sub-routes for discoverability
      const { routes } = req.collection
      if (routes !== undefined) {
        result = { ...result }
        for (const route of Object.keys(routes)) {
          result[route.split('.')[0] + '_href'] = join(req.baseUrl, req.path, route)
        }
      }

      res.json(result)
    })

    // should go before routes /:collection/:object because they will match before
    api.patch(
      '/:collection(groups)/:id',
      json(),
      wrap(async (req, res) => {
        const { id } = req.params
        const { name } = req.body

        const group = await app.getGroup(id)
        if (group.provider !== undefined) {
          return res.status(403).json({ error: 'Cannot edit synchronized group' })
        }

        if (name === null) {
          return res.status(400).json({ error: 'name cannot be removed' })
        }
        if (name !== undefined && typeof name !== 'string') {
          return res.status(400).json({ error: 'name must be a string' })
        }

        try {
          await app.updateGroup(id, { name })
          res.sendStatus(204)
        } catch (error) {
          if (error.message === `the group ${name} already exists`) {
            return res.status(400).json({ error: error.message })
          }
          throw error
        }
      }, true)
    )
    api
      .patch(
        '/:collection/:object',
        json(),
        wrap(async (req, res) => {
          const obj = req.xapiObject

          const promises = []
          const { body } = req

          for (const key of ['name_description', 'name_label', 'tags']) {
            const value = body[key]
            if (value !== undefined) {
              promises.push(obj['set_' + key](value))
            }
          }

          await promises
          res.sendStatus(204)
        })
      )
      .delete(
        '/:collection/:object/tags/:tag',
        wrap(async (req, res) => {
          await req.xapiObject.$call('remove_tags', req.params.tag)

          res.sendStatus(204)
        })
      )
      .put(
        '/:collection/:object/tags/:tag',
        wrap(async (req, res) => {
          await req.xapiObject.$call('add_tags', req.params.tag)

          res.sendStatus(204)
        })
      )

    api.get(
      '/:collection/:object/tasks',
      wrap(async (req, res) => {
        const { query } = req
        const objectId = req.object.id
        const tasks = app.tasks.list({
          filter: every(
            _ => _.status === 'pending' && _.properties.objectId === objectId,
            handleOptionalUserFilter(query.filter)
          ),
          limit: ifDef(query.limit, Number),
        })
        await sendObjects(tasks, req, res, '/tasks')
      })
    )

    api.get(
      ['/:collection/_/actions', '/:collection/:object/actions'],
      wrap((req, res) => {
        const { actions } = req.collection
        return sendObjects(
          actions === undefined ? [] : Array.from(Object.keys(actions), id => ({ ...actions[id], id })),
          req,
          res
        )
      })
    )
    api.get(['/:collection/_/actions/:action', '/:collection/:object/actions/:action'], (req, res, next) => {
      const { action: id } = req.params
      const action = req.collection.actions?.[id]
      if (action === undefined) {
        return next()
      }

      res.json({ ...action })
    })
    api.post('/:collection/:object/actions/:action', json(), (req, res, next) => {
      const { action } = req.params
      const fn = req.collection.actions?.[action]
      if (fn === undefined) {
        return next()
      }

      const params = req.body

      const { validateParams } = fn
      if (validateParams !== undefined) {
        if (!validateParams(params)) {
          res.statusCode = 400
          return res.json(validateParams.errors)
        }
      }

      const { object, xapiObject } = req
      const task = app.tasks.create({ name: `REST: ${action} ${req.collection.type}`, objectId: object.id })
      const pResult = task.run(() => fn({ object, xapiObject }, params, req))
      if (Object.hasOwn(req.query, 'sync')) {
        pResult.then(result => res.json(result), next)
      } else {
        pResult.catch(noop)
        res.statusCode = 202
        res.end(req.baseUrl + '/tasks/' + task.id)
      }
    })

    api.get(
      '/:collection/:object/:route',
      wrap((req, res, next) => {
        const handler = req.collection.routes?.[req.params.route]
        if (handler !== undefined) {
          return handler(req, res, next)
        }
        return next()
      })
    )

    api.post(
      '/:collection(pools)/:object/vms',
      wrap(async (req, res) => {
        let srRef
        const { sr } = req.params
        if (sr !== undefined) {
          srRef = app.getXapiObject(sr, 'SR').$ref
        }

        const { $xapi } = req.xapiObject
        const ref = await $xapi.VM_import(req, srRef)

        res.end(await $xapi.getField('VM', ref, 'uuid'))
      })
    )

    api.post(
      '/:collection(srs)/:object/vdis',
      wrap(async (req, res) => {
        const sr = req.xapiObject
        req.length = ifDef(req.headers['content-length'], Number)

        const { name_label, name_description, raw } = req.query
        const vdiRef = await sr.$importVdi(req, {
          format: raw !== undefined ? VDI_FORMAT_RAW : VDI_FORMAT_VHD,
          name_label,
          name_description,
        })

        res.end(await sr.$xapi.getField('VDI', vdiRef, 'uuid'))
      })
    )

    api.delete(
      '/:collection(vdis|vdi-snapshots|vms|vm-snapshots|vm-templates)/:object',
      wrap(async (req, res) => {
        await req.xapiObject.$destroy()
        res.sendStatus(200)
      })
    )

<<<<<<< HEAD
    api.post(
      '/:collection(users)',
      json(),
      wrap(async (req, res) => {
        const { name, password, permission } = req.body
        if (name != null || password != null) {
          return res.status(400).json({ message: 'Name and password are required.' })
        }
        const user = await app.createUser({ name, password, permission })
        res.status(201).end(user.id)
      })
    )
=======
    api.put(
      '/:collection(groups)/:id/users/:userId',
      wrap(async (req, res) => {
        const { id, userId } = req.params
        const group = await app.getGroup(id)

        if (group.provider !== undefined) {
          return res.status(403).json({ message: 'cannot add user to synchronized group' })
        }

        await app.addUserToGroup(userId, id)

        res.sendStatus(204)
      }, true)
    )

    api.delete(
      '/:collection(groups)/:id/users/:userId',
      wrap(async (req, res) => {
        const { id, userId } = req.params
        const group = await app.getGroup(id)

        if (group.provider !== undefined) {
          return res.status(403).json({ message: 'cannot remove user from synchronized group' })
        }

        await app.removeUserFromGroup(userId, id)

        res.sendStatus(204)
      }, true)
    )

    api.delete(
      '/:collection(groups)/:id',
      wrap(async (req, res) => {
        await app.deleteGroup(req.params.id)
        res.sendStatus(204)
      }, true)
    )

    api.post(
      '/:collection(groups)',
      json(),
      wrap(async (req, res) => {
        const { name } = req.body
        if (name == null) {
          return res.status(400).json({ error: 'name is required' })
        }
        if (typeof name !== 'string') {
          return res.status(400).json({ message: 'name must be a string' })
        }

        try {
          const group = await app.createGroup({ name })
          res.status(201).end(group.id)
        } catch (error) {
          if (error.message === `the group ${name} already exists`) {
            return res.status(400).json({ error: error.message })
          }
          throw error
        }
      })
    )

    setupRestApi(express)
>>>>>>> 5219d47f
  }

  registerRestApi(spec, base = '/') {
    for (const path of Object.keys(spec)) {
      if (path[0] === '_') {
        const handler = spec[path]
        this.#api[path.slice(1)](base, json(), async (req, res, next) => {
          try {
            const result = await handler(req, res, next)
            if (result !== undefined) {
              const isIterable =
                result !== null && typeof (result[Symbol.iterator] ?? result[Symbol.asyncIterator]) === 'function'
              if (isIterable) {
                await sendObjects(result, req, res)
              } else {
                res.json(result)
              }
            }
          } catch (error) {
            next(error)
          }
        })
      } else {
        this.registerRestApi(spec[path], join(base, path))
      }
    }
    return () => {
      throw new Error('not implemented')
    }
  }
}<|MERGE_RESOLUTION|>--- conflicted
+++ resolved
@@ -1550,7 +1550,6 @@
       })
     )
 
-<<<<<<< HEAD
     api.post(
       '/:collection(users)',
       json(),
@@ -1563,7 +1562,6 @@
         res.status(201).end(user.id)
       })
     )
-=======
     api.put(
       '/:collection(groups)/:id/users/:userId',
       wrap(async (req, res) => {
@@ -1629,7 +1627,6 @@
     )
 
     setupRestApi(express)
->>>>>>> 5219d47f
   }
 
   registerRestApi(spec, base = '/') {
