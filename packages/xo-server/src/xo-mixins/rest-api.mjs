import setupRestApi from '@xen-orchestra/rest-api'
import { asyncEach } from '@vates/async-each'
import { createGzip } from 'node:zlib'
import { defer } from 'golike-defer'
import { every } from '@vates/predicates'
import { ifDef } from '@xen-orchestra/defined'
import { featureUnauthorized, invalidCredentials, noSuchObject } from 'xo-common/api-errors.js'
import { pipeline } from 'node:stream/promises'
import { json, Router } from 'express'
import { Readable } from 'node:stream'
import cloneDeep from 'lodash/cloneDeep.js'
import path from 'node:path'
import pick from 'lodash/pick.js'
import * as CM from 'complex-matcher'
import { VDI_FORMAT_RAW, VDI_FORMAT_VHD } from '@xen-orchestra/xapi'

import { getUserPublicProperties, isAlarm } from '../utils.mjs'
import { compileXoJsonSchema } from './_xoJsonSchema.mjs'

const { join } = path.posix
const noop = Function.prototype

function compressMaybe(req, res) {
  let transform

  const acceptEncoding = req.headers['accept-encoding']
  if (
    acceptEncoding !== undefined &&
    acceptEncoding.split(',').some(_ => _.split(';')[0].trim().toLocaleLowerCase() === 'gzip')
  ) {
    res.setHeader('content-encoding', 'gzip')
    transform = createGzip()
  }

  if (transform !== undefined) {
    pipeline(transform, res).catch(noop)
    return transform
  }
  return res
}

async function* mapIterable(iterable, mapper) {
  for await (const item of iterable) {
    yield mapper(item)
  }
}

async function* makeJsonStream(iterable) {
  yield '['
  let first = true
  for await (const object of iterable) {
    if (first) {
      first = false
      yield '\n'
    } else {
      yield ',\n'
    }
    yield JSON.stringify(object, null, 2)
  }
  yield '\n]\n'
}

async function* makeNdJsonStream(iterable) {
  for await (const object of iterable) {
    yield JSON.stringify(object)
    yield '\n'
  }
}

function makeObjectMapper(req, path = req.path) {
  const { query } = req

  const { baseUrl } = req
  const makeUrl =
    typeof path === 'function'
      ? object => join(baseUrl, path(object), typeof object.id === 'number' ? String(object.id) : object.id)
      : ({ id }) => join(baseUrl, path, typeof id === 'number' ? String(id) : id)

  let objectMapper
  let { fields } = query
  if (fields === undefined) {
    objectMapper = makeUrl
  } else if (fields === '*') {
    objectMapper = object => ({
      ...object,
      href: makeUrl(object),
    })
  } else {
    fields = fields.split(',')
    objectMapper = object => {
      const url = makeUrl(object)
      object = pick(object, fields)
      object.href = url
      return object
    }
  }

  return function (entry) {
    return objectMapper(typeof entry === 'string' ? { id: entry } : entry)
  }
}

async function sendObjects(iterable, req, res, mapper) {
  const json = !Object.hasOwn(req.query, 'ndjson')

  if (mapper !== null) {
    if (typeof mapper !== 'function') {
      mapper = makeObjectMapper(req, ...Array.prototype.slice.call(arguments, 3))
    }
    iterable = mapIterable(iterable, mapper)
  }

  res.setHeader('content-type', json ? 'application/json' : 'application/x-ndjson')
  return pipeline((json ? makeJsonStream : makeNdJsonStream)(iterable), res)
}

function handleArray(array, filter, limit) {
  if (filter !== undefined) {
    array = array.filter(filter)
  }
  if (limit < array.length) {
    array.length = limit
  }

  return array
}

const handleOptionalUserFilter = filter => filter && CM.parse(filter).createPredicate()

const subRouter = (app, path) => {
  const router = Router({ strict: false })
  app.use(path, router)
  return router
}

// wraps an async middleware
function wrap(middleware, handleNoSuchObject = false) {
  return async function asyncMiddlewareWrapped(req, res, next) {
    try {
      await middleware.apply(this, arguments)
    } catch (error) {
      if (featureUnauthorized.is(error)) {
        res.sendStatus(403)
      } else if (handleNoSuchObject && noSuchObject.is(error)) {
        res.sendStatus(404)
      } else {
        next(error)
      }
    }
  }
}

const keepNonAlarmMessages = message => message.type === 'message' && !isAlarm(message)
export default class RestApi {
  #api

  constructor(app, { express }) {
    // don't set up the API if express is not present
    //
    // that can happen when the app is instantiated in another context like xo-server-recover-account
    if (express === undefined) {
      return
    }

    const api = subRouter(express, '/rest/v0')
    this.#api = api

    // register the route BEFORE the authentication middleware because this route does not require authentication
    api.post('/users/authentication_tokens', json(), async (req, res) => {
      const authorization = req.headers.authorization ?? ''
      const [, encodedCredentials] = authorization.split(' ')
      if (encodedCredentials === undefined) {
        return res.status(401).json('missing credentials')
      }

      const [username, password] = Buffer.from(encodedCredentials, 'base64').toString().split(':')

      try {
        const { user } = await app.authenticateUser({ username, password, otp: req.query.otp })
        const token = await app.createAuthenticationToken({
          client: req.body.client,
          userId: user.id,
          description: req.body.description,
          expiresIn: req.body.expiresIn,
        })
        res.json({ token })
      } catch (error) {
        if (invalidCredentials.is(error)) {
          res.status(401)
        } else {
          res.status(400)
        }
        res.json(error.message)
      }
    })

    api.use((req, res, next) => {
      const { cookies, ip } = req
      const token = cookies.authenticationToken ?? cookies.token
      if (token === undefined) {
        res.sendStatus(401)
        return
      }

      app.authenticateUser({ token }, { ip }).then(
        ({ user }) => {
          if (user.permission === 'admin') {
            return app.runWithApiContext(user, next)
          }

          res.sendStatus(401)
        },
        error => {
          if (invalidCredentials.is(error)) {
            res.sendStatus(401)
          } else {
            next(error)
          }
        }
      )
    })

    const collections = { __proto__: null }
    // add migrated collections to maintain their discoverability
    const swaggerEndpoints = {
      alarms: {},
      dashboard: {},
      docs: {},
      messages: {},
      networks: {
        routes: {
          alarms: true,
        },
      },
      pifs: {
        routes: {
          alarms: true,
        },
      },
      pools: {
        actions: {
          create_vm: true,
          emergency_shutdown: true,
          rolling_reboot: true,
          rolling_update: true,
        },
        routes: {
          alarms: true,
          missing_patches: true,
        },
      },
      groups: {
        routes: {
          users: true,
        },
      },
      users: {
        routes: {
          groups: true,
        },
      },
      vifs: {
        routes: {
          alarms: true,
        },
      },
      vms: {
        actions: {
          start: true,
          clean_shutdown: true,
          hard_shutdown: true,
          clean_reboot: true,
          hard_reboot: true,
          snapshot: true,
        },
        routes: {
          alarms: true,
          vdis: true,
        },
      },
      'vm-controllers': {
        routes: {
          alarms: true,
          vdis: true,
        },
      },
      'vm-snapshots': {
        routes: {
          alarms: true,
          vdis: true,
        },
      },
      'vm-templates': {
        routes: {
          alarms: true,
          vdis: true,
        },
      },
      hosts: {
        routes: {
          'audit.txt': true,
          'logs.tgz': true,
          alarms: true,
          smt: true,
          missing_patches: true,
        },
      },
      srs: {
        routes: {
          alarms: true,
        },
      },
      vbds: {
        routes: {
          alarms: true,
        },
      },
      vdis: {
        routes: {
          alarms: true,
        },
      },
      'vdi-snapshots': {
        routes: {
          alarms: true,
        },
      },
      servers: {},
      tasks: {},
    }

    const withParams = (fn, paramsSchema) => {
      fn.params = paramsSchema
      fn.validateParams = compileXoJsonSchema({ type: 'object', properties: cloneDeep(paramsSchema) })
      return fn
    }

    {
      const types = [
        'host',
        'message',
        'network',
        'PIF',
        'pool',
        'SR',
        'VBD',
        'VDI-snapshot',
        'VDI',
        'VIF',
        'VM-controller',
        'VM-snapshot',
        'VM-template',
        'VM',
      ]
      function getObject(id, req) {
        const { type } = this
        const object = app.getObject(id, type)

        // add also the XAPI version of the object
        req.xapiObject = app.getXapiObject(object)

        return object
      }
      function getObjects(filter, limit) {
        return Object.values(
          app.getObjects({
            filter: every(this.isCorrectType, filter),
            limit,
          })
        )
      }
      async function messages(req, res) {
        const {
          object: { id },
          query,
        } = req
        await sendObjects(
          Object.values(
            app.getObjects({
              filter: every(_ => _.$object === id, keepNonAlarmMessages, handleOptionalUserFilter(query.filter)),
              limit: ifDef(query.limit, Number),
            })
          ),
          req,
          res,
          '/messages'
        )
      }

      async function alarms(req, res) {
        const {
          object: { id },
          query,
        } = req
        await sendObjects(
          Object.values(
            app.getObjects({
              filter: every(_ => _.$object === id, isAlarm, handleOptionalUserFilter(query.filter)),
              limit: ifDef(query.limit, Number),
            })
          ),
          req,
          res,
          '/alarms'
        )
      }

      for (const type of types) {
        const id = type.toLocaleLowerCase() + 's'

        collections[id] = {
          getObject,
          getObjects,
          routes: { messages, alarms },
          isCorrectType: _ => _.type === type,
          type,
        }
      }

      collections.hosts.routes = {
        ...collections.hosts.routes,

        async 'audit.txt'(req, res) {
          const host = req.xapiObject

          const response = await host.$xapi.getResource('/audit_log', { host })

          res.setHeader('content-type', 'text/plain')
          await pipeline(response.body, compressMaybe(req, res))
        },

        async 'logs.tgz'(req, res) {
          const host = req.xapiObject

          const response = await host.$xapi.getResource('/host_logs_download', { host })

          res.setHeader('content-type', 'application/gzip')
          await pipeline(response.body, res)
        },

        async missing_patches(req, res) {
          await app.checkFeatureAuthorization('LIST_MISSING_PATCHES')

          const host = req.xapiObject
          res.json(await host.$xapi.listMissingPatches(host))
        },

        async smt({ xapiObject }, res) {
          res.json({ enabled: await xapiObject.$xapi.isHyperThreadingEnabled(xapiObject.$id) })
        },
      }

      collections.pools.routes = {
        ...collections.pools.routes,

        async missing_patches(req, res) {
          await app.checkFeatureAuthorization('LIST_MISSING_PATCHES')

          const xapi = req.xapiObject.$xapi
          const missingPatches = new Map()
          await asyncEach(Object.values(xapi.objects.indexes.type.host ?? {}), async host => {
            try {
              for (const patch of await xapi.listMissingPatches(host)) {
                const { uuid: key = `${patch.name}-${patch.version}-${patch.release}` } = patch
                missingPatches.set(key, patch)
              }
            } catch (error) {
              console.warn(host.uuid, error)
            }
          })
          res.json(Array.from(missingPatches.values()))
        },
      }

      {
        async function vdis(req, res) {
          const vdis = new Map()
          for (const vbdId of req.object.$VBDs) {
            try {
              const vbd = app.getObject(vbdId, 'VBD')
              const vdiId = vbd.VDI
              if (vdiId !== undefined) {
                const vdi = app.getObject(vdiId, ['VDI', 'VDI-snapshot'])
                vdis.set(vdiId, vdi)
              }
            } catch (error) {
              console.warn('REST API', req.url, { error })
            }
          }

          const { query } = req
          await sendObjects(
            handleArray(Array.from(vdis.values()), handleOptionalUserFilter(query.filter), ifDef(query.limit, Number)),
            req,
            res,
            makeObjectMapper(req, ({ type }) => type.toLowerCase() + 's')
          )
        }

        for (const collection of ['vms', 'vm-controllers', 'vm-snapshots', 'vm-templates']) {
          collections[collection].routes.vdis = vdis
        }
      }

      collections.pools.actions = {
        create_vm: withParams(
          defer(
            async (
              $defer,
              { xapiObject: { $xapi } },
              { affinity, boot, cloud_config, destroy_cloud_config_vdi, install, network_config, template, ...params },
              req
            ) => {
              params.affinityHost = affinity
              params.installRepository = install?.repository
              // Mac expect min length 1
              params.vifs = params.vifs.map(vif => ({ ...vif, mac: vif.mac?.trim() ?? '' }))
              const vm = await $xapi.createVm(template, params, undefined, app.apiContext.user.id)
              $defer.onFailure.call($xapi, 'VM_destroy', vm.$ref)

              let cloudConfigVdiUuid
              if (cloud_config !== undefined) {
                cloudConfigVdiUuid = await $xapi.VM_createCloudInitConfig(vm.$ref, cloud_config, {
                  networkConfig: network_config,
                })
              }

              let timeLimit
              if (boot) {
                timeLimit = Date.now() + 10 * 60 * 1000
                await $xapi.callAsync('VM.start', vm.$ref, false, false)
              }

              if (destroy_cloud_config_vdi && cloudConfigVdiUuid !== undefined && boot) {
                try {
                  await $xapi.VDI_destroyCloudInitConfig($xapi.getObject(cloudConfigVdiUuid).$ref, {
                    timeLimit,
                  })
                } catch (error) {
                  console.error('destroy cloud init config VDI failed', {
                    error,
                    vdi: { uuid: cloudConfigVdiUuid },
                    vm: { uuid: vm.uuid },
                  })
                }
              }

              return vm.uuid
            }
          ),
          {
            affinity: { type: 'string', optional: true },
            auto_poweron: { type: 'boolean', optional: true },
            boot: { type: 'boolean', default: false },
            clone: { type: 'boolean', default: true },
            cloud_config: { type: 'string', optional: true },
            destroy_cloud_config_vdi: { type: 'boolean', default: false },
            install: {
              type: 'object',
              optional: true,
              properties: {
                method: { enum: ['cdrom', 'network'] },
                repository: { type: 'string' },
              },
            },
            memory: { type: 'integer', optional: true },
            name_description: { type: 'string', minLength: 0, optional: true },
            name_label: { type: 'string' },
            network_config: { type: 'string', optional: true },
            template: { type: 'string' },
            vdis: {
              type: 'array',
              default: [],
              items: {
                type: 'object',
                properties: {
                  destroy: { type: 'boolean', optional: true },
                  userdevice: { type: 'string', optional: true },
                  size: { type: 'number', optional: true },
                  sr: { type: 'string', optional: true },
                  name_description: { type: 'string', optional: true },
                  name_label: { type: 'string', optional: true },
                },
                if: {
                  not: {
                    required: ['userdevice'],
                  },
                },
                then: {
                  required: ['size', 'name_label'],
                  not: {
                    required: ['destroy'],
                  },
                },
              },
            },
            vifs: {
              default: [],
              type: 'array',
              items: {
                type: 'object',
                properties: {
                  destroy: { type: 'boolean', optional: true },
                  device: { type: 'string', optional: true },
                  ipv4_allowed: { type: 'array', items: { type: 'string' }, optional: true },
                  ipv6_allowed: { type: 'array', items: { type: 'string' }, optional: true },
                  mac: { type: 'string', optional: true },
                  network: { type: 'string', optional: true },
                },
              },
            },
          }
        ),
        emergency_shutdown: async ({ xapiObject }) => {
          await app.checkFeatureAuthorization('POOL_EMERGENCY_SHUTDOWN')

          await xapiObject.$xapi.pool_emergencyShutdown()
        },
        rolling_reboot: async ({ object }) => {
          await app.checkFeatureAuthorization('ROLLING_POOL_REBOOT')

          await app.rollingPoolReboot(object)
        },
        rolling_update: async ({ object }) => {
          await app.checkFeatureAuthorization('ROLLING_POOL_UPDATE')

          await app.rollingPoolUpdate(object)
        },
      }
      collections.vms.actions = {
        clean_reboot: ({ xapiObject: vm }) => vm.$callAsync('clean_reboot').then(noop),
        clean_shutdown: ({ xapiObject: vm }) => vm.$callAsync('clean_shutdown').then(noop),
        hard_reboot: ({ xapiObject: vm }) => vm.$callAsync('hard_reboot').then(noop),
        hard_shutdown: ({ xapiObject: vm }) => vm.$callAsync('hard_shutdown').then(noop),
        snapshot: withParams(
          async ({ xapiObject: vm }, { name_label }) => {
            const ref = await vm.$snapshot({ ignoredVdisTag: '[NOSNAP]', name_label })
            return vm.$xapi.getField('VM', ref, 'uuid')
          },
          { name_label: { type: 'string', optional: true } }
        ),
        start: ({ xapiObject: vm }) => vm.$callAsync('start', false, false).then(noop),
      }
    }

    collections.backup = {}
    collections.groups = {
      routes: {
        async users(req, res) {
          const { filter, limit } = req.query
          await sendObjects(
            handleArray(
              await Promise.all(req.object.users.map(id => app.getUser(id).then(getUserPublicProperties))),
              handleOptionalUserFilter(filter),
              ifDef(limit, Number)
            ),
            req,
            res,
            '/users'
          )
        },
      },
    }
    collections.restore = {}
    collections.tasks = {
      async getObject(id, req) {
        return app.tasks.get(id)
      },
      getObjects(filter, limit) {
        return app.tasks.list({ filter, limit })
      },
      watch(filter) {
        const stream = new Readable({ objectMode: true, read: noop })
        const onUpdate = object => {
          if (filter === undefined || filter(object)) {
            stream.push(['update', object])
          }
        }
        const onRemove = id => {
          stream.push(['remove', id])
        }
        app.tasks.on('update', onUpdate).on('remove', onRemove)
        stream.on('close', () => {
          app.tasks.off('update', onUpdate).off('remove', onRemove)
        })
        return stream[Symbol.asyncIterator]()
      },
    }
    collections.users = {
      routes: {
        async authentication_tokens(req, res) {
          const { filter, limit } = req.query

          const me = app.apiContext.user
          const user = req.object
          if (me.id !== user.id) {
            return res.status(403).json('You can only see your own authentication tokens')
          }

          const tokens = await app.getAuthenticationTokensForUser(me.id)

          res.json(handleArray(tokens, filter, limit))
        },
        async groups(req, res) {
          const { filter, limit } = req.query
          await sendObjects(
            handleArray(
              await Promise.all(req.object.groups.map(id => app.getGroup(id))),
              handleOptionalUserFilter(filter),
              ifDef(limit, Number)
            ),
            req,
            res,
            '/groups'
          )
        },
      },
    }

    // normalize collections
    for (const id of Object.keys(collections)) {
      const collection = collections[id]

      // inject id into the collection
      collection.id = id

      // set null as prototypes to speed-up look-ups
      Object.setPrototypeOf(collection, null)
      const { actions, routes } = collection
      if (actions !== undefined) {
        Object.setPrototypeOf(actions, null)
      }
      if (routes !== undefined) {
        Object.setPrototypeOf(routes, null)
      }
    }

    api.param('collection', (req, res, next) => {
      const id = req.params.collection
      const collection = collections[id]
      if (collection === undefined) {
        next('route')
      } else {
        req.collection = collection
        next()
      }
    })
    api.param('object', async (req, res, next) => {
      const { collection } = req
      if (collection === undefined || collection.getObject === undefined) {
        return next('route')
      }

      const id = req.params.object
      try {
        // eslint-disable-next-line require-atomic-updates
        req.object = await collection.getObject(id, req)
        return next()
      } catch (error) {
        if (noSuchObject.is(error, { id })) {
          next('route')
        } else {
          next(error)
        }
      }
    })

    api.get(
      '/',
      wrap((req, res) => {
        const endpoints = new Set([...Object.keys(collections), ...Object.keys(swaggerEndpoints)])
        return sendObjects(endpoints, req, res)
      })
    )

<<<<<<< HEAD
    // For compatibility redirect from /backups* to /backup
    api.get('/backups*', (req, res) => {
      res.redirect(308, req.baseUrl + '/backup' + req.params[0])
=======
    // handle /users/me and /users/me/*
    api.get(/^\/users\/me(\/.*)?$/, (req, res) => {
      const user = app.apiContext.user
      res.redirect(307, req.baseUrl + '/users/' + user.id + (req.params[0] ?? ''))
>>>>>>> ba4b9b6c
    })

    const backupTypes = {
      __proto__: null,

      metadata: 'metadataBackup',
      mirror: 'mirrorBackup',
      vm: 'backup',
    }

    api
      .get(
        '/backup',
        wrap((req, res) => sendObjects([{ id: 'jobs' }, { id: 'logs' }], req, res))
      )
      .get(
        '/backup/logs',
        wrap(async (req, res) => {
          const { filter, limit } = req.query
          const logs = await app.getBackupNgLogsSorted({
            filter: every(({ message: m }) => m === 'backup' || m === 'metadata', handleOptionalUserFilter(filter)),
            limit: ifDef(limit, Number),
          })
          await sendObjects(logs, req, res)
        })
      )
      .get(
        '/backup/jobs',
        wrap((req, res) =>
          sendObjects(
            Object.keys(backupTypes).map(id => ({ id })),
            req,
            res
          )
        )
      )

    api
      .get(
        '/restore',
        wrap((req, res) => sendObjects([{ id: 'logs' }], req, res))
      )
      .get(
        '/restore/logs',
        wrap(async (req, res) => {
          const { filter, limit } = req.query
          const logs = await app.getBackupNgLogsSorted({
            filter: every(_ => _.message === 'restore', handleOptionalUserFilter(filter)),
            limit: ifDef(limit, Number),
          })
          await sendObjects(logs, req, res)
        })
      )
      .get(
        ['/backup/logs/:id', '/restore/logs/:id'],
        wrap(async (req, res) => {
          res.json(await app.getBackupNgLogs(req.params.id))
        }, true)
      )

    api
      .get(
        '/tasks/:id/actions',
        wrap(async (req, res) => {
          const task = await app.tasks.get(req.params.id)

          await sendObjects(task.status === 'pending' ? [{ id: 'abort' }] : [], req, res)
        })
      )

    api.get(
      '/:collection',
      wrap(async (req, res, next) => {
        const { collection, query } = req
        if (swaggerEndpoints[collection.id] !== undefined) {
          return next('route')
        }

        const filter = handleOptionalUserFilter(query.filter)

        if (Object.hasOwn(query, 'ndjson') && Object.hasOwn(query, 'watch')) {
          const objectMapper = makeObjectMapper(req)
          const entryMapper = entry => [entry[0], objectMapper(entry[1])]

          try {
            await sendObjects(collection.watch(filter), req, res, entryMapper)
          } catch (error) {
            // ignore premature close in watch mode
            if (error.code !== 'ERR_STREAM_PREMATURE_CLOSE') {
              throw error
            }
          }
          return
        }

        await sendObjects(await collection.getObjects(filter, ifDef(query.limit, Number)), req, res)
      })
    )

    api.put(
      '/:collection(vdis|vdi-snapshots)/:object.:format(vhd|raw)',
      wrap(async (req, res) => {
        req.length = +req.headers['content-length']
        await req.xapiObject.$importContent(req, { format: req.params.format })

        res.sendStatus(204)
      })
    )

    api.get('/:collection/:object', (req, res, next) => {
      const { collection } = req
      if (swaggerEndpoints[collection.id] !== undefined) {
        return next('route')
      }
      let result = req.object

      // add locations of sub-routes for discoverability
      const { routes } = collection
      if (routes !== undefined) {
        result = { ...result }
        for (const route of Object.keys(routes)) {
          result[route.split('.')[0] + '_href'] = join(req.baseUrl, req.path, route)
        }
      }

      res.json(result)
    })

    api
      .patch(
        '/:collection/:object',
        json(),
        wrap(async (req, res) => {
          const obj = req.xapiObject

          const promises = []
          const { body } = req

          for (const key of ['name_description', 'name_label', 'tags']) {
            const value = body[key]
            if (value !== undefined) {
              promises.push(obj['set_' + key](value))
            }
          }

          await promises
          res.sendStatus(204)
        })
      )
      .delete(
        '/:collection/:object/tags/:tag',
        wrap(async (req, res) => {
          await req.xapiObject.$call('remove_tags', req.params.tag)

          res.sendStatus(204)
        })
      )
      .put(
        '/:collection/:object/tags/:tag',
        wrap(async (req, res) => {
          await req.xapiObject.$call('add_tags', req.params.tag)

          res.sendStatus(204)
        })
      )

    api.get(
      '/:collection/:object/tasks',
      wrap(async (req, res) => {
        const { query } = req
        const objectId = req.object.id
        const tasks = app.tasks.list({
          filter: every(
            _ => _.status === 'pending' && _.properties.objectId === objectId,
            handleOptionalUserFilter(query.filter)
          ),
          limit: ifDef(query.limit, Number),
        })
        await sendObjects(tasks, req, res, '/tasks')
      })
    )

    api.get(
      ['/:collection/_/actions', '/:collection/:object/actions'],
      wrap((req, res) => {
        const { actions } = req.collection
        return sendObjects(
          actions === undefined ? [] : Array.from(Object.keys(actions), id => ({ ...actions[id], id })),
          req,
          res
        )
      })
    )
    api.get(['/:collection/_/actions/:action', '/:collection/:object/actions/:action'], (req, res, next) => {
      const { action: id } = req.params
      const action = req.collection.actions?.[id]
      if (action === undefined) {
        return next()
      }

      res.json({ ...action })
    })
    api.post('/:collection/:object/actions/:action', json(), (req, res, next) => {
      const { collection } = req
      const { action } = req.params
      const fn = req.collection.actions?.[action]
      if (fn === undefined || swaggerEndpoints[collection.id]?.actions?.[action]) {
        return next()
      }

      const params = req.body

      const { validateParams } = fn
      if (validateParams !== undefined) {
        if (!validateParams(params)) {
          res.statusCode = 400
          return res.json(validateParams.errors)
        }
      }

      const { object, xapiObject } = req
      const task = app.tasks.create({ name: `REST: ${action} ${req.collection.type}`, objectId: object.id })
      const pResult = task.run(() => fn({ object, xapiObject }, params, req))
      if (Object.hasOwn(req.query, 'sync')) {
        pResult.then(result => res.json(result), next)
      } else {
        pResult.catch(noop)
        res.statusCode = 202
        res.end(req.baseUrl + '/tasks/' + task.id)
      }
    })

    api.get(
      '/:collection/:object/:route',
      wrap((req, res, next) => {
        const { collection } = req
        const { route } = req.params
        const handler = collection.routes?.[route]
        if (handler === undefined || swaggerEndpoints[collection.id]?.routes?.[route]) {
          return next()
        }
        return handler(req, res, next)
      })
    )

    api.post(
      '/:collection(srs)/:object/vdis',
      wrap(async (req, res) => {
        const sr = req.xapiObject
        req.length = ifDef(req.headers['content-length'], Number)

        const { name_label, name_description, raw } = req.query
        const vdiRef = await sr.$importVdi(req, {
          format: raw !== undefined ? VDI_FORMAT_RAW : VDI_FORMAT_VHD,
          name_label,
          name_description,
        })

        res.end(await sr.$xapi.getField('VDI', vdiRef, 'uuid'))
      })
    )

    setupRestApi(express, app)
  }

  registerRestApi(spec, base = '/') {
    for (const path of Object.keys(spec)) {
      if (path[0] === '_') {
        const handler = spec[path]
        this.#api[path.slice(1)](base, json(), async function autoRegisteredHandler(req, res, next) {
          try {
            const result = await handler(req, res, next)
            if (result !== undefined) {
              const isIterable =
                result !== null && typeof (result[Symbol.iterator] ?? result[Symbol.asyncIterator]) === 'function'
              if (isIterable) {
                await sendObjects(result, req, res)
              } else {
                res.json(result)
              }
            }
          } catch (error) {
            next(error)
          }
        })
      } else {
        this.registerRestApi(spec[path], join(base, path))
      }
    }
    return () => {
      this.unregisterRestApi(spec, base)
    }
  }

  unregisterRestApi(spec, base = '/') {
    for (const path of Object.keys(spec)) {
      if (path[0] === '_') {
        const method = path.slice(1)
        let found = false
        // looping through the API routes backwards, as the auto-registered routes were probably added last
        for (let i = this.#api.stack.length - 1; i >= 0; i--) {
          const route = this.#api.stack[i].route
          // route.stack[0] is the json parser
          // checking the handler name for an extra safety we're not removing a hardcoded route
          if (
            route.path === base &&
            route.stack[1]?.method === method &&
            route.stack[1]?.handle?.name === 'autoRegisteredHandler'
          ) {
            this.#api.stack.splice(i, 1)
            found = true
            break
          }
        }
        if (!found) {
          console.warn('Route to unregister not found', base)
        }
      } else {
        this.unregisterRestApi(spec[path], join(base, path))
      }
    }
  }
}<|MERGE_RESOLUTION|>--- conflicted
+++ resolved
@@ -773,18 +773,6 @@
       })
     )
 
-<<<<<<< HEAD
-    // For compatibility redirect from /backups* to /backup
-    api.get('/backups*', (req, res) => {
-      res.redirect(308, req.baseUrl + '/backup' + req.params[0])
-=======
-    // handle /users/me and /users/me/*
-    api.get(/^\/users\/me(\/.*)?$/, (req, res) => {
-      const user = app.apiContext.user
-      res.redirect(307, req.baseUrl + '/users/' + user.id + (req.params[0] ?? ''))
->>>>>>> ba4b9b6c
-    })
-
     const backupTypes = {
       __proto__: null,
 
