import setupRestApi from '@xen-orchestra/rest-api'
import { asyncEach } from '@vates/async-each'
import { createGzip } from 'node:zlib'
import { defer } from 'golike-defer'
import { every } from '@vates/predicates'
import { ifDef } from '@xen-orchestra/defined'
import { featureUnauthorized, invalidCredentials, noSuchObject } from 'xo-common/api-errors.js'
import { pipeline } from 'node:stream/promises'
import { json, Router } from 'express'
import { Readable } from 'node:stream'
import cloneDeep from 'lodash/cloneDeep.js'
import path from 'node:path'
import pick from 'lodash/pick.js'
import * as CM from 'complex-matcher'
import { VDI_FORMAT_RAW, VDI_FORMAT_VHD } from '@xen-orchestra/xapi'

import { getUserPublicProperties, isAlarm } from '../utils.mjs'
import { compileXoJsonSchema } from './_xoJsonSchema.mjs'

const { join } = path.posix
const noop = Function.prototype

function compressMaybe(req, res) {
  let transform

  const acceptEncoding = req.headers['accept-encoding']
  if (
    acceptEncoding !== undefined &&
    acceptEncoding.split(',').some(_ => _.split(';')[0].trim().toLocaleLowerCase() === 'gzip')
  ) {
    res.setHeader('content-encoding', 'gzip')
    transform = createGzip()
  }

  if (transform !== undefined) {
    pipeline(transform, res).catch(noop)
    return transform
  }
  return res
}

async function* mapIterable(iterable, mapper) {
  for await (const item of iterable) {
    yield mapper(item)
  }
}

async function* makeJsonStream(iterable) {
  yield '['
  let first = true
  for await (const object of iterable) {
    if (first) {
      first = false
      yield '\n'
    } else {
      yield ',\n'
    }
    yield JSON.stringify(object, null, 2)
  }
  yield '\n]\n'
}

async function* makeNdJsonStream(iterable) {
  for await (const object of iterable) {
    yield JSON.stringify(object)
    yield '\n'
  }
}

function makeObjectMapper(req, path = req.path) {
  const { query } = req

  const { baseUrl } = req
  const makeUrl =
    typeof path === 'function'
      ? object => join(baseUrl, path(object), typeof object.id === 'number' ? String(object.id) : object.id)
      : ({ id }) => join(baseUrl, path, typeof id === 'number' ? String(id) : id)

  let objectMapper
  let { fields } = query
  if (fields === undefined) {
    objectMapper = makeUrl
  } else if (fields === '*') {
    objectMapper = object => ({
      ...object,
      href: makeUrl(object),
    })
  } else {
    fields = fields.split(',')
    objectMapper = object => {
      const url = makeUrl(object)
      object = pick(object, fields)
      object.href = url
      return object
    }
  }

  return function (entry) {
    return objectMapper(typeof entry === 'string' ? { id: entry } : entry)
  }
}

async function sendObjects(iterable, req, res, mapper) {
  const json = !Object.hasOwn(req.query, 'ndjson')

  if (mapper !== null) {
    if (typeof mapper !== 'function') {
      mapper = makeObjectMapper(req, ...Array.prototype.slice.call(arguments, 3))
    }
    iterable = mapIterable(iterable, mapper)
  }

  res.setHeader('content-type', json ? 'application/json' : 'application/x-ndjson')
  return pipeline((json ? makeJsonStream : makeNdJsonStream)(iterable), res)
}

function handleArray(array, filter, limit) {
  if (filter !== undefined) {
    array = array.filter(filter)
  }
  if (limit < array.length) {
    array.length = limit
  }

  return array
}

const handleOptionalUserFilter = filter => filter && CM.parse(filter).createPredicate()

const subRouter = (app, path) => {
  const router = Router({ strict: false })
  app.use(path, router)
  return router
}

// wraps an async middleware
function wrap(middleware, handleNoSuchObject = false) {
  return async function asyncMiddlewareWrapped(req, res, next) {
    try {
      await middleware.apply(this, arguments)
    } catch (error) {
      if (featureUnauthorized.is(error)) {
        res.sendStatus(403)
      } else if (handleNoSuchObject && noSuchObject.is(error)) {
        res.sendStatus(404)
      } else {
        next(error)
      }
    }
  }
}

const keepNonAlarmMessages = message => message.type === 'message' && !isAlarm(message)
export default class RestApi {
  #api

  constructor(app, { express }) {
    // don't set up the API if express is not present
    //
    // that can happen when the app is instantiated in another context like xo-server-recover-account
    if (express === undefined) {
      return
    }

    const api = subRouter(express, '/rest/v0')
    this.#api = api

    // register the route BEFORE the authentication middleware because this route does not require authentication
    api.post('/users/authentication_tokens', json(), async (req, res) => {
      const authorization = req.headers.authorization ?? ''
      const [, encodedCredentials] = authorization.split(' ')
      if (encodedCredentials === undefined) {
        return res.status(401).json('missing credentials')
      }

      const [username, password] = Buffer.from(encodedCredentials, 'base64').toString().split(':')

      try {
        const { user } = await app.authenticateUser({ username, password, otp: req.query.otp })
        const token = await app.createAuthenticationToken({
          client: req.body.client,
          userId: user.id,
          description: req.body.description,
          expiresIn: req.body.expiresIn,
        })
        res.json({ token })
      } catch (error) {
        if (invalidCredentials.is(error)) {
          res.status(401)
        } else {
          res.status(400)
        }
        res.json(error.message)
      }
    })

    api.use((req, res, next) => {
      const { cookies, ip } = req
      const token = cookies.authenticationToken ?? cookies.token
      if (token === undefined) {
        res.sendStatus(401)
        return
      }

      app.authenticateUser({ token }, { ip }).then(
        ({ user }) => {
          if (user.permission === 'admin') {
            return app.runWithApiContext(user, next)
          }

          res.sendStatus(401)
        },
        error => {
          if (invalidCredentials.is(error)) {
            res.sendStatus(401)
          } else {
            next(error)
          }
        }
      )
    })

    const collections = { __proto__: null }
    // add migrated collections to maintain their discoverability
    const swaggerEndpoints = {
      alarms: {},
      dashboard: {},
      docs: {},
      messages: {},
      networks: {
        routes: {
          alarms: true,
        },
      },
      pifs: {
        routes: {
          alarms: true,
        },
      },
      pools: {
        actions: {
          create_vm: true,
          emergency_shutdown: true,
          rolling_reboot: true,
          rolling_update: true,
        },
        routes: {
          alarms: true,
          missing_patches: true,
        },
      },
<<<<<<< HEAD
      groups: {},
      users: {
        routes: {
          authentication_tokens: true,
=======
      groups: {
        routes: {
          users: true,
        },
      },
      users: {
        routes: {
          groups: true,
>>>>>>> 4944ea90
        },
      },
      vifs: {
        routes: {
          alarms: true,
        },
      },
      vms: {
        actions: {
          start: true,
          clean_shutdown: true,
          hard_shutdown: true,
          clean_reboot: true,
          hard_reboot: true,
          snapshot: true,
        },
        routes: {
          alarms: true,
          vdis: true,
        },
      },
      'vm-controllers': {
        routes: {
          alarms: true,
          vdis: true,
        },
      },
      'vm-snapshots': {
        routes: {
          alarms: true,
          vdis: true,
        },
      },
      'vm-templates': {
        routes: {
          alarms: true,
          vdis: true,
        },
      },
      hosts: {
        routes: {
          'audit.txt': true,
          'logs.tgz': true,
          alarms: true,
          smt: true,
          missing_patches: true,
        },
      },
      srs: {
        routes: {
          alarms: true,
        },
      },
      vbds: {
        routes: {
          alarms: true,
        },
      },
      vdis: {
        routes: {
          alarms: true,
        },
      },
      'vdi-snapshots': {
        routes: {
          alarms: true,
        },
      },
      servers: {},
      tasks: {},
    }

    const withParams = (fn, paramsSchema) => {
      fn.params = paramsSchema
      fn.validateParams = compileXoJsonSchema({ type: 'object', properties: cloneDeep(paramsSchema) })
      return fn
    }

    {
      const types = [
        'host',
        'message',
        'network',
        'PIF',
        'pool',
        'SR',
        'VBD',
        'VDI-snapshot',
        'VDI',
        'VIF',
        'VM-controller',
        'VM-snapshot',
        'VM-template',
        'VM',
      ]
      function getObject(id, req) {
        const { type } = this
        const object = app.getObject(id, type)

        // add also the XAPI version of the object
        req.xapiObject = app.getXapiObject(object)

        return object
      }
      function getObjects(filter, limit) {
        return Object.values(
          app.getObjects({
            filter: every(this.isCorrectType, filter),
            limit,
          })
        )
      }
      async function messages(req, res) {
        const {
          object: { id },
          query,
        } = req
        await sendObjects(
          Object.values(
            app.getObjects({
              filter: every(_ => _.$object === id, keepNonAlarmMessages, handleOptionalUserFilter(query.filter)),
              limit: ifDef(query.limit, Number),
            })
          ),
          req,
          res,
          '/messages'
        )
      }

      async function alarms(req, res) {
        const {
          object: { id },
          query,
        } = req
        await sendObjects(
          Object.values(
            app.getObjects({
              filter: every(_ => _.$object === id, isAlarm, handleOptionalUserFilter(query.filter)),
              limit: ifDef(query.limit, Number),
            })
          ),
          req,
          res,
          '/alarms'
        )
      }

      for (const type of types) {
        const id = type.toLocaleLowerCase() + 's'

        collections[id] = {
          getObject,
          getObjects,
          routes: { messages, alarms },
          isCorrectType: _ => _.type === type,
          type,
        }
      }

      collections.hosts.routes = {
        ...collections.hosts.routes,

        async 'audit.txt'(req, res) {
          const host = req.xapiObject

          const response = await host.$xapi.getResource('/audit_log', { host })

          res.setHeader('content-type', 'text/plain')
          await pipeline(response.body, compressMaybe(req, res))
        },

        async 'logs.tgz'(req, res) {
          const host = req.xapiObject

          const response = await host.$xapi.getResource('/host_logs_download', { host })

          res.setHeader('content-type', 'application/gzip')
          await pipeline(response.body, res)
        },

        async missing_patches(req, res) {
          await app.checkFeatureAuthorization('LIST_MISSING_PATCHES')

          const host = req.xapiObject
          res.json(await host.$xapi.listMissingPatches(host))
        },

        async smt({ xapiObject }, res) {
          res.json({ enabled: await xapiObject.$xapi.isHyperThreadingEnabled(xapiObject.$id) })
        },
      }

      collections.pools.routes = {
        ...collections.pools.routes,

        async missing_patches(req, res) {
          await app.checkFeatureAuthorization('LIST_MISSING_PATCHES')

          const xapi = req.xapiObject.$xapi
          const missingPatches = new Map()
          await asyncEach(Object.values(xapi.objects.indexes.type.host ?? {}), async host => {
            try {
              for (const patch of await xapi.listMissingPatches(host)) {
                const { uuid: key = `${patch.name}-${patch.version}-${patch.release}` } = patch
                missingPatches.set(key, patch)
              }
            } catch (error) {
              console.warn(host.uuid, error)
            }
          })
          res.json(Array.from(missingPatches.values()))
        },
      }

      {
        async function vdis(req, res) {
          const vdis = new Map()
          for (const vbdId of req.object.$VBDs) {
            try {
              const vbd = app.getObject(vbdId, 'VBD')
              const vdiId = vbd.VDI
              if (vdiId !== undefined) {
                const vdi = app.getObject(vdiId, ['VDI', 'VDI-snapshot'])
                vdis.set(vdiId, vdi)
              }
            } catch (error) {
              console.warn('REST API', req.url, { error })
            }
          }

          const { query } = req
          await sendObjects(
            handleArray(Array.from(vdis.values()), handleOptionalUserFilter(query.filter), ifDef(query.limit, Number)),
            req,
            res,
            makeObjectMapper(req, ({ type }) => type.toLowerCase() + 's')
          )
        }

        for (const collection of ['vms', 'vm-controllers', 'vm-snapshots', 'vm-templates']) {
          collections[collection].routes.vdis = vdis
        }
      }

      collections.pools.actions = {
        create_vm: withParams(
          defer(
            async (
              $defer,
              { xapiObject: { $xapi } },
              { affinity, boot, cloud_config, destroy_cloud_config_vdi, install, network_config, template, ...params },
              req
            ) => {
              params.affinityHost = affinity
              params.installRepository = install?.repository
              // Mac expect min length 1
              params.vifs = params.vifs.map(vif => ({ ...vif, mac: vif.mac?.trim() ?? '' }))
              const vm = await $xapi.createVm(template, params, undefined, app.apiContext.user.id)
              $defer.onFailure.call($xapi, 'VM_destroy', vm.$ref)

              let cloudConfigVdiUuid
              if (cloud_config !== undefined) {
                cloudConfigVdiUuid = await $xapi.VM_createCloudInitConfig(vm.$ref, cloud_config, {
                  networkConfig: network_config,
                })
              }

              let timeLimit
              if (boot) {
                timeLimit = Date.now() + 10 * 60 * 1000
                await $xapi.callAsync('VM.start', vm.$ref, false, false)
              }

              if (destroy_cloud_config_vdi && cloudConfigVdiUuid !== undefined && boot) {
                try {
                  await $xapi.VDI_destroyCloudInitConfig($xapi.getObject(cloudConfigVdiUuid).$ref, {
                    timeLimit,
                  })
                } catch (error) {
                  console.error('destroy cloud init config VDI failed', {
                    error,
                    vdi: { uuid: cloudConfigVdiUuid },
                    vm: { uuid: vm.uuid },
                  })
                }
              }

              return vm.uuid
            }
          ),
          {
            affinity: { type: 'string', optional: true },
            auto_poweron: { type: 'boolean', optional: true },
            boot: { type: 'boolean', default: false },
            clone: { type: 'boolean', default: true },
            cloud_config: { type: 'string', optional: true },
            destroy_cloud_config_vdi: { type: 'boolean', default: false },
            install: {
              type: 'object',
              optional: true,
              properties: {
                method: { enum: ['cdrom', 'network'] },
                repository: { type: 'string' },
              },
            },
            memory: { type: 'integer', optional: true },
            name_description: { type: 'string', minLength: 0, optional: true },
            name_label: { type: 'string' },
            network_config: { type: 'string', optional: true },
            template: { type: 'string' },
            vdis: {
              type: 'array',
              default: [],
              items: {
                type: 'object',
                properties: {
                  destroy: { type: 'boolean', optional: true },
                  userdevice: { type: 'string', optional: true },
                  size: { type: 'number', optional: true },
                  sr: { type: 'string', optional: true },
                  name_description: { type: 'string', optional: true },
                  name_label: { type: 'string', optional: true },
                },
                if: {
                  not: {
                    required: ['userdevice'],
                  },
                },
                then: {
                  required: ['size', 'name_label'],
                  not: {
                    required: ['destroy'],
                  },
                },
              },
            },
            vifs: {
              default: [],
              type: 'array',
              items: {
                type: 'object',
                properties: {
                  destroy: { type: 'boolean', optional: true },
                  device: { type: 'string', optional: true },
                  ipv4_allowed: { type: 'array', items: { type: 'string' }, optional: true },
                  ipv6_allowed: { type: 'array', items: { type: 'string' }, optional: true },
                  mac: { type: 'string', optional: true },
                  network: { type: 'string', optional: true },
                },
              },
            },
          }
        ),
        emergency_shutdown: async ({ xapiObject }) => {
          await app.checkFeatureAuthorization('POOL_EMERGENCY_SHUTDOWN')

          await xapiObject.$xapi.pool_emergencyShutdown()
        },
        rolling_reboot: async ({ object }) => {
          await app.checkFeatureAuthorization('ROLLING_POOL_REBOOT')

          await app.rollingPoolReboot(object)
        },
        rolling_update: async ({ object }) => {
          await app.checkFeatureAuthorization('ROLLING_POOL_UPDATE')

          await app.rollingPoolUpdate(object)
        },
      }
      collections.vms.actions = {
        clean_reboot: ({ xapiObject: vm }) => vm.$callAsync('clean_reboot').then(noop),
        clean_shutdown: ({ xapiObject: vm }) => vm.$callAsync('clean_shutdown').then(noop),
        hard_reboot: ({ xapiObject: vm }) => vm.$callAsync('hard_reboot').then(noop),
        hard_shutdown: ({ xapiObject: vm }) => vm.$callAsync('hard_shutdown').then(noop),
        snapshot: withParams(
          async ({ xapiObject: vm }, { name_label }) => {
            const ref = await vm.$snapshot({ ignoredVdisTag: '[NOSNAP]', name_label })
            return vm.$xapi.getField('VM', ref, 'uuid')
          },
          { name_label: { type: 'string', optional: true } }
        ),
        start: ({ xapiObject: vm }) => vm.$callAsync('start', false, false).then(noop),
      }
    }

    collections.backup = {}
    collections.groups = {
      routes: {
        async users(req, res) {
          const { filter, limit } = req.query
          await sendObjects(
            handleArray(
              await Promise.all(req.object.users.map(id => app.getUser(id).then(getUserPublicProperties))),
              handleOptionalUserFilter(filter),
              ifDef(limit, Number)
            ),
            req,
            res,
            '/users'
          )
        },
      },
    }
    collections.restore = {}
    collections.tasks = {
      async getObject(id, req) {
        return app.tasks.get(id)
      },
      getObjects(filter, limit) {
        return app.tasks.list({ filter, limit })
      },
      watch(filter) {
        const stream = new Readable({ objectMode: true, read: noop })
        const onUpdate = object => {
          if (filter === undefined || filter(object)) {
            stream.push(['update', object])
          }
        }
        const onRemove = id => {
          stream.push(['remove', id])
        }
        app.tasks.on('update', onUpdate).on('remove', onRemove)
        stream.on('close', () => {
          app.tasks.off('update', onUpdate).off('remove', onRemove)
        })
        return stream[Symbol.asyncIterator]()
      },
    }
    collections.users = {
      routes: {
        async authentication_tokens(req, res) {
          const { filter, limit } = req.query

          const me = app.apiContext.user
          const user = req.object
          if (me.id !== user.id) {
            return res.status(403).json('You can only see your own authentication tokens')
          }

          const tokens = await app.getAuthenticationTokensForUser(me.id)

          res.json(handleArray(tokens, filter, limit))
        },
        async groups(req, res) {
          const { filter, limit } = req.query
          await sendObjects(
            handleArray(
              await Promise.all(req.object.groups.map(id => app.getGroup(id))),
              handleOptionalUserFilter(filter),
              ifDef(limit, Number)
            ),
            req,
            res,
            '/groups'
          )
        },
      },
    }

    // normalize collections
    for (const id of Object.keys(collections)) {
      const collection = collections[id]

      // inject id into the collection
      collection.id = id

      // set null as prototypes to speed-up look-ups
      Object.setPrototypeOf(collection, null)
      const { actions, routes } = collection
      if (actions !== undefined) {
        Object.setPrototypeOf(actions, null)
      }
      if (routes !== undefined) {
        Object.setPrototypeOf(routes, null)
      }
    }

    api.param('collection', (req, res, next) => {
      const id = req.params.collection
      const collection = collections[id]
      if (collection === undefined) {
        next('route')
      } else {
        req.collection = collection
        next()
      }
    })
    api.param('object', async (req, res, next) => {
      const { collection } = req
      if (collection === undefined || collection.getObject === undefined) {
        return next('route')
      }

      const id = req.params.object
      try {
        // eslint-disable-next-line require-atomic-updates
        req.object = await collection.getObject(id, req)
        return next()
      } catch (error) {
        if (noSuchObject.is(error, { id })) {
          next('route')
        } else {
          next(error)
        }
      }
    })

    api.get(
      '/',
      wrap((req, res) => {
        const endpoints = new Set([...Object.keys(collections), ...Object.keys(swaggerEndpoints)])
        return sendObjects(endpoints, req, res)
      })
    )

    // For compatibility redirect from /backups* to /backup
    api.get('/backups*', (req, res) => {
      res.redirect(308, req.baseUrl + '/backup' + req.params[0])
    })

    // handle /users/me and /users/me/*
    api.get(/^\/users\/me(\/.*)?$/, (req, res) => {
      const user = app.apiContext.user
      res.redirect(307, req.baseUrl + '/users/' + user.id + (req.params[0] ?? ''))
    })

    const backupTypes = {
      __proto__: null,

      metadata: 'metadataBackup',
      mirror: 'mirrorBackup',
      vm: 'backup',
    }

    api
      .get(
        '/backup',
        wrap((req, res) => sendObjects([{ id: 'jobs' }, { id: 'logs' }], req, res))
      )
      .get(
        '/backup/logs',
        wrap(async (req, res) => {
          const { filter, limit } = req.query
          const logs = await app.getBackupNgLogsSorted({
            filter: every(({ message: m }) => m === 'backup' || m === 'metadata', handleOptionalUserFilter(filter)),
            limit: ifDef(limit, Number),
          })
          await sendObjects(logs, req, res)
        })
      )
      .get(
        '/backup/jobs',
        wrap((req, res) =>
          sendObjects(
            Object.keys(backupTypes).map(id => ({ id })),
            req,
            res
          )
        )
      )

    for (const [collection, type] of Object.entries(backupTypes)) {
      api
        .get(
          '/backup/jobs/' + collection,
          wrap(async (req, res) => sendObjects(await app.getAllJobs(type), req, res))
        )
        .get(
          `/backup/jobs/${collection}/:id`,
          wrap(async (req, res) => {
            res.json(await app.getJob(req.params.id, type))
          }, true)
        )
    }

    // For compatibility, redirect /backup/jobs/:id to /backup/jobs/vm/:id
    api.get('/backup/jobs/:id', (req, res) => {
      res.redirect(308, req.baseUrl + '/backup/jobs/vm/' + req.params.id)
    })

    api
      .get(
        '/restore',
        wrap((req, res) => sendObjects([{ id: 'logs' }], req, res))
      )
      .get(
        '/restore/logs',
        wrap(async (req, res) => {
          const { filter, limit } = req.query
          const logs = await app.getBackupNgLogsSorted({
            filter: every(_ => _.message === 'restore', handleOptionalUserFilter(filter)),
            limit: ifDef(limit, Number),
          })
          await sendObjects(logs, req, res)
        })
      )
      .get(
        ['/backup/logs/:id', '/restore/logs/:id'],
        wrap(async (req, res) => {
          res.json(await app.getBackupNgLogs(req.params.id))
        }, true)
      )

    api
      .get(
        '/tasks/:id/actions',
        wrap(async (req, res) => {
          const task = await app.tasks.get(req.params.id)

          await sendObjects(task.status === 'pending' ? [{ id: 'abort' }] : [], req, res)
        })
      )

    api.get(
      '/:collection',
      wrap(async (req, res, next) => {
        const { collection, query } = req
        if (swaggerEndpoints[collection.id] !== undefined) {
          return next('route')
        }

        const filter = handleOptionalUserFilter(query.filter)

        if (Object.hasOwn(query, 'ndjson') && Object.hasOwn(query, 'watch')) {
          const objectMapper = makeObjectMapper(req)
          const entryMapper = entry => [entry[0], objectMapper(entry[1])]

          try {
            await sendObjects(collection.watch(filter), req, res, entryMapper)
          } catch (error) {
            // ignore premature close in watch mode
            if (error.code !== 'ERR_STREAM_PREMATURE_CLOSE') {
              throw error
            }
          }
          return
        }

        await sendObjects(await collection.getObjects(filter, ifDef(query.limit, Number)), req, res)
      })
    )

    api.put(
      '/:collection(vdis|vdi-snapshots)/:object.:format(vhd|raw)',
      wrap(async (req, res) => {
        req.length = +req.headers['content-length']
        await req.xapiObject.$importContent(req, { format: req.params.format })

        res.sendStatus(204)
      })
    )

    api.get('/:collection/:object', (req, res, next) => {
      const { collection } = req
      if (swaggerEndpoints[collection.id] !== undefined) {
        return next('route')
      }
      let result = req.object

      // add locations of sub-routes for discoverability
      const { routes } = collection
      if (routes !== undefined) {
        result = { ...result }
        for (const route of Object.keys(routes)) {
          result[route.split('.')[0] + '_href'] = join(req.baseUrl, req.path, route)
        }
      }

      res.json(result)
    })

    api
      .patch(
        '/:collection/:object',
        json(),
        wrap(async (req, res) => {
          const obj = req.xapiObject

          const promises = []
          const { body } = req

          for (const key of ['name_description', 'name_label', 'tags']) {
            const value = body[key]
            if (value !== undefined) {
              promises.push(obj['set_' + key](value))
            }
          }

          await promises
          res.sendStatus(204)
        })
      )
      .delete(
        '/:collection/:object/tags/:tag',
        wrap(async (req, res) => {
          await req.xapiObject.$call('remove_tags', req.params.tag)

          res.sendStatus(204)
        })
      )
      .put(
        '/:collection/:object/tags/:tag',
        wrap(async (req, res) => {
          await req.xapiObject.$call('add_tags', req.params.tag)

          res.sendStatus(204)
        })
      )

    api.get(
      '/:collection/:object/tasks',
      wrap(async (req, res) => {
        const { query } = req
        const objectId = req.object.id
        const tasks = app.tasks.list({
          filter: every(
            _ => _.status === 'pending' && _.properties.objectId === objectId,
            handleOptionalUserFilter(query.filter)
          ),
          limit: ifDef(query.limit, Number),
        })
        await sendObjects(tasks, req, res, '/tasks')
      })
    )

    api.get(
      ['/:collection/_/actions', '/:collection/:object/actions'],
      wrap((req, res) => {
        const { actions } = req.collection
        return sendObjects(
          actions === undefined ? [] : Array.from(Object.keys(actions), id => ({ ...actions[id], id })),
          req,
          res
        )
      })
    )
    api.get(['/:collection/_/actions/:action', '/:collection/:object/actions/:action'], (req, res, next) => {
      const { action: id } = req.params
      const action = req.collection.actions?.[id]
      if (action === undefined) {
        return next()
      }

      res.json({ ...action })
    })
    api.post('/:collection/:object/actions/:action', json(), (req, res, next) => {
      const { collection } = req
      const { action } = req.params
      const fn = req.collection.actions?.[action]
      if (fn === undefined || swaggerEndpoints[collection.id]?.actions?.[action]) {
        return next()
      }

      const params = req.body

      const { validateParams } = fn
      if (validateParams !== undefined) {
        if (!validateParams(params)) {
          res.statusCode = 400
          return res.json(validateParams.errors)
        }
      }

      const { object, xapiObject } = req
      const task = app.tasks.create({ name: `REST: ${action} ${req.collection.type}`, objectId: object.id })
      const pResult = task.run(() => fn({ object, xapiObject }, params, req))
      if (Object.hasOwn(req.query, 'sync')) {
        pResult.then(result => res.json(result), next)
      } else {
        pResult.catch(noop)
        res.statusCode = 202
        res.end(req.baseUrl + '/tasks/' + task.id)
      }
    })

    api.get(
      '/:collection/:object/:route',
      wrap((req, res, next) => {
        const { collection } = req
        const { route } = req.params
        const handler = collection.routes?.[route]
        if (handler === undefined || swaggerEndpoints[collection.id]?.routes?.[route]) {
          return next()
        }
        return handler(req, res, next)
      })
    )

    api.post(
      '/:collection(srs)/:object/vdis',
      wrap(async (req, res) => {
        const sr = req.xapiObject
        req.length = ifDef(req.headers['content-length'], Number)

        const { name_label, name_description, raw } = req.query
        const vdiRef = await sr.$importVdi(req, {
          format: raw !== undefined ? VDI_FORMAT_RAW : VDI_FORMAT_VHD,
          name_label,
          name_description,
        })

        res.end(await sr.$xapi.getField('VDI', vdiRef, 'uuid'))
      })
    )

    api.delete(
      '/:collection(vdis|vdi-snapshots)/:object',
      wrap(async (req, res) => {
        await req.xapiObject.$destroy()
        res.sendStatus(200)
      })
    )

    setupRestApi(express, app)
  }

  registerRestApi(spec, base = '/') {
    for (const path of Object.keys(spec)) {
      if (path[0] === '_') {
        const handler = spec[path]
        this.#api[path.slice(1)](base, json(), async function autoRegisteredHandler(req, res, next) {
          try {
            const result = await handler(req, res, next)
            if (result !== undefined) {
              const isIterable =
                result !== null && typeof (result[Symbol.iterator] ?? result[Symbol.asyncIterator]) === 'function'
              if (isIterable) {
                await sendObjects(result, req, res)
              } else {
                res.json(result)
              }
            }
          } catch (error) {
            next(error)
          }
        })
      } else {
        this.registerRestApi(spec[path], join(base, path))
      }
    }
    return () => {
      this.unregisterRestApi(spec, base)
    }
  }

  unregisterRestApi(spec, base = '/') {
    for (const path of Object.keys(spec)) {
      if (path[0] === '_') {
        const method = path.slice(1)
        let found = false
        // looping through the API routes backwards, as the auto-registered routes were probably added last
        for (let i = this.#api.stack.length - 1; i >= 0; i--) {
          const route = this.#api.stack[i].route
          // route.stack[0] is the json parser
          // checking the handler name for an extra safety we're not removing a hardcoded route
          if (
            route.path === base &&
            route.stack[1]?.method === method &&
            route.stack[1]?.handle?.name === 'autoRegisteredHandler'
          ) {
            this.#api.stack.splice(i, 1)
            found = true
            break
          }
        }
        if (!found) {
          console.warn('Route to unregister not found', base)
        }
      } else {
        this.unregisterRestApi(spec[path], join(base, path))
      }
    }
  }
}<|MERGE_RESOLUTION|>--- conflicted
+++ resolved
@@ -249,12 +249,11 @@
           missing_patches: true,
         },
       },
-<<<<<<< HEAD
       groups: {},
       users: {
         routes: {
+          users: true,
           authentication_tokens: true,
-=======
       groups: {
         routes: {
           users: true,
@@ -263,7 +262,7 @@
       users: {
         routes: {
           groups: true,
->>>>>>> 4944ea90
+          authentication_tokens: true,
         },
       },
       vifs: {
