--- conflicted
+++ resolved
@@ -32,11 +32,7 @@
   'group.getAll': true,
   'host.getBiosInfo': true,
   'host.getIpmiSensors': true,
-<<<<<<< HEAD
   'host.getMdadmHealth': true,
-=======
-  `host.getMdadmHealth': true,
->>>>>>> 2cf9050f
   'host.getSchedulerGranularity': true,
   'host.getSmartctlHealth': true,
   'host.isHostServerTimeConsistent': true,
