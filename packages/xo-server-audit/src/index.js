--- conflicted
+++ resolved
@@ -225,17 +225,15 @@
       oldest: { type: 'string', optional: true },
     }
 
-<<<<<<< HEAD
-    const clean = this._storage.clean.bind(this._storage)
-    clean.permission = 'admin'
-    clean.description = 'Clean audit database'
-=======
     const uploadLastHashJob = this._uploadLastHashJob
     if (uploadLastHashJob !== undefined) {
       uploadLastHashJob.start()
       cleaners.push(() => uploadLastHashJob.stop())
     }
->>>>>>> 14b8cda5
+
+    const clean = this._storage.clean.bind(this._storage)
+    clean.permission = 'admin'
+    clean.description = 'Clean audit database'
 
     cleaners.push(
       this._xo.addApiMethods({
