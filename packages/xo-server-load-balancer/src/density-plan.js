import { clone, filter, map as mapToArray } from 'lodash'

import Plan from './plan'
import { debug as debugP } from './utils'

export const debug = str => debugP(`density: ${str}`)

// ===================================================================

export default class DensityPlan extends Plan {
  _checkResourcesThresholds(objects, averages) {
    const { low } = this._thresholds.memoryFree
    return filter(objects, object => {
      const { memory, memoryFree = memory } = averages[object.id]
      return memoryFree > low
    })
  }

  async execute() {
    await this._processAntiAffinity()

    const hosts = this._getHosts()
    const results = await this._getHostStatsAverages({
      hosts,
      toOptimizeOnly: true,
    })

    if (!results) {
      return
    }

    const { toOptimize } = results

    let { averages: hostsAverages } = results

    const pools = await this._getPlanPools()
    let optimizationsCount = 0

    for (const hostToOptimize of toOptimize) {
      const { id: hostId, $poolId: poolId } = hostToOptimize

      const { master: masterId } = pools[poolId]

      // Avoid master optimization.
      if (masterId === hostId) {
        continue
      }

      // A host to optimize needs the ability to be restarted.
      if (hostToOptimize.powerOnMode === '') {
        debug(`Host (${hostId}) does not have a power on mode.`)
        continue
      }

      let poolMaster // Pool master.
      const poolHosts = [] // Without master.
      const masters = [] // Without the master of this loop.
      const otherHosts = []

      for (const dest of hosts) {
        const { id: destId, $poolId: destPoolId } = dest

        // Destination host != Host to optimize!
        if (destId === hostId) {
          continue
        }

        if (destPoolId === poolId) {
          if (destId === masterId) {
            poolMaster = dest
          } else {
            poolHosts.push(dest)
          }
        } else if (destId === pools[destPoolId].master) {
          masters.push(dest)
        } else {
          otherHosts.push(dest)
        }
      }

      const simulResults = await this._simulate({
        host: hostToOptimize,
        destinations: [[poolMaster], poolHosts, masters, otherHosts],
        hostsAverages: clone(hostsAverages),
      })

      if (simulResults) {
        // Update stats.
        hostsAverages = simulResults.hostsAverages

        // Migrate.
        await this._migrate(hostToOptimize, simulResults.moves)
        optimizationsCount++
      }
    }

    debug(`Density mode: ${optimizationsCount} optimizations.`)
  }

  async _simulate({ host, destinations, hostsAverages }) {
    const { id: hostId } = host

    debug(`Try to optimize Host (${hostId}).`)

    const vms = filter(this._getAllRunningVms(), vm => vm.$container === hostId)
    const vmsAverages = await this._getVmsAverages(vms, { [host.id]: host })

    for (const vm of vms) {
      if (!vm.xenTools) {
        debug(`VM (${vm.id}) of Host (${hostId}) does not support pool migration.`)
        return
      }

      for (const tag of vm.tags) {
        // TODO: Improve this piece of code. We could compute variance to check if the VM
        // is migratable. But the code must be rewritten:
        // - All VMs, hosts and stats must be fetched at one place.
        // - It's necessary to maintain a dictionary of tags for each host.
        // - ...
        if (this._antiAffinityTags.includes(tag)) {
          debug(`VM (${vm.id}) of Host (${hostId}) cannot be migrated. It contains anti-affinity tag '${tag}'.`)
          return
        }
      }
    }

    // Sort vms by amount of memory. (+ -> -)
    vms.sort((a, b) => vmsAverages[b.id].memory - vmsAverages[a.id].memory)

    const simulResults = {
      hostsAverages,
      moves: [],
    }

    // Try to find a destination for each VM.
    for (const vm of vms) {
      let move

      // Simulate the VM move on a destinations set.
      for (const subDestinations of destinations) {
        move = this._testMigration({
          vm,
          destinations: subDestinations,
          hostsAverages,
          vmsAverages,
        })

        // Destination found.
        if (move) {
          simulResults.moves.push(move)
          break
        }
      }

      // Unable to move a VM.
      if (!move) {
        return
      }
    }

    // Done.
    return simulResults
  }

  // Test if a VM migration on a destination (of a destinations set) is possible.
  _testMigration({ vm, destinations, hostsAverages, vmsAverages }) {
    const {
      _thresholds: { critical: criticalThreshold },
    } = this

    // Sort the destinations by available memory. (- -> +)
    destinations.sort((a, b) => hostsAverages[a.id].memoryFree - hostsAverages[b.id].memoryFree)

    for (const destination of destinations) {
      const destinationAverages = hostsAverages[destination.id]
      const vmAverages = vmsAverages[vm.id]

      // Unable to move the VM.
      if (
        destinationAverages.cpu + vmAverages.cpu >= criticalThreshold ||
        destinationAverages.memoryFree - vmAverages.memory <= criticalThreshold
      ) {
        continue
      }

      // Move ok. Update stats.
      destinationAverages.cpu += vmAverages.cpu
      destinationAverages.memoryFree -= vmAverages.memory

      // Available movement.
      return {
        vm,
        destination,
      }
    }
  }

  // Migrate the VMs of one host.
  // Try to shutdown the VMs host.
  async _migrate(srcHost, moves) {
    const xapiSrc = this.xo.getXapi(srcHost.id)

    const fmtSrcHost = `${srcHost.id} "${srcHost.name_label}"`
    await Promise.all(
      mapToArray(moves, move => {
        const { vm, destination } = move
        const xapiDest = this.xo.getXapi(destination)
        debug(
          `Migrate VM (${vm.id} "${vm.name_label}") to Host (${destination.id} "${destination.name_label}") from Host (${fmtSrcHost}).`
        )
        return xapiDest.migrateVm(vm._xapiId, this.xo.getXapi(destination), destination._xapiId)
      })
    )

    debug(`Shutdown Host (${fmtSrcHost}).`)

    try {
      await xapiSrc.shutdownHost(srcHost.id)
    } catch (error) {
<<<<<<< HEAD
      debug(`Unable to shutdown Host (${fmtSrcHost}).`, error)
=======
      debug(`Unable to shutdown Host (${hostId}).`, { error })
>>>>>>> 9658d43f
    }
  }
}<|MERGE_RESOLUTION|>--- conflicted
+++ resolved
@@ -217,11 +217,7 @@
     try {
       await xapiSrc.shutdownHost(srcHost.id)
     } catch (error) {
-<<<<<<< HEAD
-      debug(`Unable to shutdown Host (${fmtSrcHost}).`, error)
-=======
-      debug(`Unable to shutdown Host (${hostId}).`, { error })
->>>>>>> 9658d43f
+      debug(`Unable to shutdown Host (${fmtSrcHost}).`, { error })
     }
   }
 }