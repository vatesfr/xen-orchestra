--- conflicted
+++ resolved
@@ -62,7 +62,6 @@
   state?: (data: Ref<NoInfer<TData>>, context: ResourceContext<TArgs>) => TState
   onDataReceived?: (data: Ref<NoInfer<TData>>, receivedData: any) => void
   onDataRemoved?: (data: Ref<NoInfer<TData>>, receivedData: any) => void
-  cacheDurationMs?: number
   stream?: boolean
   watchCollection: {
     resource: string // reactivity only on XAPI XO record for now
@@ -82,14 +81,9 @@
   initialData?: () => TData
   state?: (data: Ref<TData>, context: ResourceContext<TArgs>) => TState
   onDataReceived?: (data: Ref<NoInfer<TData>>, receivedData: any) => void
-<<<<<<< HEAD
   onDataRemoved?: (data: Ref<NoInfer<TData>>, receivedData: any) => void
-  cacheDurationMs?: number
-  pollingIntervalMs?: number
-=======
   cacheExpirationMs?: number | false
   pollingIntervalMs?: number | false
->>>>>>> bed27e5f
   stream?: boolean
   watchCollection?: {
     resource: string // reactivity only on XAPI XO record for now
@@ -119,7 +113,10 @@
 
   const buildState = config.state ?? ((data: Ref<TData>) => ({ data }))
 
-  const cacheExpiration = config.cacheExpirationMs ?? DEFAULT_CACHE_EXPIRATION_MS
+  const cacheExpiration = config.
+  
+  
+  ?? DEFAULT_CACHE_EXPIRATION_MS
 
   const pollingInterval = config.pollingIntervalMs ?? DEFAULT_POLLING_INTERVAL_MS
 
@@ -249,7 +246,6 @@
     let pause: VoidFunction = noop
     let resume: VoidFunction = execute
 
-<<<<<<< HEAD
     if (config.watchCollection !== undefined) {
       const { resource, handleDelete, handlePost, handleWatching } = config.watchCollection
       const { watch, unwatch } = useSseStore()
@@ -265,10 +261,7 @@
           onDataRemoved: receivedData => onDataRemoved(data, receivedData),
         })
       }
-    } else if (pollingInterval > 0) {
-=======
-    if (pollingInterval !== false) {
->>>>>>> bed27e5f
+    } else if (pollingInterval !== false) {
       const timeoutPoll = useTimeoutPoll(execute, pollingInterval, {
         immediateCallback: true,
         immediate: false,
