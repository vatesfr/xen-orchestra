import type { EventEmitter } from 'node:events'
import type { Task } from '@vates/types/lib/vates/task'
import type { Xapi } from '@vates/types/lib/xen-orchestra/xapi'
import type { XapiHostStats, XapiVmStats, XapiStatsGranularity, BACKUP_TYPE, XapiPoolStats } from '@vates/types/common'
import type {
  XenApiGpuGroupWrapped,
  XenApiHostWrapped,
  XenApiMessage,
  XenApiNetworkWrapped,
  XenApiPciWrapped,
  XenApiPgpuWrapped,
  XenApiPifWrapped,
  XenApiPoolWrapped,
  XenApiSmWrapped,
  XenApiSrWrapped,
  XenApiVbdWrapped,
  XenApiVdiWrapped,
  XenApiVgpuTypeWrapped,
  XenApiVgpuWrapped,
  XenApiVifWrapped,
  XenApiVmWrapped,
  XenApiVtpmWrapped,
} from '@vates/types/xen-api'
import type {
  AnyXoJob,
  XoBackupRepository,
  XoHost,
  XoServer,
  XoUser,
  XapiXoRecord,
  XoVm,
  XoSchedule,
  XoJob,
  XoGroup,
  XoPool,
} from '@vates/types/xo'

import type { InsertableXoServer } from '../servers/server.type.mjs'

type XapiRecordByXapiXoRecord = {
  gpuGroup: XenApiGpuGroupWrapped
  host: XenApiHostWrapped
  message: XenApiMessage
  network: XenApiNetworkWrapped
  PCI: XenApiPciWrapped
  PGPU: XenApiPgpuWrapped
  PIF: XenApiPifWrapped
  pool: XenApiPoolWrapped
  SR: XenApiSrWrapped
  SM: XenApiSmWrapped
  VBD: XenApiVbdWrapped
  VDI: XenApiVdiWrapped
  'VDI-snapshot': XenApiVdiWrapped
  'VDI-unmanaged': XenApiVdiWrapped
  vgpu: XenApiVgpuWrapped
  vgpuType: XenApiVgpuTypeWrapped
  VIF: XenApiVifWrapped
  VM: XenApiVmWrapped
  'VM-controller': XenApiVmWrapped
  'VM-snapshot': XenApiVmWrapped
  'VM-template': XenApiVmWrapped
  VTPM: XenApiVtpmWrapped
}

export type XoApp = {
  config: {
    getOptionalDuration(path: string): number | undefined
  }
  tasks: EventEmitter & {
    create: (params: { name: string; objectId?: string; type?: string }) => Task
  }
  apiContext: {
    user?: XoUser
    permission?: XoUser['permission'] | 'none' | null
  }

  // methods ------------
  addUserToGroup: (userId: XoUser['id'], groupId: XoGroup['id']) => Promise<void>
  authenticateUser: (
    credentials: { token?: string; username?: string; password?: string },
    userData?: { ip?: string },
    opts?: { bypassOtp?: boolean }
  ) => Promise<{ bypassOtp: boolean; expiration: number; user: XoUser }>
  /* Throw if no authorization */
  checkFeatureAuthorization(featureCode: string): Promise<void>
  /* connect a server (XCP-ng/XenServer) */
  connectXenServer(id: XoServer['id']): Promise<void>
  createUser(params: { name?: string; password?: string; [key: string]: unknown }): Promise<XoUser>
  deleteGroup(id: XoGroup['id']): Promise<void>
  deleteUser(id: XoUser['id']): Promise<void>
  /* disconnect a server (XCP-ng/XenServer) */
  createGroup(params: { name: string; provider?: string; providerGroup?: string }): Promise<XoGroup>
  disconnectXenServer(id: XoServer['id']): Promise<void>
  getAllGroups(): Promise<XoGroup[]>
  getAllJobs(type?: BACKUP_TYPE): Promise<AnyXoJob[]>
  getRemote(id: XoBackupRepository['id']): Promise<XoBackupRepository>
  getAllRemotes(): Promise<XoBackupRepository[]>
  getAllRemotesInfo(): Promise<
    Record<
      XoBackupRepository['id'],
      {
        size?: number
        used?: number
        available?: number
        encryption?: {
          algorithm: string
          isLegacy: boolean
          recommanded: string
        }
      }
    >
  >
  getAllSchedules(): Promise<XoSchedule[]>
  getAllUsers(): Promise<XoUser[]>
  getAllXenServers(): Promise<XoServer[]>
  // @TODO: Correctly type this methods and XoLogs when migrate the endpoint "backup/logs"
  getBackupNgLogsSorted(opts: { filter: (log: Record<string, string>) => boolean }): Promise<Record<string, string>[]>
  getGroup(id: XoGroup['id']): Promise<XoGroup>
  getHVSupportedVersions: undefined | (() => Promise<{ [key: XoHost['productBrand']]: string }>)
  getJob(id: XoJob['id']): Promise<XoJob>
  getObject: <T extends XapiXoRecord>(id: T['id'], type?: T['type']) => T
  getObjectsByType: <T extends XapiXoRecord>(
    type: T['type'],
    opts?: { filter?: string | ((obj: T) => boolean); limit?: number }
  ) => Record<T['id'], T>
  getTotalBackupSizeOnRemote(id: XoBackupRepository['id']): Promise<{ onDisk: number }>
  getSchedule(id: XoSchedule['id']): Promise<XoSchedule>
  getUser: (id: XoUser['id']) => Promise<XoUser>
  getXapi(maybeId: XapiXoRecord['id'] | XapiXoRecord): Xapi
  getXapiHostStats: (hostId: XoHost['id'], granularity?: XapiStatsGranularity) => Promise<XapiHostStats>
  getXapiObject: <T extends XapiXoRecord>(maybeId: T['id'] | T, type: T['type']) => XapiRecordByXapiXoRecord[T['type']]
  getXapiPoolStats(poolId: XoPool['id'], granularity?: XapiStatsGranularity): Promise<XapiPoolStats>
  getXapiVmStats: (vmId: XoVm['id'], granularity?: XapiStatsGranularity) => Promise<XapiVmStats>
  getXenServer(id: XoServer['id']): Promise<XoServer>
  hasFeatureAuthorization(featureCode: string): Promise<boolean>
  hasObject<T extends XapiXoRecord>(id: T['id'], type: T['type']): boolean
  /** Allow to add a new server in the DB (XCP-ng/XenServer) */
  registerXenServer(body: InsertableXoServer): Promise<XoServer>
  rollingPoolReboot(pool: XoPool, opts?: { parentTask?: Task }): Promise<void>
  rollingPoolUpdate(pool: XoPool, opts?: { rebootVm?: boolean; parentTask?: Task }): Promise<void>
  removeUserFromGroup(userId: XoUser['id'], id: XoGroup['id']): Promise<void>
  runJob(job: XoJob, schedule: XoSchedule): void
  runWithApiContext: (user: XoUser, fn: () => void) => Promise<unknown>
  /** Remove a server from the DB (XCP-ng/XenServer) */
  unregisterXenServer(id: XoServer['id']): Promise<void>
<<<<<<< HEAD
  updateUser(
    id: XoUser['id'],
    updates: {
      /**
       * @deprecated
       */
      email?: string
      authProviders?: Record<string, string>
      name?: string
      password?: string
      permission?: string
      preferences?: Record<string, string>
    }
  ): Promise<void>
=======
  updateGroup(
    id: XoGroup['id'],
    updates: {
      name?: string
    }
  )
>>>>>>> d45e4cb5
}<|MERGE_RESOLUTION|>--- conflicted
+++ resolved
@@ -143,7 +143,6 @@
   runWithApiContext: (user: XoUser, fn: () => void) => Promise<unknown>
   /** Remove a server from the DB (XCP-ng/XenServer) */
   unregisterXenServer(id: XoServer['id']): Promise<void>
-<<<<<<< HEAD
   updateUser(
     id: XoUser['id'],
     updates: {
@@ -158,12 +157,10 @@
       preferences?: Record<string, string>
     }
   ): Promise<void>
-=======
   updateGroup(
     id: XoGroup['id'],
     updates: {
       name?: string
     }
   )
->>>>>>> d45e4cb5
 }