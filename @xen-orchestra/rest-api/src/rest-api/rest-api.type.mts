--- conflicted
+++ resolved
@@ -33,12 +33,9 @@
   XoJob,
   XoGroup,
   XoPool,
-<<<<<<< HEAD
-  XoAuthenticationToken,
-=======
   XoTask,
   XoProxy,
->>>>>>> 31bbf0bd
+  XoAuthenticationToken,
 } from '@vates/types/xo'
 
 import type { InsertableXoServer } from '../servers/server.type.mjs'
