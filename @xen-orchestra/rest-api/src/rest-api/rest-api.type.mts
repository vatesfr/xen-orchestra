--- conflicted
+++ resolved
@@ -127,11 +127,9 @@
   getAllSchedules(): Promise<XoSchedule[]>
   getAllUsers(): Promise<XoUser[]>
   getAllXenServers(): Promise<XoServer[]>
-<<<<<<< HEAD
   getAuthenticationTokensForUser(userId: XoUser['id']): Promise<XoAuthenticationToken[]>
   // @TODO: Correctly type this methods and XoLogs when migrate the endpoint "backup/logs"
   getBackupNgLogsSorted(opts: { filter: (log: Record<string, string>) => boolean }): Promise<Record<string, string>[]>
-=======
   getBackupNgLogs(): Promise<Record<string, AnyXoLog>>
   getBackupNgLogs(id: AnyXoLog['id']): Promise<AnyXoLog>
   getBackupNgLogsSorted(opts: {
@@ -140,7 +138,6 @@
     filter: (log: AnyXoLog) => boolean
     limit?: number
   }): Promise<AnyXoLog[]>
->>>>>>> b01adbe2
   getGroup(id: XoGroup['id']): Promise<XoGroup>
   getHVSupportedVersions: undefined | (() => Promise<{ [key: XoHost['productBrand']]: string }>)
   getJob<T extends AnyXoJob>(id: T['id']): Promise<T>
