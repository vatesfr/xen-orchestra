import type { EventEmitter } from 'node:events'
import type { VatesTask } from '@vates/types/lib/vates/task'
import type { Xapi } from '@vates/types/lib/xen-orchestra/xapi'
import type { XapiHostStats, XapiVmStats, XapiStatsGranularity, XapiPoolStats } from '@vates/types/common'
import type {
  XenApiGpuGroupWrapped,
  XenApiHostWrapped,
  XenApiMessage,
  XenApiNetworkWrapped,
  XenApiPciWrapped,
  XenApiPgpuWrapped,
  XenApiPifWrapped,
  XenApiPoolWrapped,
  XenApiSmWrapped,
  XenApiSrWrapped,
  XenApiVbdWrapped,
  XenApiVdiWrapped,
  XenApiVgpuTypeWrapped,
  XenApiVgpuWrapped,
  XenApiVifWrapped,
  XenApiVmWrapped,
  XenApiVtpmWrapped,
} from '@vates/types/xen-api'
import type {
  AnyXoJob,
  XoBackupRepository,
  XoHost,
  XoServer,
  XoUser,
  XapiXoRecord,
  XoVm,
  XoSchedule,
  XoJob,
  XoGroup,
  XoPool,
  XoTask,
  XoProxy,
<<<<<<< HEAD
  XoAuthenticationToken,
=======
  AnyXoBackupJob,
>>>>>>> 4944ea90
} from '@vates/types/xo'

import type { InsertableXoServer } from '../servers/server.type.mjs'

type XapiRecordByXapiXoRecord = {
  gpuGroup: XenApiGpuGroupWrapped
  host: XenApiHostWrapped
  message: XenApiMessage
  network: XenApiNetworkWrapped
  PCI: XenApiPciWrapped
  PGPU: XenApiPgpuWrapped
  PIF: XenApiPifWrapped
  pool: XenApiPoolWrapped
  SR: XenApiSrWrapped
  SM: XenApiSmWrapped
  VBD: XenApiVbdWrapped
  VDI: XenApiVdiWrapped
  'VDI-snapshot': XenApiVdiWrapped
  'VDI-unmanaged': XenApiVdiWrapped
  vgpu: XenApiVgpuWrapped
  vgpuType: XenApiVgpuTypeWrapped
  VIF: XenApiVifWrapped
  VM: XenApiVmWrapped
  'VM-controller': XenApiVmWrapped
  'VM-snapshot': XenApiVmWrapped
  'VM-template': XenApiVmWrapped
  VTPM: XenApiVtpmWrapped
}

export type XoApp = {
  config: {
    getOptionalDuration(path: string): number | undefined
  }
  tasks: EventEmitter & {
    abort(id: XoTask['id'], reason?: string): Promise<void>
    clearLogs(): Promise<void>
    create: (params: { name: string; objectId?: string; type?: string }) => VatesTask
    deleteLog(id: XoTask['id']): Promise<void>
    get(id: XoTask['id']): Promise<XoTask>
    list(opts?: { filter?: string | ((obj: XoTask) => boolean); limit?: number }): AsyncGenerator<XoTask>
    watch(id: XoTask['id'], cb: (task: XoTask) => void): Promise<() => void>
  }
  apiContext: {
    user?: XoUser
    permission?: XoUser['permission'] | 'none' | null
  }

  // methods ------------
  addUserToGroup: (userId: XoUser['id'], groupId: XoGroup['id']) => Promise<void>
  authenticateUser: (
    credentials: { token?: string; username?: string; password?: string },
    userData?: { ip?: string },
    opts?: { bypassOtp?: boolean }
  ) => Promise<{ bypassOtp: boolean; expiration: number; user: XoUser }>
  /* Throw if no authorization */
  checkFeatureAuthorization(featureCode: string): Promise<void>
  /* connect a server (XCP-ng/XenServer) */
  connectXenServer(id: XoServer['id']): Promise<void>
  createUser(params: { name?: string; password?: string; [key: string]: unknown }): Promise<XoUser>
  deleteGroup(id: XoGroup['id']): Promise<void>
  deleteUser(id: XoUser['id']): Promise<void>
  /* disconnect a server (XCP-ng/XenServer) */
  createGroup(params: { name: string; provider?: string; providerGroup?: string }): Promise<XoGroup>
  disconnectXenServer(id: XoServer['id']): Promise<void>
  getAllGroups(): Promise<XoGroup[]>
  getAllProxies(): Promise<XoProxy[]>
  getAllJobs(): Promise<AnyXoJob[]>
  getAllJobs<T extends AnyXoBackupJob['type']>(type: T): Promise<Extract<AnyXoBackupJob, { type: T }>[]>
  getProxy(id: XoProxy['id']): Promise<XoProxy>
  getRemote(id: XoBackupRepository['id']): Promise<XoBackupRepository>
  getAllRemotes(): Promise<XoBackupRepository[]>
  getAllRemotesInfo(): Promise<
    Record<
      XoBackupRepository['id'],
      {
        size?: number
        used?: number
        available?: number
        encryption?: {
          algorithm: string
          isLegacy: boolean
          recommanded: string
        }
      }
    >
  >
  getAllSchedules(): Promise<XoSchedule[]>
  getAllUsers(): Promise<XoUser[]>
  getAllXenServers(): Promise<XoServer[]>
  getAuthenticationTokensForUser(userId: XoUser['id']): Promise<XoAuthenticationToken[]>
  // @TODO: Correctly type this methods and XoLogs when migrate the endpoint "backup/logs"
  getBackupNgLogsSorted(opts: { filter: (log: Record<string, string>) => boolean }): Promise<Record<string, string>[]>
  getGroup(id: XoGroup['id']): Promise<XoGroup>
  getHVSupportedVersions: undefined | (() => Promise<{ [key: XoHost['productBrand']]: string }>)
  getJob<T extends AnyXoJob>(id: T['id']): Promise<T>
  getObject: <T extends XapiXoRecord>(id: T['id'], type?: T['type'] | T['type'][]) => T
  getObjectsByType: <T extends XapiXoRecord>(
    type: T['type'],
    opts?: { filter?: string | ((obj: T) => boolean); limit?: number }
  ) => Record<T['id'], T>
  getTotalBackupSizeOnRemote(id: XoBackupRepository['id']): Promise<{ onDisk: number }>
  getSchedule(id: XoSchedule['id']): Promise<XoSchedule>
  getUser: (id: XoUser['id']) => Promise<XoUser>
  getXapi(maybeId: XapiXoRecord['id'] | XapiXoRecord): Xapi
  getXapiHostStats: (hostId: XoHost['id'], granularity?: XapiStatsGranularity) => Promise<XapiHostStats>
  getXapiObject: <T extends XapiXoRecord>(
    maybeId: T['id'] | T,
    type: T['type'] | T['type'][]
  ) => XapiRecordByXapiXoRecord[T['type']]
  getXapiPoolStats(poolId: XoPool['id'], granularity?: XapiStatsGranularity): Promise<XapiPoolStats>
  getXapiVmStats: (vmId: XoVm['id'], granularity?: XapiStatsGranularity) => Promise<XapiVmStats>
  getXenServer(id: XoServer['id']): Promise<XoServer>
  hasFeatureAuthorization(featureCode: string): Promise<boolean>
  hasObject<T extends XapiXoRecord>(id: T['id'], type: T['type']): boolean
  /** Allow to add a new server in the DB (XCP-ng/XenServer) */
  registerXenServer(body: InsertableXoServer): Promise<XoServer>
  rollingPoolReboot(pool: XoPool, opts?: { parentTask?: VatesTask }): Promise<void>
  rollingPoolUpdate(pool: XoPool, opts?: { rebootVm?: boolean; parentTask?: VatesTask }): Promise<void>
  removeUserFromGroup(userId: XoUser['id'], id: XoGroup['id']): Promise<void>
  runJob(job: XoJob, schedule: XoSchedule): void
  runWithApiContext: (user: XoUser, fn: () => void) => Promise<unknown>
  /** Remove a server from the DB (XCP-ng/XenServer) */
  unregisterXenServer(id: XoServer['id']): Promise<void>
  updateUser(
    id: XoUser['id'],
    updates: {
      /**
       * @deprecated
       */
      email?: string
      authProviders?: Record<string, string>
      name?: string
      password?: string
      permission?: string
      preferences?: Record<string, string>
    }
  ): Promise<void>
  updateGroup(
    id: XoGroup['id'],
    updates: {
      name?: string
    }
  )
}

export type HasNoAuthorization = {
  hasAuthorization: false
}<|MERGE_RESOLUTION|>--- conflicted
+++ resolved
@@ -35,11 +35,8 @@
   XoPool,
   XoTask,
   XoProxy,
-<<<<<<< HEAD
   XoAuthenticationToken,
-=======
   AnyXoBackupJob,
->>>>>>> 4944ea90
 } from '@vates/types/xo'
 
 import type { InsertableXoServer } from '../servers/server.type.mjs'
