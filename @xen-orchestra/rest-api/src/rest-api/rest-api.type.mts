--- conflicted
+++ resolved
@@ -84,12 +84,9 @@
   checkFeatureAuthorization(featureCode: string): Promise<void>
   /* connect a server (XCP-ng/XenServer) */
   connectXenServer(id: XoServer['id']): Promise<void>
-<<<<<<< HEAD
+  createUser(params: { name?: string; password?: string; [key: string]: unknown }): Promise<XoUser>
   deleteGroup(id: XoGroup['id']): Promise<void>
-=======
-  createUser(params: { name?: string; password?: string; [key: string]: unknown }): Promise<XoUser>
   deleteUser(id: XoUser['id']): Promise<void>
->>>>>>> 81fa8701
   /* disconnect a server (XCP-ng/XenServer) */
   disconnectXenServer(id: XoServer['id']): Promise<void>
   getAllGroups(): Promise<XoGroup[]>
