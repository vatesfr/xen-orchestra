import { buildProviderModule } from 'inversify-binding-decorators'
import { Container, decorate, injectable } from 'inversify'
import { Controller } from 'tsoa'

import { RestApi } from '../rest-api/rest-api.mjs'
import { VmService } from '../vms/vm.service.mjs'
import type { XoApp } from '../rest-api/rest-api.type.mjs'
import { XoaService } from '../xoa/xoa.service.mjs'
import { HostService } from '../hosts/host.service.mjs'
import { PoolService } from '../pools/pool.service.mjs'
import { AlarmService } from '../alarms/alarm.service.mjs'
import { VdiService } from '../vdis/vdi.service.mjs'
<<<<<<< HEAD
import { TaskService } from '../tasks/task.service.mjs'
=======
import { UserService } from '../users/user.service.mjs'
import { BackupJobService } from '../backup-jobs/backup-job.service.mjs'
import { BackupLogService } from '../backup-logs/backup-log.service.mjs'
>>>>>>> b01adbe2

const iocContainer = new Container()

decorate(injectable(), Controller)
iocContainer.load(buildProviderModule())

export function setupContainer(xoApp: XoApp) {
  if (iocContainer.isBound(RestApi)) {
    iocContainer.unbind(RestApi)
  }

  iocContainer
    .bind(RestApi)
    .toDynamicValue(() => new RestApi(xoApp, iocContainer))
    .inSingletonScope()

  iocContainer
    .bind(XoaService)
    .toDynamicValue(ctx => {
      const restApi = ctx.container.get(RestApi)
      return new XoaService(restApi)
    })
    .inSingletonScope()

  iocContainer
    .bind(VmService)
    .toDynamicValue(ctx => {
      const restApi = ctx.container.get(RestApi)
      return new VmService(restApi)
    })
    .inSingletonScope()

  iocContainer
    .bind(PoolService)
    .toDynamicValue(ctx => {
      const restApi = ctx.container.get(RestApi)
      return new PoolService(restApi)
    })
    .inSingletonScope()

  iocContainer
    .bind(HostService)
    .toDynamicValue(ctx => {
      const restApi = ctx.container.get(RestApi)
      return new HostService(restApi)
    })
    .inSingletonScope()

  iocContainer
    .bind(AlarmService)
    .toDynamicValue(ctx => {
      const restApi = ctx.container.get(RestApi)
      return new AlarmService(restApi)
    })
    .inSingletonScope()

<<<<<<< HEAD
  iocContainer.bind(VdiService).toDynamicValue(ctx => {
    const restApi = ctx.container.get(RestApi)
    return new VdiService(restApi)
  })

  iocContainer.bind(TaskService).toDynamicValue(ctx => {
    const restApi = ctx.container.get(RestApi)
    return new TaskService(restApi)
  })
=======
  iocContainer
    .bind(VdiService)
    .toDynamicValue(ctx => {
      const restApi = ctx.container.get(RestApi)
      return new VdiService(restApi)
    })
    .inSingletonScope()

  iocContainer
    .bind(UserService)
    .toDynamicValue(ctx => {
      const restApi = ctx.container.get(RestApi)
      return new UserService(restApi)
    })
    .inSingletonScope()

  iocContainer
    .bind(BackupJobService)
    .toDynamicValue(ctx => {
      const restApi = ctx.container.get(RestApi)
      return new BackupJobService(restApi)
    })
    .inSingletonScope()

  iocContainer
    .bind(BackupLogService)
    .toDynamicValue(() => {
      return new BackupLogService()
    })
    .inSingletonScope()
>>>>>>> b01adbe2
}

export { iocContainer }<|MERGE_RESOLUTION|>--- conflicted
+++ resolved
@@ -10,13 +10,10 @@
 import { PoolService } from '../pools/pool.service.mjs'
 import { AlarmService } from '../alarms/alarm.service.mjs'
 import { VdiService } from '../vdis/vdi.service.mjs'
-<<<<<<< HEAD
 import { TaskService } from '../tasks/task.service.mjs'
-=======
 import { UserService } from '../users/user.service.mjs'
 import { BackupJobService } from '../backup-jobs/backup-job.service.mjs'
 import { BackupLogService } from '../backup-logs/backup-log.service.mjs'
->>>>>>> b01adbe2
 
 const iocContainer = new Container()
 
@@ -73,7 +70,6 @@
     })
     .inSingletonScope()
 
-<<<<<<< HEAD
   iocContainer.bind(VdiService).toDynamicValue(ctx => {
     const restApi = ctx.container.get(RestApi)
     return new VdiService(restApi)
@@ -83,7 +79,7 @@
     const restApi = ctx.container.get(RestApi)
     return new TaskService(restApi)
   })
-=======
+
   iocContainer
     .bind(VdiService)
     .toDynamicValue(ctx => {
@@ -114,7 +110,6 @@
       return new BackupLogService()
     })
     .inSingletonScope()
->>>>>>> b01adbe2
 }
 
 export { iocContainer }