--- conflicted
+++ resolved
@@ -1,20 +1,18 @@
 import {
   Body,
-<<<<<<< HEAD
   Example,
   Get,
   Middlewares,
   Patch,
   Path,
   Put,
-=======
   Delete,
   Example,
   Get,
   Middlewares,
   Path,
   Post,
->>>>>>> 44651083
+  Put,
   Query,
   Request,
   Response,
@@ -26,26 +24,17 @@
 import { json, type Request as ExRequest } from 'express'
 import { provide } from 'inversify-binding-decorators'
 import type { XoUser } from '@vates/types'
-<<<<<<< HEAD
-import {
-  featureUnauthorized,
-=======
 
 import {
   createdResp,
   invalidParameters,
->>>>>>> 44651083
   noContentResp,
   notFoundResp,
   unauthorizedResp,
   type Unbrand,
 } from '../open-api/common/response.common.mjs'
-<<<<<<< HEAD
 import { forbiddenOperation } from 'xo-common/api-errors.js'
-import { partialUsers, user, userIds } from '../open-api/oa-examples/user.oa-example.mjs'
-=======
 import { partialUsers, user, userId, userIds } from '../open-api/oa-examples/user.oa-example.mjs'
->>>>>>> 44651083
 import type { SendObjects } from '../helpers/helper.type.mjs'
 import type { UpdateUserRequestBody } from './user.type.mjs'
 import { XoController } from '../abstract-classes/xo-controller.mjs'
@@ -107,7 +96,6 @@
   }
 
   /**
-<<<<<<< HEAD
    * @example id "722d17b9-699b-49d2-8193-be1ac573d3de"
    * @example body {
    *   "name": "updated user name",
@@ -120,28 +108,27 @@
   @Middlewares(json())
   @SuccessResponse(noContentResp.status, noContentResp.description)
   @Response(notFoundResp.status, notFoundResp.description)
-  @Response(featureUnauthorized.status, featureUnauthorized.description)
   async updateUser(@Path() id: string, @Body() body: UpdateUserRequestBody): Promise<void> {
     const { email, name, password, permission, preferences } = body
     const isAdmin = this.restApi.xoApp.apiContext.permission === 'admin'
-    const currentUserId = this.restApi.xoApp.apiContext.user?.id
+    const currentUserId = this.restApi.getCurrentUser(id)
 
     if (isAdmin) {
       if (permission !== undefined && id === currentUserId) {
-        throw forbiddenOperation("A user cannot change it's own permission.")
+        throw forbiddenOperation('update user', 'change user permission')
       }
-    } else if (name != null || password != null || permission != null) {
-      throw forbiddenOperation('These properties can only be changed by an administrator.')
     }
 
     const user = await this.restApi.xoApp.getUser(id as XoUser['id'])
 
     if (user.authProviders && Object.keys(user.authProviders).length > 0 && (name != null || password != null)) {
-      throw forbiddenOperation('Cannot change the name or password of synchronized user')
+      throw forbiddenOperation('update user', 'change name password of synchronized user')
     }
 
     await this.restApi.xoApp.updateUser(user.id, { email, name, password, permission, preferences })
-=======
+  }
+
+  /**  
    * @example body { "name": "new user", "password": "password", "permission": "none" }
    */
   @Example(userId)
@@ -166,6 +153,5 @@
   @Response(notFoundResp.status, notFoundResp.description)
   async deleteUser(@Path() id: string): Promise<void> {
     await this.restApi.xoApp.deleteUser(id as XoUser['id'])
->>>>>>> 44651083
   }
 }