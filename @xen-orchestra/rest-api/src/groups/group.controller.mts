import {
  Body,
  Delete,
  Example,
  Get,
  Middlewares,
<<<<<<< HEAD
  Patch,
=======
>>>>>>> 50f5759d
  Path,
  Post,
  Put,
  Query,
  Request,
  Response,
  Route,
  Security,
  SuccessResponse,
  Tags,
} from 'tsoa'
import { json, type Request as ExRequest } from 'express'
import { provide } from 'inversify-binding-decorators'
import type { XoGroup, XoUser } from '@vates/types'

import { forbiddenOperation } from 'xo-common/api-errors.js'
import {
  createdResp,
  forbiddenOperationResp,
  invalidParameters,
  noContentResp,
  notFoundResp,
  resourceAlreadyExists,
  unauthorizedResp,
  type Unbrand,
} from '../open-api/common/response.common.mjs'
import { group, groupId, groupIds, partialGroups } from '../open-api/oa-examples/group.oa-example.mjs'
import type { SendObjects } from '../helpers/helper.type.mjs'
import type { UpdateGroupRequestBody } from './group.type.mjs'
import { XoController } from '../abstract-classes/xo-controller.mjs'

@Route('groups')
@Security('*')
@Response(unauthorizedResp.status, unauthorizedResp.description)
@Tags('groups')
@provide(GroupController)
export class GroupController extends XoController<XoGroup> {
  // --- abstract methods
  getAllCollectionObjects(): Promise<XoGroup[]> {
    return this.restApi.xoApp.getAllGroups()
  }
  getCollectionObject(id: XoGroup['id']): Promise<XoGroup> {
    return this.restApi.xoApp.getGroup(id)
  }

  /**
   * @example fields "name,id,users"
   * @example filter "users:length:>0"
   * @example limit 42
   */
  @Example(groupIds)
  @Example(partialGroups)
  @Get('')
  async getGroups(
    @Request() req: ExRequest,
    @Query() fields?: string,
    @Query() ndjson?: boolean,
    @Query() filter?: string,
    @Query() limit?: number
  ): Promise<SendObjects<Partial<Unbrand<XoGroup>>>> {
    return this.sendObjects(Object.values(await this.getObjects({ filter, limit })), req)
  }

  /**
   * @example id "7d98fee4-3357-41a7-ac3f-9124212badb7"
   */
  @Example(group)
  @Get('{id}')
  @Response(notFoundResp.status, notFoundResp.description)
  getGroup(@Path() id: string): Promise<Unbrand<XoGroup>> {
    return this.getObject(id as XoGroup['id'])
  }

  /**
   * @example id "c98395a7-26d8-4e09-b055-d5f0f4a98312"
   * @example body { "name": "new group name" }
   */
  @Patch('{id}')
  @Middlewares(json())
  @SuccessResponse(noContentResp.status, noContentResp.description)
  @Response(notFoundResp.status, notFoundResp.description)
  @Response(resourceAlreadyExists.status, resourceAlreadyExists.description)
  @Response(forbiddenOperationResp.status, forbiddenOperationResp.description)
  async updateGroup(@Path() id: string, @Body() body: UpdateGroupRequestBody): Promise<void> {
    const group = await this.getObject(id as XoGroup['id'])

    if (group.provider !== undefined) {
      throw forbiddenOperation('update group', 'synchronized group')
    }

    await this.restApi.xoApp.updateGroup(group.id, body)
  }

  /**
   *  @example body {
   *    "name": "new group"
   *  }
   */
  @Example(groupId)
  @Post('')
  @Middlewares(json())
  @SuccessResponse(createdResp.status, createdResp.description)
  @Response(invalidParameters.status, invalidParameters.description)
  @Response(resourceAlreadyExists.status, resourceAlreadyExists.description)
  async createGroup(@Body() body: { name: string }): Promise<{ id: Unbrand<XoGroup>['id'] }> {
    const group = await this.restApi.xoApp.createGroup(body)

    return { id: group.id }
  }

  /**
   * @example id "7d98fee4-3357-41a7-ac3f-9124212badb7"
   */
  @Delete('{id}')
  @SuccessResponse(noContentResp.status, noContentResp.description)
  @Response(notFoundResp.status, notFoundResp.description)
  async deleteGroup(@Path() id: string): Promise<void> {
    const groupId = id as XoGroup['id']
    await this.restApi.xoApp.deleteGroup(groupId)
  }

  /**
   * @example id "c98395a7-26d8-4e09-b055-d5f0f4a98312"
   * @example userId "722d17b9-699b-49d2-8193-be1ac573d3de"
   */
  @Delete('{id}/users/{userId}')
  @SuccessResponse(noContentResp.status, noContentResp.description)
  @Response(notFoundResp.status, notFoundResp.description)
  @Response(forbiddenOperationResp.status, forbiddenOperationResp.description)
  async removeUserFromGroup(@Path() id: string, @Path() userId: string): Promise<void> {
    const group = await this.getObject(id as XoGroup['id'])

    if (group.provider !== undefined) {
      throw forbiddenOperation('remove user from group', 'synchronized group')
    }

    await this.restApi.xoApp.removeUserFromGroup(userId as XoUser['id'], group.id)
  }

  /**
   * @example id "6c81b5e1-afc1-43ea-8f8d-939ceb5f3f90"
   * @example userId "722d17b9-699b-49d2-8193-be1ac573d3de"
   */
  @Put('{id}/users/{userId}')
  @SuccessResponse(noContentResp.status, noContentResp.description)
  @Response(notFoundResp.status, notFoundResp.description)
  @Response(forbiddenOperationResp.status, forbiddenOperationResp.description)
  async addUserToGroup(@Path() id: string, @Path() userId: string): Promise<void> {
    const group = await this.getObject(id as XoGroup['id'])
    if (group.provider !== undefined) {
      throw forbiddenOperation('add user to group', 'synchronized group')
    }

    await this.restApi.xoApp.addUserToGroup(userId as XoUser['id'], group.id)
  }
}<|MERGE_RESOLUTION|>--- conflicted
+++ resolved
@@ -4,10 +4,7 @@
   Example,
   Get,
   Middlewares,
-<<<<<<< HEAD
   Patch,
-=======
->>>>>>> 50f5759d
   Path,
   Post,
   Put,
