--- conflicted
+++ resolved
@@ -90,7 +90,6 @@
   }
 
   /**
-<<<<<<< HEAD
    * @example id "c98395a7-26d8-4e09-b055-d5f0f4a98312"
    * @example userId "722d17b9-699b-49d2-8193-be1ac573d3de"
    */
@@ -106,7 +105,9 @@
     }
 
     await this.restApi.xoApp.removeUserFromGroup(userId as XoUser['id'], id as XoGroup['id'])
-=======
+  }
+  
+  /**
    * @example id "6c81b5e1-afc1-43ea-8f8d-939ceb5f3f90"
    * @example userId "722d17b9-699b-49d2-8193-be1ac573d3de"
    */
@@ -121,6 +122,5 @@
     }
 
     await this.restApi.xoApp.addUserToGroup(userId as XoUser['id'], group.id)
->>>>>>> 44651083
   }
 }