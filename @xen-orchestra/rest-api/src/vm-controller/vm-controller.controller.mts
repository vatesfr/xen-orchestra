import { inject } from 'inversify'
import { XapiXoController } from '../abstract-classes/xapi-xo-controller.mjs'
import { RestApi } from '../rest-api/rest-api.mjs'
<<<<<<< HEAD
import type { XoAlarm, XoTask, XoVdi, XoVdiSnapshot, XoVmController } from '@vates/types'
=======
import type { XoAlarm, XoMessage, XoVdi, XoVdiSnapshot, XoVmController } from '@vates/types'
>>>>>>> 6af64c70
import { Example, Get, Path, Query, Request, Response, Route, Security, Tags } from 'tsoa'
import { Request as ExRequest } from 'express'

import { AlarmService } from '../alarms/alarm.service.mjs'
import { escapeUnsafeComplexMatcher, limitAndFilterArray } from '../helpers/utils.helper.mjs'
import { genericAlarmsExample } from '../open-api/oa-examples/alarm.oa-example.mjs'
import { notFoundResp, unauthorizedResp, type Unbrand } from '../open-api/common/response.common.mjs'
import { provide } from 'inversify-binding-decorators'
import type { SendObjects } from '../helpers/helper.type.mjs'
import {
  partialVmControllers,
  vmController,
  vmControllerIds,
  vmControllerVdis,
} from '../open-api/oa-examples/vm-controller.oa-example.mjs'
import { VmService } from '../vms/vm.service.mjs'
<<<<<<< HEAD
import { taskIds, partialTasks } from '../open-api/oa-examples/task.oa-example.mjs'
=======
import { messageIds, partialMessages } from '../open-api/oa-examples/message.oa-example.mjs'
>>>>>>> 6af64c70

@Route('vm-controllers')
@Security('*')
@Response(unauthorizedResp.status, unauthorizedResp.description)
@Tags('vms')
@provide(VmControllerController)
export class VmControllerController extends XapiXoController<XoVmController> {
  #alarmService: AlarmService
  #vmService: VmService

  constructor(
    @inject(RestApi) restApi: RestApi,
    @inject(AlarmService) alarmService: AlarmService,
    @inject(VmService) vmService: VmService
  ) {
    super('VM-controller', restApi)
    this.#alarmService = alarmService
    this.#vmService = vmService
  }

  /**
   *
   * @example fields "type,uuid"
   * @example filter "power_state:Running"
   * @example limit 42
   */
  @Example(vmControllerIds)
  @Example(partialVmControllers)
  @Get('')
  getVmControllers(
    @Request() req: ExRequest,
    @Query() fields?: string,
    @Query() ndjson?: boolean,
    @Query() filter?: string,
    @Query() limit?: number
  ): SendObjects<Partial<Unbrand<XoVmController>>> {
    return this.sendObjects(Object.values(this.getObjects({ filter, limit })), req)
  }

  /**
   * @example id "9b4775bd-9493-490a-9afa-f786a44caa4f"
   */
  @Example(vmController)
  @Get('{id}')
  @Response(notFoundResp.status, notFoundResp.description)
  getVmController(@Path() id: string): Unbrand<XoVmController> {
    return this.getObject(id as XoVmController['id'])
  }

  /**
   * @example id "9b4775bd-9493-490a-9afa-f786a44caa4f"
   * @example fields "id,time"
   * @example filter "time:>1747053793"
   * @example limit 42
   */
  @Example(genericAlarmsExample)
  @Get('{id}/alarms')
  @Tags('alarms')
  @Response(notFoundResp.status, notFoundResp.description)
  getVmControllerAlarms(
    @Request() req: ExRequest,
    @Path() id: string,
    @Query() fields?: string,
    @Query() ndjson?: boolean,
    @Query() filter?: string,
    @Query() limit?: number
  ): SendObjects<Partial<Unbrand<XoAlarm>>> {
    const vmController = this.getObject(id as XoVmController['id'])
    const alarms = this.#alarmService.getAlarms({
      filter: `${escapeUnsafeComplexMatcher(filter) ?? ''} object:uuid:${vmController.uuid}`,
      limit,
    })

    return this.sendObjects(Object.values(alarms), req, 'alarms')
  }

  /**
   * @example id "9b4775bd-9493-490a-9afa-f786a44caa4f"
   * @example fields "VDI_type,id,name_label"
   * @example filter "VDI_type:user"
   * @example limit 42
   */
  @Example(vmControllerVdis)
  @Get('{id}/vdis')
  @Tags('vdis')
  @Response(notFoundResp.status, notFoundResp.description)
  getVmControllerVdis(
    @Request() req: ExRequest,
    @Path() id: string,
    @Query() fields?: string,
    @Query() ndjson?: boolean,
    @Query() filter?: string,
    @Query() limit?: number
  ): SendObjects<Partial<Unbrand<XoVdi> | Unbrand<XoVdiSnapshot>>> {
    const vdis = this.#vmService.getVmVdis(id as XoVmController['id'], 'VM-controller')
    return this.sendObjects(limitAndFilterArray(vdis, { filter, limit }), req, obj => obj.type.toLowerCase() + 's')
  }

  /**
   * @example id "9b4775bd-9493-490a-9afa-f786a44caa4f"
<<<<<<< HEAD
   * @example fields "id,status,properties"
   * @example filter "status:failure"
   * @example limit 42
   */
  @Example(taskIds)
  @Example(partialTasks)
  @Get('{id}/tasks')
  @Tags('tasks')
  @Response(notFoundResp.status, notFoundResp.description)
  async getVmControllerTasks(
=======
   * @example fields "name,id,$object"
   * @example filter "name:VM_STARTED"
   * @example limit 42
   */
  @Example(messageIds)
  @Example(partialMessages)
  @Get('{id}/messages')
  @Tags('messages')
  @Response(notFoundResp.status, notFoundResp.description)
  getVmControllerMessages(
>>>>>>> 6af64c70
    @Request() req: ExRequest,
    @Path() id: string,
    @Query() fields?: string,
    @Query() ndjson?: boolean,
    @Query() filter?: string,
    @Query() limit?: number
<<<<<<< HEAD
  ): Promise<SendObjects<Partial<Unbrand<XoTask>>>> {
    const tasks = await this.getTasksForObject(id as XoVmController['id'], { filter, limit })

    return this.sendObjects(Object.values(tasks), req, 'tasks')
=======
  ): SendObjects<Partial<Unbrand<XoMessage>>> {
    const messages = this.getMessagesForObject(id as XoVmController['id'], { filter, limit })

    return this.sendObjects(Object.values(messages), req, 'messages')
>>>>>>> 6af64c70
  }
}<|MERGE_RESOLUTION|>--- conflicted
+++ resolved
@@ -1,11 +1,7 @@
 import { inject } from 'inversify'
 import { XapiXoController } from '../abstract-classes/xapi-xo-controller.mjs'
 import { RestApi } from '../rest-api/rest-api.mjs'
-<<<<<<< HEAD
-import type { XoAlarm, XoTask, XoVdi, XoVdiSnapshot, XoVmController } from '@vates/types'
-=======
-import type { XoAlarm, XoMessage, XoVdi, XoVdiSnapshot, XoVmController } from '@vates/types'
->>>>>>> 6af64c70
+import type { XoAlarm, XoMessage, XOTask, XoVdi, XoVdiSnapshot, XoVmController } from '@vates/types'
 import { Example, Get, Path, Query, Request, Response, Route, Security, Tags } from 'tsoa'
 import { Request as ExRequest } from 'express'
 
@@ -22,11 +18,8 @@
   vmControllerVdis,
 } from '../open-api/oa-examples/vm-controller.oa-example.mjs'
 import { VmService } from '../vms/vm.service.mjs'
-<<<<<<< HEAD
+import { messageIds, partialMessages } from '../open-api/oa-examples/message.oa-example.mjs'
 import { taskIds, partialTasks } from '../open-api/oa-examples/task.oa-example.mjs'
-=======
-import { messageIds, partialMessages } from '../open-api/oa-examples/message.oa-example.mjs'
->>>>>>> 6af64c70
 
 @Route('vm-controllers')
 @Security('*')
@@ -127,7 +120,30 @@
 
   /**
    * @example id "9b4775bd-9493-490a-9afa-f786a44caa4f"
-<<<<<<< HEAD
+   * @example fields "name,id,$object"
+   * @example filter "name:VM_STARTED"
+   * @example limit 42
+   */
+  @Example(messageIds)
+  @Example(partialMessages)
+  @Get('{id}/messages')
+  @Tags('messages')
+  @Response(notFoundResp.status, notFoundResp.description)
+  getVmControllerMessages(
+    @Request() req: ExRequest,
+    @Path() id: string,
+    @Query() fields?: string,
+    @Query() ndjson?: boolean,
+    @Query() filter?: string,
+    @Query() limit?: number
+  ): SendObjects<Partial<Unbrand<XoMessage>>> {
+    const messages = this.getMessagesForObject(id as XoVmController['id'], { filter, limit })
+
+    return this.sendObjects(Object.values(messages), req, 'messages')
+  }
+
+  /**
+   * @example id "9b4775bd-9493-490a-9afa-f786a44caa4f"
    * @example fields "id,status,properties"
    * @example filter "status:failure"
    * @example limit 42
@@ -138,34 +154,15 @@
   @Tags('tasks')
   @Response(notFoundResp.status, notFoundResp.description)
   async getVmControllerTasks(
-=======
-   * @example fields "name,id,$object"
-   * @example filter "name:VM_STARTED"
-   * @example limit 42
-   */
-  @Example(messageIds)
-  @Example(partialMessages)
-  @Get('{id}/messages')
-  @Tags('messages')
-  @Response(notFoundResp.status, notFoundResp.description)
-  getVmControllerMessages(
->>>>>>> 6af64c70
     @Request() req: ExRequest,
     @Path() id: string,
     @Query() fields?: string,
     @Query() ndjson?: boolean,
     @Query() filter?: string,
     @Query() limit?: number
-<<<<<<< HEAD
   ): Promise<SendObjects<Partial<Unbrand<XoTask>>>> {
     const tasks = await this.getTasksForObject(id as XoVmController['id'], { filter, limit })
 
     return this.sendObjects(Object.values(tasks), req, 'tasks')
-=======
-  ): SendObjects<Partial<Unbrand<XoMessage>>> {
-    const messages = this.getMessagesForObject(id as XoVmController['id'], { filter, limit })
-
-    return this.sendObjects(Object.values(messages), req, 'messages')
->>>>>>> 6af64c70
   }
 }