--- conflicted
+++ resolved
@@ -54,14 +54,11 @@
 import type { SendObjects } from '../helpers/helper.type.mjs'
 import { XapiXoController } from '../abstract-classes/xapi-xo-controller.mjs'
 import { VmService } from './vm.service.mjs'
-<<<<<<< HEAD
 import { TaskService } from '../tasks/task.service.mjs'
-=======
 import { BackupJobService } from '../backup-jobs/backup-job.service.mjs'
 import type { UnbrandXoVmBackupJob } from '../backup-jobs/backup-job.type.mjs'
 import { partialVmBackupJobs, vmBackupJobIds } from '../open-api/oa-examples/backup-job.oa-example.mjs'
 import { messageIds, partialMessages } from '../open-api/oa-examples/message.oa-example.mjs'
->>>>>>> b01adbe2
 
 const IGNORED_VDIS_TAG = '[NOSNAP]'
 
@@ -75,30 +72,21 @@
 export class VmController extends XapiXoController<XoVm> {
   #alarmService: AlarmService
   #vmService: VmService
-<<<<<<< HEAD
   #taskService: TaskService
-=======
   #backupJobService: BackupJobService
->>>>>>> b01adbe2
 
   constructor(
     @inject(RestApi) restApi: RestApi,
     @inject(AlarmService) alarmService: AlarmService,
     @inject(VmService) vmService: VmService,
-<<<<<<< HEAD
-    @inject(TaskService) taskService: TaskService
-=======
+    @inject(TaskService) taskService: TaskService,
     @inject(BackupJobService) backupJobService: BackupJobService
->>>>>>> b01adbe2
   ) {
     super('VM', restApi)
     this.#alarmService = alarmService
     this.#vmService = vmService
-<<<<<<< HEAD
     this.#taskService = taskService
-=======
     this.#backupJobService = backupJobService
->>>>>>> b01adbe2
   }
 
   /**
@@ -569,21 +557,8 @@
     const vdis = this.#vmService.getVmVdis(id as XoVm['id'], 'VM')
     return this.sendObjects(limitAndFilterArray(vdis, { filter, limit }), req, obj => obj.type.toLowerCase() + 's')
   }
-
-  /**
-<<<<<<< HEAD
-   * @example id "613f541c-4bed-fc77-7ca8-2db6b68f079c"
-   * @example fields "id,properties"
-   * @example filter "status:failure"
-   * @example limit 42
-   */
-  @Example(taskIds)
-  @Example(partialTasks)
-  @Get('{id}/tasks')
-  @Tags('tasks')
-  @Response(notFoundResp.status, notFoundResp.description)
-  async getVmTasks(
-=======
+  
+  /**
    * @example id "f07ab729-c0e8-721c-45ec-f11276377030"
    * @example fields "mode,name,type,id"
    * @example filter "mode:full"
@@ -595,24 +570,6 @@
   @Tags('backup-jobs')
   @Response(notFoundResp.status, notFoundResp.description)
   async vmGetVmBackupJobs(
->>>>>>> b01adbe2
-    @Request() req: ExRequest,
-    @Path() id: string,
-    @Query() fields?: string,
-    @Query() ndjson?: boolean,
-    @Query() filter?: string,
-    @Query() limit?: number
-<<<<<<< HEAD
-  ): Promise<SendObjects<Partial<Unbrand<XoTask>>>> {
-    const vm = this.getObject(id as XoVm['id'])
-
-    const tasks = await this.#taskService.getTasks({
-      filter: `${escapeUnsafeComplexMatcher(filter) ?? ''} |(properties:objectId:${vm.id} properties:params:id:${vm.id})`,
-      limit,
-    })
-
-    return this.sendObjects(tasks, req, 'tasks')
-=======
   ): Promise<SendObjects<Partial<UnbrandXoVmBackupJob>>> {
     const backupJobs = await this.restApi.xoApp.getAllJobs('backup')
 
@@ -652,6 +609,34 @@
     })
 
     return this.sendObjects(Object.values(messages), req, 'messages')
->>>>>>> b01adbe2
+  }
+  
+  /**
+   * @example id "613f541c-4bed-fc77-7ca8-2db6b68f079c"
+   * @example fields "id,properties"
+   * @example filter "status:failure"
+   * @example limit 42
+   */
+  @Example(taskIds)
+  @Example(partialTasks)
+  @Get('{id}/tasks')
+  @Tags('tasks')
+  @Response(notFoundResp.status, notFoundResp.description)
+  async getVmTasks(
+    @Request() req: ExRequest,
+    @Path() id: string,
+    @Query() fields?: string,
+    @Query() ndjson?: boolean,
+    @Query() filter?: string,
+    @Query() limit?: number
+  ): Promise<SendObjects<Partial<Unbrand<XoTask>>>> {
+    const vm = this.getObject(id as XoVm['id'])
+
+    const tasks = await this.#taskService.getTasks({
+      filter: `${escapeUnsafeComplexMatcher(filter) ?? ''} |(properties:objectId:${vm.id} properties:params:id:${vm.id})`,
+      limit,
+    })
+
+    return this.sendObjects(tasks, req, 'tasks')
   }
 }