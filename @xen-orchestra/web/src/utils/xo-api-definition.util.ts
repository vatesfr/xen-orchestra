--- conflicted
+++ resolved
@@ -92,18 +92,15 @@
       'id,uuid,name_label,name_description,$pool,template_info,VIFs,$VBDs,boot,CPUs,memory,tags,isDefaultTemplate',
     handler: (record: XoVmTemplate) => record,
   },
-<<<<<<< HEAD
   server: {
     type: 'collection',
     path: 'servers',
     fields: 'host,httpProxy,username,readOnly,allowUnauthorized,label,poolId',
     handler: (record: XoServer) => record,
-=======
   'vm-controller': {
     type: 'collection',
     path: 'vm-controllers',
     fields: 'id,memory',
     handler: (record: XoVmController) => record,
->>>>>>> 009f791d
   },
 } satisfies ApiDefinition