{
  "account-organization-more": "Account, organization & more...",
<<<<<<< HEAD
  "power-on-for-console": "Power on your VM to access its console",
=======
  "documentation-name": "{name} documentation",
  "support-name": "{name} pro support",
>>>>>>> 89950e77
  "tasks": {
    "quick-view": "Tasks' quick view (coming soon)"
  }
}<|MERGE_RESOLUTION|>--- conflicted
+++ resolved
@@ -1,11 +1,8 @@
 {
   "account-organization-more": "Account, organization & more...",
-<<<<<<< HEAD
+  "documentation-name": "{name} documentation",
   "power-on-for-console": "Power on your VM to access its console",
-=======
-  "documentation-name": "{name} documentation",
   "support-name": "{name} pro support",
->>>>>>> 89950e77
   "tasks": {
     "quick-view": "Tasks' quick view (coming soon)"
   }
