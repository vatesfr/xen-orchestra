--- conflicted
+++ resolved
@@ -1,11 +1,8 @@
 {
   "account-organization-more": "Compte, organisation et plus…",
-<<<<<<< HEAD
+  "documentation-name": "Documentation {name}",
   "power-on-for-console": "Allumez votre VM pour accéder à sa console",
-=======
-  "documentation-name": "Documentation {name}",
   "support-name": "Support pro {name}",
->>>>>>> 89950e77
   "tasks": {
     "quick-view": "Vue rapide des tâches (bientôt disponible)"
   }
