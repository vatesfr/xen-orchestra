<template>
<<<<<<< HEAD
  <DashboardAlarms />
</template>

<script setup lang="ts">
import DashboardAlarms from '@/components/pool/dashboard/DashboardAlarms.vue'
</script>
=======
  <div class="site-dashboard">
    <HostsStatus class="hosts-status" />
    <VmsStatus class="vms-status" />
  </div>
</template>

<script lang="ts" setup>
import HostsStatus from '@/components/site/dashboard/HostsStatus.vue'
import VmsStatus from '@/components/site/dashboard/VmsStatus.vue'
</script>

<style lang="postcss" scoped>
.site-dashboard {
  display: grid;
  margin: 0.8rem;
  gap: 0.8rem;
  grid-template-columns: repeat(8, 1fr);
  grid-template-areas:
    'pools-status pools-status hosts-status hosts-status vms-status vms-status resources resources'
    'backups backups backups backups backup-issues backup-issues backup-issues backup-issues'
    'repositories repositories repositories repositories repositories repositories repositories repositories'
    'alarms alarms alarms alarms alarms alarms alarms patches';
}

.hosts-status {
  grid-area: hosts-status;
}

.vms-status {
  grid-area: vms-status;
}
</style>
>>>>>>> 333012bd
<|MERGE_RESOLUTION|>--- conflicted
+++ resolved
@@ -1,21 +1,15 @@
 <template>
-<<<<<<< HEAD
-  <DashboardAlarms />
-</template>
-
-<script setup lang="ts">
-import DashboardAlarms from '@/components/pool/dashboard/DashboardAlarms.vue'
-</script>
-=======
   <div class="site-dashboard">
     <HostsStatus class="hosts-status" />
     <VmsStatus class="vms-status" />
+    <DashboardAlarms />
   </div>
 </template>
 
 <script lang="ts" setup>
 import HostsStatus from '@/components/site/dashboard/HostsStatus.vue'
 import VmsStatus from '@/components/site/dashboard/VmsStatus.vue'
+import DashboardAlarms from '@/components/pool/dashboard/DashboardAlarms.vue'
 </script>
 
 <style lang="postcss" scoped>
@@ -39,4 +33,3 @@
   grid-area: vms-status;
 }
 </style>
->>>>>>> 333012bd
