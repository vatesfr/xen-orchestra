/* eslint-env jest */

const rimraf = require('rimraf')
const tmp = require('tmp')
const fs = require('fs-extra')
const { getHandler } = require('@xen-orchestra/fs')
const { pFromCallback } = require('promise-toolbox')
const crypto = require('crypto')
const { RemoteAdapter } = require('./RemoteAdapter')
const { VHDFOOTER, VHDHEADER } = require('./tests.fixtures.js')
const { VhdFile, Constants, VhdDirectory, VhdAbstract } = require('vhd-lib')
const { checkAliases } = require('./_cleanVm')
const { dirname, basename } = require('path')

let tempDir, adapter, handler, jobId, vdiId, basePath

jest.setTimeout(60000)

beforeEach(async () => {
  tempDir = await pFromCallback(cb => tmp.dir(cb))
  handler = getHandler({ url: `file://${tempDir}` })
  await handler.sync()
  adapter = new RemoteAdapter(handler)
  jobId = uniqueId()
  vdiId = uniqueId()
  basePath = `vdis/${jobId}/${vdiId}`
  await fs.mkdirp(`${tempDir}/${basePath}`)
})

afterEach(async () => {
  await pFromCallback(cb => rimraf(tempDir, cb))
  await handler.forget()
})

const uniqueId = () => crypto.randomBytes(16).toString('hex')

async function generateVhd(path, opts = {}) {
  let vhd

  let dataPath = path
  if (opts.useAlias) {
    await handler.mkdir(dirname(path) + '/data/')
    dataPath = dirname(path) + '/data/' + basename(path)
  }
  if (opts.mode === 'directory') {
    await handler.mkdir(dataPath)
    vhd = new VhdDirectory(handler, dataPath)
  } else {
    const fd = await handler.openFile(dataPath, 'wx')
    vhd = new VhdFile(handler, fd)
  }

  vhd.header = { ...VHDHEADER, ...opts.header }
  vhd.footer = { ...VHDFOOTER, ...opts.footer }
  vhd.footer.uuid = Buffer.from(crypto.randomBytes(16))

  if (vhd.header.parentUnicodeName) {
    vhd.footer.diskType = Constants.DISK_TYPES.DIFFERENCING
  } else {
    vhd.footer.diskType = Constants.DISK_TYPES.DYNAMIC
  }

  if (opts.useAlias === true) {
    await VhdAbstract.createAlias(handler, path + '.alias.vhd', dataPath)
  }

  await vhd.writeBlockAllocationTable()
  await vhd.writeHeader()
  await vhd.writeFooter()
  return vhd
}

test('It remove broken vhd', async () => {
  // todo also tests a directory and an alias

  await handler.writeFile(`${basePath}/notReallyAVhd.vhd`, 'I AM NOT A VHD')
  expect((await handler.list(basePath)).length).toEqual(1)
  let loggued = ''
  const onLog = message => {
    loggued += message
  }
  await adapter.cleanVm('/', { remove: false, onLog })
  expect(loggued).toEqual(`error while checking the VHD with path /${basePath}/notReallyAVhd.vhd`)
  // not removed
  expect((await handler.list(basePath)).length).toEqual(1)
  // really remove it
  await adapter.cleanVm('/', { remove: true, onLog })
  expect((await handler.list(basePath)).length).toEqual(0)
})

test('it remove vhd with missing or multiple ancestors', async () => {
  // one with a broken parent
  await generateVhd(`${basePath}/abandonned.vhd`, {
    header: {
      parentUnicodeName: 'gone.vhd',
      parentUid: Buffer.from(crypto.randomBytes(16)),
    },
  })

  // one orphan, which is a full vhd, no parent
  const orphan = await generateVhd(`${basePath}/orphan.vhd`)
  // a child to the orphan
  await generateVhd(`${basePath}/child.vhd`, {
    header: {
      parentUnicodeName: 'orphan.vhd',
      parentUid: orphan.footer.uuid,
    },
  })

  // clean
  let loggued = ''
  const onLog = message => {
    loggued += message + '\n'
  }
  await adapter.cleanVm('/', { remove: true, onLog })

  const deletedOrphanVhd = loggued.match(/deleting orphan VHD/g) || []
  expect(deletedOrphanVhd.length).toEqual(1) // only one vhd should have been deleted
  const deletedAbandonnedVhd = loggued.match(/abandonned.vhd is missing/g) || []
  expect(deletedAbandonnedVhd.length).toEqual(1) // and it must be abandonned.vhd

  // we don't test the filew on disk, since they will all be marker as unused and deleted without a metadata.json file
})

test('it remove backup meta data referencing a missing vhd in delta backup', async () => {
  // create a metadata file marking child and orphan as ok
  await handler.writeFile(
    `metadata.json`,
    JSON.stringify({
      mode: 'delta',
      vhds: [
        `${basePath}/orphan.vhd`,
        `${basePath}/child.vhd`,
        // abandonned.json is not here
      ],
    })
  )

  await generateVhd(`${basePath}/abandonned.vhd`)

  // one orphan, which is a full vhd, no parent
  const orphan = await generateVhd(`${basePath}/orphan.vhd`)

  // a child to the orphan
  await generateVhd(`${basePath}/child.vhd`, {
    header: {
      parentUnicodeName: 'orphan.vhd',
      parentUid: orphan.footer.uuid,
    },
  })

  let loggued = ''
  const onLog = message => {
    loggued += message + '\n'
  }
  await adapter.cleanVm('/', { remove: true, onLog })
  let matched = loggued.match(/deleting unused VHD /g) || []
  expect(matched.length).toEqual(1) // only one vhd should have been deleted
  matched = loggued.match(/abandonned.vhd is unused/g) || []
  expect(matched.length).toEqual(1) // and it must be abandonned.vhd

  // a missing vhd cause clean to remove all vhds
  await handler.writeFile(
    `metadata.json`,
    JSON.stringify({
      mode: 'delta',
      vhds: [
        `${basePath}/deleted.vhd`, // in metadata but not in vhds
        `${basePath}/orphan.vhd`,
        `${basePath}/child.vhd`,
        // abandonned.vhd is not here anymore
      ],
    }),
    { flags: 'w' }
  )
  loggued = ''
  await adapter.cleanVm('/', { remove: true, onLog })
  matched = loggued.match(/deleting unused VHD /g) || []
  expect(matched.length).toEqual(2) // all vhds (orphan and  child  ) should have been deleted
})

test('it merges delta of non destroyed chain', async () => {
  await handler.writeFile(
    `metadata.json`,
    JSON.stringify({
      mode: 'delta',
      size: 12000, // a size too small
      vhds: [
        `${basePath}/grandchild.vhd`, // grand child should not be merged
        `${basePath}/child.vhd`,
        // orphan is not here, he should be merged in child
      ],
    })
  )

  // one orphan, which is a full vhd, no parent
  const orphan = await generateVhd(`${basePath}/orphan.vhd`)
  // a child to the orphan
  const child = await generateVhd(`${basePath}/child.vhd`, {
    header: {
      parentUnicodeName: 'orphan.vhd',
      parentUid: orphan.footer.uuid,
    },
  })
  // a grand child
  await generateVhd(`${basePath}/grandchild.vhd`, {
    header: {
      parentUnicodeName: 'child.vhd',
      parentUid: child.footer.uuid,
    },
  })

  let loggued = []
  const onLog = message => {
    loggued.push(message)
  }
  await adapter.cleanVm('/', { remove: true, onLog })
  expect(loggued[0]).toEqual(`the parent /${basePath}/orphan.vhd of the child /${basePath}/child.vhd is unused`)
  expect(loggued[1]).toEqual(`incorrect size in metadata: 12000 instead of 209920`)

  loggued = []
  await adapter.cleanVm('/', { remove: true, merge: true, onLog })
  const [unused, merging] = loggued
  expect(unused).toEqual(`the parent /${basePath}/orphan.vhd of the child /${basePath}/child.vhd is unused`)
  expect(merging).toEqual(`merging /${basePath}/child.vhd into /${basePath}/orphan.vhd`)

  const metadata = JSON.parse(await handler.readFile(`metadata.json`))
  // size should be the size of children + grand children after the merge
  expect(metadata.size).toEqual(209920)

  // merging is already tested in vhd-lib, don't retest it here (and theses vhd are as empty as my stomach at 12h12)
  // only check deletion
  const remainingVhds = await handler.list(basePath)
  expect(remainingVhds.length).toEqual(2)
  expect(remainingVhds.includes('child.vhd')).toEqual(true)
  expect(remainingVhds.includes('grandchild.vhd')).toEqual(true)
})

test('it finish unterminated merge ', async () => {
  await handler.writeFile(
    `metadata.json`,
    JSON.stringify({
      mode: 'delta',
      size: 209920,
      vhds: [`${basePath}/orphan.vhd`, `${basePath}/child.vhd`],
    })
  )

  // one orphan, which is a full vhd, no parent
  const orphan = await generateVhd(`${basePath}/orphan.vhd`)
  // a child to the orphan
  const child = await generateVhd(`${basePath}/child.vhd`, {
    header: {
      parentUnicodeName: 'orphan.vhd',
      parentUid: orphan.footer.uuid,
    },
  })
  // a merge in progress file
  await handler.writeFile(
    `${basePath}/.orphan.vhd.merge.json`,
    JSON.stringify({
      parent: {
        header: orphan.header.checksum,
      },
      child: {
        header: child.header.checksum,
      },
    })
  )

  await adapter.cleanVm('/', { remove: true, merge: true })
  // merging is already tested in vhd-lib, don't retest it here (and theses vhd are as empty as my stomach at 12h12)

  // only check deletion
  const remainingVhds = await handler.list(basePath)
  expect(remainingVhds.length).toEqual(1)
  expect(remainingVhds.includes('child.vhd')).toEqual(true)
})

// each of the vhd can be a file, a directory, an alias to a file or an alias to a directory
// the message an resulting files should be identical to the output with vhd files which is tested independantly

describe('tests multiple combination ', () => {
  for (const useAlias of [true, false]) {
    for (const vhdMode of ['file', 'directory']) {
      test(`alias : ${useAlias}, mode: ${vhdMode}`, async () => {
        // a broken VHD
        if (useAlias) {
          await handler.mkdir(basePath + '/data')
        }

        const brokenVhdDataPath = basePath + (useAlias ? '/data/broken.vhd' : '/broken.vhd')

        if (vhdMode === 'directory') {
          await handler.mkdir(brokenVhdDataPath)
        } else {
          await handler.writeFile(brokenVhdDataPath, 'notreallyavhd')
        }
        if (useAlias) {
          await VhdAbstract.createAlias(handler, 'broken.alias.vhd', brokenVhdDataPath)
        }

        // a vhd non referenced in metada
        await generateVhd(`${basePath}/nonreference.vhd`, { useAlias, mode: vhdMode })
        // an abandonded delta vhd without its parent
        await generateVhd(`${basePath}/abandonned.vhd`, {
          useAlias,
          mode: vhdMode,
          header: {
            parentUnicodeName: 'gone.vhd',
            parentUid: crypto.randomBytes(16),
          },
        })

        // an ancestor of a vhd present in metadata
        const ancestor = await generateVhd(`${basePath}/ancestor.vhd`, {
          useAlias,
          mode: vhdMode,
        })
        const child = await generateVhd(`${basePath}/child.vhd`, {
          useAlias,
          mode: vhdMode,
          header: {
            parentUnicodeName: 'ancestor.vhd' + (useAlias ? '.alias.vhd' : ''),
            parentUid: ancestor.footer.uuid,
          },
        })
        // a grand child  vhd in metadata
        await generateVhd(`${basePath}/grandchild.vhd`, {
          useAlias,
          mode: vhdMode,
          header: {
            parentUnicodeName: 'child.vhd' + (useAlias ? '.alias.vhd' : ''),
            parentUid: child.footer.uuid,
          },
        })

        // an older parent that was merging in clean
        const cleanAncestor = await generateVhd(`${basePath}/cleanAncestor.vhd`, {
          useAlias,
          mode: vhdMode,
        })
        // a clean  vhd in metadata
        const clean = await generateVhd(`${basePath}/clean.vhd`, {
          useAlias,
          mode: vhdMode,
          header: {
            parentUnicodeName: 'cleanAncestor.vhd' + (useAlias ? '.alias.vhd' : ''),
            parentUid: cleanAncestor.footer.uuid,
          },
        })

        await handler.writeFile(
          `${basePath}/.cleanAncestor.vhd${useAlias ? '.alias.vhd' : ''}.merge.json`,
          JSON.stringify({
            parent: {
              header: cleanAncestor.header.checksum,
            },
            child: {
              header: clean.header.checksum,
            },
          })
        )

        // the metadata file
        await handler.writeFile(
          `metadata.json`,
          JSON.stringify({
            mode: 'delta',
            vhds: [
              `${basePath}/grandchild.vhd` + (useAlias ? '.alias.vhd' : ''), // grand child should not be merged
              `${basePath}/child.vhd` + (useAlias ? '.alias.vhd' : ''),
              `${basePath}/clean.vhd` + (useAlias ? '.alias.vhd' : ''),
            ],
          })
        )

        await adapter.cleanVm('/', { remove: true, merge: true })

        const metadata = JSON.parse(await handler.readFile(`metadata.json`))
        // size should be the size of children + grand children + clean after the merge
        expect(metadata.size).toEqual(vhdMode === 'file' ? 314880 : undefined)

        // broken vhd, non referenced, abandonned should be deleted ( alias and data)
        // ancestor and child should be merged
        // grand child and clean vhd should not have changed
        const survivors = await handler.list(basePath)
        // console.log(survivors)
        if (useAlias) {
          const dataSurvivors = await handler.list(basePath + '/data')
          // the goal of the alias : do not move a full folder
          expect(dataSurvivors).toContain('ancestor.vhd')
          expect(dataSurvivors).toContain('grandchild.vhd')
          expect(dataSurvivors).toContain('cleanAncestor.vhd')
          expect(survivors).toContain('clean.vhd.alias.vhd')
          expect(survivors).toContain('child.vhd.alias.vhd')
          expect(survivors).toContain('grandchild.vhd.alias.vhd')
          expect(survivors.length).toEqual(4) // the 3 ok + data
          expect(dataSurvivors.length).toEqual(3) // the 3 ok + data
        } else {
          expect(survivors).toContain('clean.vhd')
          expect(survivors).toContain('child.vhd')
          expect(survivors).toContain('grandchild.vhd')
          expect(survivors.length).toEqual(3)
        }
      })
    }
  }
})

<<<<<<< HEAD
test('check Aliases should work alone', async () => {
  await handler.mkdir('vhds')
  await handler.mkdir('vhds/data')
  await generateVhd(`vhds/data/ok.vhd`)
  await VhdAbstract.createAlias(handler, 'vhds/ok.alias.vhd', 'vhds/data/ok.vhd')

  await VhdAbstract.createAlias(handler, 'vhds/missingData.alias.vhd', 'vhds/data/nonexistent.vhd')

  await generateVhd(`vhds/data/missingalias.vhd`)

  await checkAliases(['vhds/missingData.alias.vhd', 'vhds/ok.alias.vhd'], 'vhds/data', { remove: true, handler })

  // only ok have suvived
  const alias = (await handler.list('vhds')).filter(f => f.endsWith('.vhd'))
  expect(alias.length).toEqual(1)

  const data = await handler.list('vhds/data')
  expect(data.length).toEqual(1)
=======
test('it cleans orphan merge states ', async () => {
  await handler.writeFile(`${basePath}/.orphan.vhd.merge.json`, '')

  await adapter.cleanVm('/', { remove: true })

  expect(await handler.list(basePath)).toEqual([])
>>>>>>> e8a5694d
})<|MERGE_RESOLUTION|>--- conflicted
+++ resolved
@@ -408,7 +408,14 @@
   }
 })
 
-<<<<<<< HEAD
+test('it cleans orphan merge states ', async () => {
+  await handler.writeFile(`${basePath}/.orphan.vhd.merge.json`, '')
+
+  await adapter.cleanVm('/', { remove: true })
+
+  expect(await handler.list(basePath)).toEqual([])
+})
+
 test('check Aliases should work alone', async () => {
   await handler.mkdir('vhds')
   await handler.mkdir('vhds/data')
@@ -427,12 +434,4 @@
 
   const data = await handler.list('vhds/data')
   expect(data.length).toEqual(1)
-=======
-test('it cleans orphan merge states ', async () => {
-  await handler.writeFile(`${basePath}/.orphan.vhd.merge.json`, '')
-
-  await adapter.cleanVm('/', { remove: true })
-
-  expect(await handler.list(basePath)).toEqual([])
->>>>>>> e8a5694d
 })