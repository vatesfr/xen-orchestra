const assert = require('assert')
const findLast = require('lodash/findLast')
const ignoreErrors = require('promise-toolbox/ignoreErrors')
const keyBy = require('lodash/keyBy')
const mapValues = require('lodash/mapValues')
const { asyncMap } = require('@xen-orchestra/async-map')
const { createLogger } = require('@xen-orchestra/log')
const { formatDateTime } = require('@xen-orchestra/xapi')

const { exportDeltaVm } = require('./_deltaVm')
const { forkStreamUnpipe } = require('./_forkStreamUnpipe')
const { getOldEntries } = require('./_getOldEntries')
const { Task } = require('./Task')
const { watchStreamSize } = require('./_watchStreamSize')
const {
  ContinuousReplicationWriter,
  DeltaBackupWriter,
  DisasterRecoveryWriter,
  FullBackupWriter,
} = require('./writers')

const { debug, warn } = createLogger('xo:backups:VmBackup')

const forkDeltaExport = deltaExport =>
  Object.create(deltaExport, {
    streams: {
      value: mapValues(deltaExport.streams, forkStreamUnpipe),
    },
  })

exports.VmBackup = class VmBackup {
  constructor({ config, getSnapshotNameLabel, job, remoteAdapters, remotes, schedule, settings, srs, vm }) {
    this.config = config
    this.job = job
    this.remoteAdapters = remoteAdapters
    this.remotes = remotes
    this.scheduleId = schedule.id
    this.timestamp = undefined

    // VM currently backed up
    this.vm = vm
    const { tags } = this.vm

    // VM (snapshot) that is really exported
    this.exportedVm = undefined

    this._fullVdisRequired = undefined
    this._getSnapshotNameLabel = getSnapshotNameLabel
    this._isDelta = job.mode === 'delta'
    this._jobId = job.id
    this._jobSnapshots = undefined
    this._xapi = vm.$xapi

    // Base VM for the export
    this._baseVm = undefined

    // Settings for this specific run (job, schedule, VM)
    if (tags.includes('xo-memory-backup')) {
      settings.checkpointSnapshot = true
    }
    if (tags.includes('xo-offline-backup')) {
      settings.offlineSnapshot = true
    }
    this._settings = settings

    // Create writers
    {
      const writers = []
      this._writers = writers

      const [BackupWriter, ReplicationWriter] = this._isDelta
        ? [DeltaBackupWriter, ContinuousReplicationWriter]
        : [FullBackupWriter, DisasterRecoveryWriter]

      const allSettings = job.settings

      Object.keys(remoteAdapters).forEach(remoteId => {
        const targetSettings = {
          ...settings,
          ...allSettings[remoteId],
        }
        if (targetSettings.exportRetention !== 0) {
          writers.push(new BackupWriter(this, remoteId, targetSettings))
        }
      })
      srs.forEach(sr => {
        const targetSettings = {
          ...settings,
          ...allSettings[sr.uuid],
        }
        if (targetSettings.copyRetention !== 0) {
          writers.push(new ReplicationWriter(this, sr, targetSettings))
        }
      })
    }
  }

  // ensure the VM itself does not have any backup metadata which would be
  // copied on manual snapshots and interfere with the backup jobs
  async _cleanMetadata() {
    const { vm } = this
    if ('xo:backup:job' in vm.other_config) {
      await vm.update_other_config({
        'xo:backup:datetime': null,
        'xo:backup:deltaChainLength': null,
        'xo:backup:exported': null,
        'xo:backup:job': null,
        'xo:backup:schedule': null,
        'xo:backup:vm': null,
      })
    }
  }

  async _snapshot() {
    const { vm } = this
    const xapi = this._xapi

    const settings = this._settings

    const doSnapshot =
      this._isDelta || (!settings.offlineBackup && vm.power_state === 'Running') || settings.snapshotRetention !== 0
    if (doSnapshot) {
      await Task.run({ name: 'snapshot' }, async () => {
        if (!settings.bypassVdiChainsCheck) {
          await vm.$assertHealthyVdiChains()
        }

        const snapshotRef = await vm[settings.checkpointSnapshot ? '$checkpoint' : '$snapshot']({
          name_label: this._getSnapshotNameLabel(vm),
        })
        this.timestamp = Date.now()

        await xapi.setFieldEntries('VM', snapshotRef, 'other_config', {
          'xo:backup:datetime': formatDateTime(this.timestamp),
          'xo:backup:job': this._jobId,
          'xo:backup:schedule': this.scheduleId,
          'xo:backup:vm': vm.uuid,
        })

        this.exportedVm = await xapi.getRecord('VM', snapshotRef)

        return this.exportedVm.uuid
      })
    } else {
      this.exportedVm = vm
      this.timestamp = Date.now()
    }
  }

  async _copyDelta() {
    const { exportedVm } = this
    const baseVm = this._baseVm
    const fullVdisRequired = this._fullVdisRequired

    const isFull = fullVdisRequired === undefined || fullVdisRequired.size !== 0

    await asyncMap(this._writers, writer => writer.prepare && writer.prepare({ isFull }))

    const deltaExport = await exportDeltaVm(exportedVm, baseVm, {
      fullVdisRequired,
    })
    const sizeContainers = mapValues(deltaExport.streams, stream => watchStreamSize(stream))

    const timestamp = Date.now()

    await asyncMap(this._writers, async writer => {
      try {
        await writer.transfer({
          deltaExport: forkDeltaExport(deltaExport),
          sizeContainers,
          timestamp,
        })
      } catch (error) {
        warn('copy failure', {
          error,
          target: writer.target,
          vm: this.vm,
        })
      }
    })

    this._baseVm = exportedVm

    if (baseVm !== undefined) {
      await exportedVm.update_other_config(
        'xo:backup:deltaChainLength',
        String(+(baseVm.other_config['xo:backup:deltaChainLength'] ?? 0) + 1)
      )
    }

    // not the case if offlineBackup
    if (exportedVm.is_a_snapshot) {
      await exportedVm.update_other_config('xo:backup:exported', 'true')
    }

    const size = Object.values(sizeContainers).reduce((sum, { size }) => sum + size, 0)
    const end = Date.now()
    const duration = end - timestamp
    debug('transfer complete', {
      duration,
      speed: duration !== 0 ? (size * 1e3) / 1024 / 1024 / duration : 0,
      size,
    })

    await asyncMap(this._writers, writer => writer.cleanup && writer.cleanup())
  }

  async _copyFull() {
    const { compression } = this.job
    const stream = await this._xapi.VM_export(this.exportedVm.$ref, {
      compress: Boolean(compression) && (compression === 'native' ? 'gzip' : 'zstd'),
      useSnapshot: false,
    })
    const sizeContainer = watchStreamSize(stream)

    const timestamp = Date.now()

    await asyncMap(this._writers, async writer => {
      try {
        await writer.run({
          sizeContainer,
          stream: forkStreamUnpipe(stream),
          timestamp,
        })
      } catch (error) {
        warn('copy failure', {
          error,
          target: writer.target,
          vm: this.vm,
        })
      }
    })

    const { size } = sizeContainer
    const end = Date.now()
    const duration = end - timestamp
    debug('transfer complete', {
      duration,
      speed: duration !== 0 ? (size * 1e3) / 1024 / 1024 / duration : 0,
      size,
    })
  }

  async _fetchJobSnapshots() {
    const jobId = this._jobId
    const vmRef = this.vm.$ref
    const xapi = this._xapi

    const snapshotsRef = await xapi.getField('VM', vmRef, 'snapshots')
    const snapshotsOtherConfig = await asyncMap(snapshotsRef, ref => xapi.getField('VM', ref, 'other_config'))

    const snapshots = []
    snapshotsOtherConfig.forEach((other_config, i) => {
      if (other_config['xo:backup:job'] === jobId) {
        snapshots.push({ other_config, $ref: snapshotsRef[i] })
      }
    })
    snapshots.sort((a, b) => (a.other_config['xo:backup:datetime'] < b.other_config['xo:backup:datetime'] ? -1 : 1))
    this._jobSnapshots = snapshots
  }

  async _removeUnusedSnapshots() {
    // TODO: handle all schedules (no longer existing schedules default to 0 retention)

    const { scheduleId } = this
    const scheduleSnapshots = this._jobSnapshots.filter(_ => _.other_config['xo:backup:schedule'] === scheduleId)

    const baseVmRef = this._baseVm?.$ref
    const xapi = this._xapi
    await asyncMap(getOldEntries(this._settings.snapshotRetention, scheduleSnapshots), ({ $ref }) => {
      if ($ref !== baseVmRef) {
        return xapi.VM_destroy($ref)
      }
    })
  }

  async _selectBaseVm() {
    const xapi = this._xapi

    let baseVm = findLast(this._jobSnapshots, _ => 'xo:backup:exported' in _.other_config)
    if (baseVm === undefined) {
      return
    }

    const fullInterval = this._settings.fullInterval
    const deltaChainLength = +(baseVm.other_config['xo:backup:deltaChainLength'] ?? 0) + 1
    if (!(fullInterval === 0 || fullInterval > deltaChainLength)) {
      return
    }

    const srcVdis = keyBy(await xapi.getRecords('VDI', await this.vm.$getDisks()), '$ref')

    // resolve full record
    baseVm = await xapi.getRecord('VM', baseVm.$ref)

    const baseUuidToSrcVdi = new Map()
    await asyncMap(await baseVm.$getDisks(), async baseRef => {
      const snapshotOf = await xapi.getField('VDI', baseRef, 'snapshot_of')
      const srcVdi = srcVdis[snapshotOf]
      if (srcVdi !== undefined) {
        baseUuidToSrcVdi.set(await xapi.getField('VDI', baseRef, 'uuid'), srcVdi)
      }
    })

    const presentBaseVdis = new Map(baseUuidToSrcVdi)
    const writers = this._writers
    for (let i = 0, n = writers.length; presentBaseVdis.size !== 0 && i < n; ++i) {
      await writers[i].checkBaseVdis(presentBaseVdis, baseVm)
    }

    if (presentBaseVdis.size === 0) {
      return
    }

    const fullVdisRequired = new Set()
    baseUuidToSrcVdi.forEach((srcVdi, baseUuid) => {
      if (!presentBaseVdis.has(baseUuid)) {
        fullVdisRequired.add(srcVdi.uuid)
      }
    })

    this._baseVm = baseVm
    this._fullVdisRequired = fullVdisRequired
  }

  async run() {
<<<<<<< HEAD
    await asyncMap(this._writers, writer => writer.beforeBackup(this.vm.uuid))
=======
    const settings = this._settings
    assert(
      !settings.offlineBackup || settings.snapshotRetention === 0,
      'offlineBackup is not compatible with snapshotRetention'
    )
>>>>>>> 24d8ef25

    await this._fetchJobSnapshots()

    if (this._isDelta) {
      await this._selectBaseVm()
    }

    await this._cleanMetadata()
    await this._removeUnusedSnapshots()

    const { vm } = this
    const isRunning = vm.power_state === 'Running'
    const startAfter = isRunning && (settings.offlineBackup ? 'backup' : settings.offlineSnapshot && 'snapshot')
    if (startAfter) {
      await vm.$callAsync('clean_shutdown')
    }

    try {
      await this._snapshot()
      if (startAfter === 'snapshot') {
        ignoreErrors.call(vm.$callAsync('start', false, false))
      }

      if (this._writers.length !== 0) {
        await (this._isDelta ? this._copyDelta() : this._copyFull())
      }
    } finally {
      if (startAfter) {
        ignoreErrors.call(vm.$callAsync('start', false, false))
      }

      await this._fetchJobSnapshots()
      await this._removeUnusedSnapshots()
    }
  }
}<|MERGE_RESOLUTION|>--- conflicted
+++ resolved
@@ -324,15 +324,13 @@
   }
 
   async run() {
-<<<<<<< HEAD
-    await asyncMap(this._writers, writer => writer.beforeBackup(this.vm.uuid))
-=======
     const settings = this._settings
     assert(
       !settings.offlineBackup || settings.snapshotRetention === 0,
       'offlineBackup is not compatible with snapshotRetention'
     )
->>>>>>> 24d8ef25
+
+    await asyncMap(this._writers, writer => writer.beforeBackup(this.vm.uuid))
 
     await this._fetchJobSnapshots()
 
