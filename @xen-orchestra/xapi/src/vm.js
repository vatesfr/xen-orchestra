--- conflicted
+++ resolved
@@ -427,7 +427,6 @@
 
     let cancel
     if (onVmCreation != null) {
-<<<<<<< HEAD
       const ct = CancelToken.source()
       cancel = ct.cancel
 
@@ -439,11 +438,6 @@
           onVmCreation = undefined
           return onCreation(vm)
         })
-=======
-      this.waitObject(
-        obj => obj != null && obj.current_operations != null && taskRef in obj.current_operations,
-        onVmCreation
->>>>>>> d6bea8ae
       )
     }
     try {
