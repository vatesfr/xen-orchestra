{
  "name": "@xen-orchestra/lite",
  "version": "0.1.0",
  "scripts": {
    "dev": "GIT_HEAD=$(git rev-parse HEAD) vite",
    "build": "run-p type-check build-only",
    "preview": "vite preview --port 4173",
    "build-only": "GIT_HEAD=$(git rev-parse HEAD) vite build",
    "deploy": "./scripts/deploy.sh",
    "test": "yarn run type-check",
    "type-check": "vue-tsc --noEmit"
  },
  "dependencies": {
    "@fortawesome/fontawesome-svg-core": "^6.1.1",
    "@fortawesome/free-regular-svg-icons": "^6.2.0",
    "@fortawesome/free-solid-svg-icons": "^6.2.0",
    "@fortawesome/vue-fontawesome": "^3.0.1",
    "@novnc/novnc": "^1.3.0",
    "@types/d3-time-format": "^4.0.0",
    "@types/lodash-es": "^4.17.6",
    "@vueuse/core": "^9.5.0",
    "@vueuse/math": "^9.5.0",
    "complex-matcher": "^0.7.0",
    "d3-time-format": "^4.1.0",
    "decorator-synchronized": "^0.6.0",
    "echarts": "^5.3.3",
    "highlight.js": "^11.6.0",
<<<<<<< HEAD
    "human-format": "^1.0.0",
    "iterable-backoff": "^0.1.0",
=======
    "human-format": "^1.1.0",
>>>>>>> 8a07b7a3
    "json-rpc-2.0": "^1.3.0",
    "json5": "^2.2.1",
    "limit-concurrency-decorator": "^0.5.0",
    "lodash-es": "^4.17.21",
    "make-error": "^1.3.6",
    "markdown-it": "^13.0.1",
    "pinia": "^2.0.14",
    "placement.js": "^1.0.0-beta.5",
    "vue": "^3.2.37",
    "vue-echarts": "^6.2.3",
    "vue-i18n": "9",
    "vue-router": "^4.0.16"
  },
  "devDependencies": {
    "@intlify/vite-plugin-vue-i18n": "^6.0.1",
    "@limegrass/eslint-plugin-import-alias": "^1.0.5",
    "@rushstack/eslint-patch": "^1.1.0",
    "@types/node": "^16.11.41",
    "@vitejs/plugin-vue": "^3.2.0",
    "@vue/eslint-config-prettier": "^7.0.0",
    "@vue/eslint-config-typescript": "^11.0.0",
    "@vue/tsconfig": "^0.1.3",
    "eslint-plugin-vue": "^9.0.0",
    "npm-run-all": "^4.1.5",
    "postcss": "^8.4.19",
    "postcss-custom-media": "^9.0.1",
    "postcss-nested": "^6.0.0",
    "typescript": "^4.9.3",
    "vite": "^3.2.4",
    "vite-plugin-pages": "^0.27.1",
    "vue-tsc": "^1.0.9"
  },
  "private": true,
  "homepage": "https://github.com/vatesfr/xen-orchestra/tree/master/@xen-orchestra/lite",
  "bugs": "https://github.com/vatesfr/xen-orchestra/issues",
  "repository": {
    "directory": "@xen-orchestra/lite",
    "type": "git",
    "url": "https://github.com/vatesfr/xen-orchestra.git"
  },
  "author": {
    "name": "Vates SAS",
    "url": "https://vates.fr"
  },
  "license": "AGPL-3.0-or-later",
  "engines": {
    "node": ">=8.10"
  }
}<|MERGE_RESOLUTION|>--- conflicted
+++ resolved
@@ -25,12 +25,8 @@
     "decorator-synchronized": "^0.6.0",
     "echarts": "^5.3.3",
     "highlight.js": "^11.6.0",
-<<<<<<< HEAD
-    "human-format": "^1.0.0",
+    "human-format": "^1.1.0",
     "iterable-backoff": "^0.1.0",
-=======
-    "human-format": "^1.1.0",
->>>>>>> 8a07b7a3
     "json-rpc-2.0": "^1.3.0",
     "json5": "^2.2.1",
     "limit-concurrency-decorator": "^0.5.0",
