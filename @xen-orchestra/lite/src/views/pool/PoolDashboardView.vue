<template>
  <div class="pool-dashboard-view">
    <UiCardGroup>
      <PoolDashboardStatus />
<<<<<<< HEAD
    </div>
    <div class="item">
      <PoolDashboardStorageUsage />
    </div>
    <div class="item">
      <PoolDashboardCpuUsage />
    </div>
    <div class="item">
      <PoolDashboardRamUsage />
    </div>
    <div class="item">
      <PoolDashboardCpuProvisioning />
    </div>
    <div class="item">
      <PoolDashboardNetworkChart />
    </div>
    <div class="item">
      <PoolDashboardRamUsageChart />
    </div>
    <div class="item">
      <PoolCpuUsageChart />
    </div>
    <div class="item">
      <PoolDashboardHostsPatches />
    </div>
=======
      <UiCardComingSoon class="alarms" title="Alarms" />
      <UiCardComingSoon title="Patches" />
    </UiCardGroup>
    <UiCardGroup>
      <UiCardGroup>
        <PoolDashboardStorageUsage />
        <PoolDashboardNetworkChart />
      </UiCardGroup>
      <UiCardGroup>
        <PoolDashboardRamUsage />
        <PoolDashboardRamUsageChart />
      </UiCardGroup>
      <UiCardGroup>
        <PoolDashboardCpuProvisioning />
        <PoolDashboardCpuUsage />
        <PoolCpuUsageChart />
      </UiCardGroup>
    </UiCardGroup>
    <UiCardGroup>
      <UiCardComingSoon class="tasks" title="Tasks" />
    </UiCardGroup>
>>>>>>> 161c20b5
  </div>
</template>

<script lang="ts">
export const N_ITEMS = 5;
</script>

<script lang="ts" setup>
<<<<<<< HEAD
import PoolDashboardHostsPatches from "@/components/pool/dashboard/PoolDashboardHostsPatches.vue";
=======
import UiCardGroup from "@/components/ui/UiCardGroup.vue";
>>>>>>> 161c20b5
import { useHostMetricsStore } from "@/stores/host-metrics.store";
import { differenceBy } from "lodash-es";
import { provide, watch } from "vue";
import UiCardComingSoon from "@/components/ui/UiCardComingSoon.vue";
import PoolCpuUsageChart from "@/components/pool/dashboard/cpuUsage/PoolCpuUsageChart.vue";
import PoolDashboardCpuUsage from "@/components/pool/dashboard/PoolDashboardCpuUsage.vue";
import PoolDashboardNetworkChart from "@/components/pool/dashboard/PoolDashboardNetworkChart.vue";
import PoolDashboardCpuProvisioning from "@/components/pool/dashboard/PoolDashboardCpuProvisioning.vue";
import PoolDashboardRamUsage from "@/components/pool/dashboard/PoolDashboardRamUsage.vue";
import PoolDashboardRamUsageChart from "@/components/pool/dashboard/ramUsage/PoolRamUsage.vue";
import PoolDashboardStatus from "@/components/pool/dashboard/PoolDashboardStatus.vue";
import PoolDashboardStorageUsage from "@/components/pool/dashboard/PoolDashboardStorageUsage.vue";
import useFetchStats from "@/composables/fetch-stats.composable";
import { GRANULARITY, type HostStats, type VmStats } from "@/libs/xapi-stats";
import type { XenApiHost, XenApiVm } from "@/libs/xen-api";
import { useHostStore } from "@/stores/host.store";
import { useVmStore } from "@/stores/vm.store";

const hostMetricsSubscription = useHostMetricsStore().subscribe();

const hostSubscription = useHostStore().subscribe({ hostMetricsSubscription });

const { runningHosts, getStats: getHostStats } = hostSubscription;

const { runningVms, getStats: getVmStats } = useVmStore().subscribe({
  hostSubscription,
});

const {
  register: hostRegister,
  unregister: hostUnregister,
  stats: hostStats,
} = useFetchStats<XenApiHost, HostStats>(getHostStats, GRANULARITY.Seconds);

const {
  register: vmRegister,
  unregister: vmUnregister,
  stats: vmStats,
} = useFetchStats<XenApiVm, VmStats>(getVmStats, GRANULARITY.Seconds);

const hostLastWeekStats = useFetchStats<XenApiHost, HostStats>(
  getHostStats,
  GRANULARITY.Hours
);

provide("hostStats", hostStats);
provide("vmStats", vmStats);
provide("hostLastWeekStats", hostLastWeekStats);

watch(runningHosts, (hosts, previousHosts) => {
  // turned On
  differenceBy(hosts, previousHosts ?? [], "uuid").forEach((host) => {
    hostRegister(host);
    hostLastWeekStats.register(host);
  });

  // turned Off
  differenceBy(previousHosts, hosts, "uuid").forEach((host) => {
    hostUnregister(host);
    hostLastWeekStats.unregister(host);
  });
});

watch(runningVms, (vms, previousVms) => {
  // turned On
  differenceBy(vms, previousVms ?? [], "uuid").forEach((vm) => vmRegister(vm));

  // turned Off
  differenceBy(previousVms, vms, "uuid").forEach((vm) => vmUnregister(vm));
});

runningHosts.value.forEach((host) => {
  hostRegister(host);
  hostLastWeekStats.register(host);
});

runningVms.value.forEach((vm) => vmRegister(vm));
</script>

<style lang="postcss" scoped>
.pool-dashboard-view {
  display: flex;
  flex-direction: column;
  gap: 1rem;
  padding: 1rem;
}

.alarms,
.tasks {
  flex: 1;
}
</style><|MERGE_RESOLUTION|>--- conflicted
+++ resolved
@@ -2,35 +2,8 @@
   <div class="pool-dashboard-view">
     <UiCardGroup>
       <PoolDashboardStatus />
-<<<<<<< HEAD
-    </div>
-    <div class="item">
-      <PoolDashboardStorageUsage />
-    </div>
-    <div class="item">
-      <PoolDashboardCpuUsage />
-    </div>
-    <div class="item">
-      <PoolDashboardRamUsage />
-    </div>
-    <div class="item">
-      <PoolDashboardCpuProvisioning />
-    </div>
-    <div class="item">
-      <PoolDashboardNetworkChart />
-    </div>
-    <div class="item">
-      <PoolDashboardRamUsageChart />
-    </div>
-    <div class="item">
-      <PoolCpuUsageChart />
-    </div>
-    <div class="item">
+      <UiCardComingSoon class="alarms" title="Alarms" />
       <PoolDashboardHostsPatches />
-    </div>
-=======
-      <UiCardComingSoon class="alarms" title="Alarms" />
-      <UiCardComingSoon title="Patches" />
     </UiCardGroup>
     <UiCardGroup>
       <UiCardGroup>
@@ -50,7 +23,6 @@
     <UiCardGroup>
       <UiCardComingSoon class="tasks" title="Tasks" />
     </UiCardGroup>
->>>>>>> 161c20b5
   </div>
 </template>
 
@@ -59,28 +31,25 @@
 </script>
 
 <script lang="ts" setup>
-<<<<<<< HEAD
+import PoolCpuUsageChart from "@/components/pool/dashboard/cpuUsage/PoolCpuUsageChart.vue";
+import PoolDashboardCpuProvisioning from "@/components/pool/dashboard/PoolDashboardCpuProvisioning.vue";
+import PoolDashboardCpuUsage from "@/components/pool/dashboard/PoolDashboardCpuUsage.vue";
 import PoolDashboardHostsPatches from "@/components/pool/dashboard/PoolDashboardHostsPatches.vue";
-=======
-import UiCardGroup from "@/components/ui/UiCardGroup.vue";
->>>>>>> 161c20b5
-import { useHostMetricsStore } from "@/stores/host-metrics.store";
-import { differenceBy } from "lodash-es";
-import { provide, watch } from "vue";
-import UiCardComingSoon from "@/components/ui/UiCardComingSoon.vue";
-import PoolCpuUsageChart from "@/components/pool/dashboard/cpuUsage/PoolCpuUsageChart.vue";
-import PoolDashboardCpuUsage from "@/components/pool/dashboard/PoolDashboardCpuUsage.vue";
 import PoolDashboardNetworkChart from "@/components/pool/dashboard/PoolDashboardNetworkChart.vue";
-import PoolDashboardCpuProvisioning from "@/components/pool/dashboard/PoolDashboardCpuProvisioning.vue";
 import PoolDashboardRamUsage from "@/components/pool/dashboard/PoolDashboardRamUsage.vue";
-import PoolDashboardRamUsageChart from "@/components/pool/dashboard/ramUsage/PoolRamUsage.vue";
 import PoolDashboardStatus from "@/components/pool/dashboard/PoolDashboardStatus.vue";
 import PoolDashboardStorageUsage from "@/components/pool/dashboard/PoolDashboardStorageUsage.vue";
+import PoolDashboardRamUsageChart from "@/components/pool/dashboard/ramUsage/PoolRamUsage.vue";
+import UiCardComingSoon from "@/components/ui/UiCardComingSoon.vue";
+import UiCardGroup from "@/components/ui/UiCardGroup.vue";
 import useFetchStats from "@/composables/fetch-stats.composable";
 import { GRANULARITY, type HostStats, type VmStats } from "@/libs/xapi-stats";
 import type { XenApiHost, XenApiVm } from "@/libs/xen-api";
+import { useHostMetricsStore } from "@/stores/host-metrics.store";
 import { useHostStore } from "@/stores/host.store";
 import { useVmStore } from "@/stores/vm.store";
+import { differenceBy } from "lodash-es";
+import { provide, watch } from "vue";
 
 const hostMetricsSubscription = useHostMetricsStore().subscribe();
 
