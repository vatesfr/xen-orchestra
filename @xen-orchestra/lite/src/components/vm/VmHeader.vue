--- conflicted
+++ resolved
@@ -10,11 +10,7 @@
           </UiButton>
         </template>
         <MenuItem
-<<<<<<< HEAD
-          :busy="isOperationsPending('start')"
-=======
           :busy="isOperationsPending(vm, 'start')"
->>>>>>> d78d8020
           :disabled="!isHalted"
           :icon="faPlay"
           @click="xenApi.vm.start(vm!.$ref)"
@@ -54,11 +50,7 @@
           </template>
         </MenuItem>
         <MenuItem
-<<<<<<< HEAD
-          :busy="isOperationsPending('pause')"
-=======
           :busy="isOperationsPending(vm, 'pause')"
->>>>>>> d78d8020
           :disabled="!isRunning"
           :icon="faPause"
           @click="xenApi.vm.pause(vm!.$ref)"
@@ -66,11 +58,7 @@
           {{ $t("pause") }}
         </MenuItem>
         <MenuItem
-<<<<<<< HEAD
-          :busy="isOperationsPending('suspend')"
-=======
           :busy="isOperationsPending(vm, 'suspend')"
->>>>>>> d78d8020
           :disabled="!isRunning"
           :icon="faMoon"
           @click="xenApi.vm.suspend(vm!.$ref)"
@@ -79,11 +67,7 @@
         </MenuItem>
         <!-- TODO: update the icon once Clémence has integrated the action into figma -->
         <MenuItem
-<<<<<<< HEAD
-          :busy="isOperationsPending(['unpause', 'resume'])"
-=======
           :busy="isOperationsPending(vm, ['unpause', 'resume'])"
->>>>>>> d78d8020
           :disabled="!isSuspended && !isPaused"
           :icon="faCirclePlay"
           @click="xenApi.vm.resume({ [vm!.$ref]: vm!.power_state })"
@@ -91,11 +75,7 @@
           {{ $t("resume") }}
         </MenuItem>
         <MenuItem
-<<<<<<< HEAD
-          :busy="isOperationsPending('clean_reboot')"
-=======
           :busy="isOperationsPending(vm, 'clean_reboot')"
->>>>>>> d78d8020
           :disabled="!isRunning"
           :icon="faRotateLeft"
           @click="xenApi.vm.reboot(vm!.$ref)"
@@ -103,11 +83,7 @@
           {{ $t("reboot") }}
         </MenuItem>
         <MenuItem
-<<<<<<< HEAD
-          :busy="isOperationsPending('hard_reboot')"
-=======
           :busy="isOperationsPending(vm, 'hard_reboot')"
->>>>>>> d78d8020
           :disabled="!isRunning && !isPaused"
           :icon="faRepeat"
           @click="xenApi.vm.reboot(vm!.$ref, true)"
@@ -115,11 +91,7 @@
           {{ $t("force-reboot") }}
         </MenuItem>
         <MenuItem
-<<<<<<< HEAD
-          :busy="isOperationsPending('clean_shutdown')"
-=======
           :busy="isOperationsPending(vm, 'clean_shutdown')"
->>>>>>> d78d8020
           :disabled="!isRunning"
           :icon="faPowerOff"
           @click="xenApi.vm.shutdown(vm!.$ref)"
@@ -127,11 +99,7 @@
           {{ $t("shutdown") }}
         </MenuItem>
         <MenuItem
-<<<<<<< HEAD
-          :busy="isOperationsPending('hard_shutdown')"
-=======
           :busy="isOperationsPending(vm, 'hard_shutdown')"
->>>>>>> d78d8020
           :disabled="!isRunning && !isSuspended && !isPaused"
           :icon="faPlug"
           @click="xenApi.vm.shutdown(vm!.$ref, true)"
@@ -149,12 +117,8 @@
 import PowerStateIcon from "@/components/PowerStateIcon.vue";
 import TitleBar from "@/components/TitleBar.vue";
 import UiIcon from "@/components/ui/icon/UiIcon.vue";
-<<<<<<< HEAD
-import { isHostRunning } from "@/libs/utils";
-=======
 import UiButton from "@/components/ui/UiButton.vue";
 import { isHostRunning, isOperationsPending } from "@/libs/utils";
->>>>>>> d78d8020
 import type { XenApiHost } from "@/libs/xen-api";
 import { useHostMetricsStore } from "@/stores/host-metrics.store";
 import { useHostStore } from "@/stores/host.store";
@@ -175,7 +139,6 @@
   faServer,
   faStar,
 } from "@fortawesome/free-solid-svg-icons";
-import { difference } from "lodash";
 import { computed } from "vue";
 import { useRouter } from "vue-router";
 
@@ -186,20 +149,6 @@
 const xenApi = useXenApiStore().getXapi();
 const { currentRoute } = useRouter();
 
-<<<<<<< HEAD
-const isOperationsPending = (operations: string[] | string) => {
-  const _operations = Array.isArray(operations) ? operations : [operations];
-  return (
-    difference(_operations, vmOperations.value).length < _operations.length
-  );
-};
-
-const vmOperations = computed(() =>
-  vm.value === undefined ? [] : Object.values(vm.value.current_operations)
-);
-
-=======
->>>>>>> d78d8020
 const vm = computed(() =>
   getVmByUuid(currentRoute.value.params.uuid as string)
 );
