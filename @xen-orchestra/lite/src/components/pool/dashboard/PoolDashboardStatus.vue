<template>
  <UiCard :color="hasError ? 'error' : undefined">
    <UiCardTitle>{{ $t("status") }}</UiCardTitle>
    <UiSpinner v-if="isLoading" class="spinner" />
    <NoDataError v-else-if="hasError" />
    <template v-else>
      <PoolDashboardStatusItem
        :active="activeHostsCount"
        :label="$t('hosts')"
        :total="totalHostsCount"
      />
      <UiSeparator />
      <PoolDashboardStatusItem
        :active="activeVmsCount"
        :label="$t('vms')"
        :total="totalVmsCount"
      />
    </template>
  </UiCard>
</template>

<script lang="ts" setup>
import PoolDashboardStatusItem from "@/components/pool/dashboard/PoolDashboardStatusItem.vue";
import UiCard from "@/components/ui/UiCard.vue";
import UiCardTitle from "@/components/ui/UiCardTitle.vue";
import UiSeparator from "@/components/ui/UiSeparator.vue";
import UiSpinner from "@/components/ui/UiSpinner.vue";
import { useHostMetricsStore } from "@/stores/host-metrics.store";
import { useVmStore } from "@/stores/vm.store";
import { computed } from "vue";
import NoDataError from "@/components/NoDataError.vue";

<<<<<<< HEAD
const { isReady: isVmReady, records: vms } = useVmStore().subscribe();

const { isReady: isHostMetricsReady, records: hostMetrics } =
  useHostMetricsStore().subscribe();

const isReady = computed(() => isVmReady.value && isHostMetricsReady.value);

const totalHostsCount = computed(() => hostMetrics.value.length);

const activeHostsCount = computed(
  () => hostMetrics.value.filter((hostMetrics) => hostMetrics.live).length
);

const totalVmsCount = computed(() => vms.value.length);

const activeVmsCount = computed(
  () => vms.value.filter((vm) => vm.power_state === "Running").length
);
=======
const vmStore = useVmStore();
const hostMetricsStore = useHostMetricsStore();

const hasError = computed(() => vmStore.hasError || hostMetricsStore.hasError);

const isLoading = computed(
  () => vmStore.isLoading && hostMetricsStore.isLoading
);

const totalHostsCount = computed(() => hostMetricsStore.opaqueRefs.length);
const activeHostsCount = computed(() => {
  return hostMetricsStore.opaqueRefs.filter(
    (opaqueRef) => hostMetricsStore.getRecord(opaqueRef)?.live
  ).length;
});

const totalVmsCount = computed(() => vmStore.opaqueRefs.length);
const activeVmsCount = computed(() => {
  return vmStore.opaqueRefs.filter(
    (opaqueRef) => vmStore.getRecord(opaqueRef)?.power_state === "Running"
  ).length;
});
>>>>>>> 7e4bd30f
</script>

<style lang="postcss" scoped>
.spinner {
  color: var(--color-extra-blue-base);
  display: flex;
  margin: auto;
  width: 40px;
  height: 40px;
}
</style><|MERGE_RESOLUTION|>--- conflicted
+++ resolved
@@ -1,8 +1,8 @@
 <template>
   <UiCard :color="hasError ? 'error' : undefined">
     <UiCardTitle>{{ $t("status") }}</UiCardTitle>
-    <UiSpinner v-if="isLoading" class="spinner" />
-    <NoDataError v-else-if="hasError" />
+    <NoDataError v-if="hasError" />
+    <UiSpinner v-else-if="!isReady" class="spinner" />
     <template v-else>
       <PoolDashboardStatusItem
         :active="activeHostsCount"
@@ -20,6 +20,7 @@
 </template>
 
 <script lang="ts" setup>
+import NoDataError from "@/components/NoDataError.vue";
 import PoolDashboardStatusItem from "@/components/pool/dashboard/PoolDashboardStatusItem.vue";
 import UiCard from "@/components/ui/UiCard.vue";
 import UiCardTitle from "@/components/ui/UiCardTitle.vue";
@@ -28,13 +29,21 @@
 import { useHostMetricsStore } from "@/stores/host-metrics.store";
 import { useVmStore } from "@/stores/vm.store";
 import { computed } from "vue";
-import NoDataError from "@/components/NoDataError.vue";
 
-<<<<<<< HEAD
-const { isReady: isVmReady, records: vms } = useVmStore().subscribe();
+const {
+  isReady: isVmReady,
+  records: vms,
+  hasError: hasVmError,
+  runningVms,
+} = useVmStore().subscribe();
 
-const { isReady: isHostMetricsReady, records: hostMetrics } =
-  useHostMetricsStore().subscribe();
+const {
+  isReady: isHostMetricsReady,
+  records: hostMetrics,
+  hasError: hasHostMetricsError,
+} = useHostMetricsStore().subscribe();
+
+const hasError = computed(() => hasVmError.value || hasHostMetricsError.value);
 
 const isReady = computed(() => isVmReady.value && isHostMetricsReady.value);
 
@@ -46,33 +55,7 @@
 
 const totalVmsCount = computed(() => vms.value.length);
 
-const activeVmsCount = computed(
-  () => vms.value.filter((vm) => vm.power_state === "Running").length
-);
-=======
-const vmStore = useVmStore();
-const hostMetricsStore = useHostMetricsStore();
-
-const hasError = computed(() => vmStore.hasError || hostMetricsStore.hasError);
-
-const isLoading = computed(
-  () => vmStore.isLoading && hostMetricsStore.isLoading
-);
-
-const totalHostsCount = computed(() => hostMetricsStore.opaqueRefs.length);
-const activeHostsCount = computed(() => {
-  return hostMetricsStore.opaqueRefs.filter(
-    (opaqueRef) => hostMetricsStore.getRecord(opaqueRef)?.live
-  ).length;
-});
-
-const totalVmsCount = computed(() => vmStore.opaqueRefs.length);
-const activeVmsCount = computed(() => {
-  return vmStore.opaqueRefs.filter(
-    (opaqueRef) => vmStore.getRecord(opaqueRef)?.power_state === "Running"
-  ).length;
-});
->>>>>>> 7e4bd30f
+const activeVmsCount = computed(() => runningVms.value.length);
 </script>
 
 <style lang="postcss" scoped>
