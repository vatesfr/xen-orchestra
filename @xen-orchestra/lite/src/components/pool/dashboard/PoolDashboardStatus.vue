--- conflicted
+++ resolved
@@ -30,12 +30,6 @@
 import { useVmStore } from "@/stores/vm.store";
 import { computed } from "vue";
 
-<<<<<<< HEAD
-const { isReady: isVmReady, records: vms } = useVmStore().subscribe();
-
-const { isReady: isHostMetricsReady, records: hostMetrics } =
-  useHostMetricsStore().subscribe();
-=======
 const {
   isReady: isVmReady,
   records: vms,
@@ -50,7 +44,6 @@
 } = useHostMetricsStore().subscribe();
 
 const hasError = computed(() => hasVmError.value || hasHostMetricsError.value);
->>>>>>> d78d8020
 
 const isReady = computed(() => isVmReady.value && isHostMetricsReady.value);
 
@@ -62,13 +55,7 @@
 
 const totalVmsCount = computed(() => vms.value.length);
 
-<<<<<<< HEAD
-const activeVmsCount = computed(
-  () => vms.value.filter((vm) => vm.power_state === "Running").length
-);
-=======
 const activeVmsCount = computed(() => runningVms.value.length);
->>>>>>> d78d8020
 </script>
 
 <style lang="postcss" scoped>
