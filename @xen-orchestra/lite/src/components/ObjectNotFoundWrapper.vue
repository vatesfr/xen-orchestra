<template>
<<<<<<< HEAD
  <div v-if="!isReady" class="wrapper-spinner">
=======
  <div class="wrapper-spinner" v-if="store.isLoading">
>>>>>>> 7e4bd30f
    <UiSpinner class="spinner" />
  </div>
  <ObjectNotFoundView v-else-if="isRecordNotFound" :id="id" />
  <slot v-else />
</template>
<script lang="ts" setup>
import UiSpinner from "@/components/ui/UiSpinner.vue";
import ObjectNotFoundView from "@/views/ObjectNotFoundView.vue";
import { computed } from "vue";
import { useRouter } from "vue-router";

const props = defineProps<{
  isReady: boolean;
  uuidChecker: (uuid: string) => boolean;
  id?: string;
}>();

const { currentRoute } = useRouter();

const id = computed(
  () => props.id ?? (currentRoute.value.params.uuid as string)
);

const isRecordNotFound = computed(
  () => props.isReady && !props.uuidChecker(id.value)
);
</script>

<style scoped>
.wrapper-spinner {
  display: flex;
  height: 100%;
}

.spinner {
  color: var(--color-extra-blue-base);
  display: flex;
  margin: auto;
  width: 10rem;
  height: 10rem;
}
</style><|MERGE_RESOLUTION|>--- conflicted
+++ resolved
@@ -1,14 +1,11 @@
 <template>
-<<<<<<< HEAD
   <div v-if="!isReady" class="wrapper-spinner">
-=======
-  <div class="wrapper-spinner" v-if="store.isLoading">
->>>>>>> 7e4bd30f
     <UiSpinner class="spinner" />
   </div>
   <ObjectNotFoundView v-else-if="isRecordNotFound" :id="id" />
   <slot v-else />
 </template>
+
 <script lang="ts" setup>
 import UiSpinner from "@/components/ui/UiSpinner.vue";
 import ObjectNotFoundView from "@/views/ObjectNotFoundView.vue";
