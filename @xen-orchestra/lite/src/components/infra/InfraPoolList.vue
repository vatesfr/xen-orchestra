<template>
  <ul class="infra-pool-list">
    <li v-if="hasError" class="text-error">
      {{ $t("error-no-data") }}
    </li>
    <InfraLoadingItem
      v-else-if="!isReady || pool === undefined"
      :icon="faBuilding"
    />
    <li v-else class="infra-pool-item">
      <InfraItemLabel
        :icon="faBuilding"
        :route="{ name: 'pool.dashboard', params: { uuid: pool.uuid } }"
        active
      >
        {{ pool.name_label || "(Pool)" }}
      </InfraItemLabel>

      <InfraHostList />

      <InfraVmList />
    </li>
  </ul>
</template>

<script lang="ts" setup>
import InfraHostList from "@/components/infra/InfraHostList.vue";
import InfraItemLabel from "@/components/infra/InfraItemLabel.vue";
import InfraLoadingItem from "@/components/infra/InfraLoadingItem.vue";
import InfraVmList from "@/components/infra/InfraVmList.vue";
import { usePoolStore } from "@/stores/pool.store";
import { faBuilding } from "@fortawesome/free-regular-svg-icons";

<<<<<<< HEAD
const { isReady, pool } = usePoolStore().subscribe();
=======
const { isReady, hasError, pool } = usePoolStore().subscribe();
>>>>>>> d78d8020
</script>

<style lang="postcss" scoped>
.infra-pool-list {
  font-size: 1.6rem;
  font-weight: 500;
}

.infra-vm-list:deep(.link),
.infra-vm-list:deep(.link-placeholder) {
<<<<<<< HEAD
=======
  padding-left: 3rem;
}

.text-error {
>>>>>>> d78d8020
  padding-left: 3rem;
  font-weight: 700;
  font-size: 16px;
  line-height: 150%;
  color: var(--color-red-vates-base);
}
</style><|MERGE_RESOLUTION|>--- conflicted
+++ resolved
@@ -31,11 +31,7 @@
 import { usePoolStore } from "@/stores/pool.store";
 import { faBuilding } from "@fortawesome/free-regular-svg-icons";
 
-<<<<<<< HEAD
-const { isReady, pool } = usePoolStore().subscribe();
-=======
 const { isReady, hasError, pool } = usePoolStore().subscribe();
->>>>>>> d78d8020
 </script>
 
 <style lang="postcss" scoped>
@@ -46,13 +42,10 @@
 
 .infra-vm-list:deep(.link),
 .infra-vm-list:deep(.link-placeholder) {
-<<<<<<< HEAD
-=======
   padding-left: 3rem;
 }
 
 .text-error {
->>>>>>> d78d8020
   padding-left: 3rem;
   font-weight: 700;
   font-size: 16px;
