--- conflicted
+++ resolved
@@ -1,9 +1,9 @@
 <template>
   <ul class="infra-host-list">
-    <li v-if="isLoading">{{ $t("loading-hosts") }}</li>
-    <li v-else-if="hasError" class="text-error">
+    <li v-if="hasError" class="text-error">
       {{ $t("error-no-data") }}
     </li>
+    <li v-else-if="!isReady">{{ $t("loading-hosts") }}</li>
     <template v-else>
       <InfraHostItem
         v-for="host in hosts"
@@ -18,12 +18,7 @@
 import InfraHostItem from "@/components/infra/InfraHostItem.vue";
 import { useHostStore } from "@/stores/host.store";
 
-<<<<<<< HEAD
-const { records: hosts, isReady } = useHostStore().subscribe();
-</script>
-=======
-const hostStore = useHostStore();
-const { hasError, isLoading, opaqueRefs } = storeToRefs(hostStore);
+const { records: hosts, isReady, hasError } = useHostStore().subscribe();
 </script>
 
 <style lang="postcss" scoped>
@@ -34,5 +29,4 @@
   line-height: 150%;
   color: var(--color-red-vates-base);
 }
-</style>
->>>>>>> 7e4bd30f
+</style>