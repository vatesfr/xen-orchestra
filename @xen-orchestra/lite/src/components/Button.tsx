--- conflicted
+++ resolved
@@ -6,13 +6,8 @@
 interface State {}
 
 interface Props {
-<<<<<<< HEAD
-  label: string | JSX.Element
-  onClick: (event: React.MouseEvent<HTMLButtonElement>) => void
-=======
   children?: React.ReactNode
   onClick?: (event: React.MouseEvent<HTMLButtonElement>) => void
->>>>>>> 3bdbdf2d
 }
 
 interface ParentEffects {}
