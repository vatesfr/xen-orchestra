<template>
  <table :class="{ 'vertical-border': verticalBorder }" class="ui-table">
    <slot />
  </table>
</template>

<script lang="ts" setup>
defineProps<{
  verticalBorder?: boolean;
}>();
</script>

<style lang="postcss" scoped>
.ui-table {
  width: 100%;
  border-spacing: 0;
  background-color: var(--background-color-primary);
  font-weight: 400;
  font-size: 1.6rem;
  line-height: 2.4rem;
  color: var(--color-blue-scale-200);

<<<<<<< HEAD
:deep(th),
:deep(td) {
  padding: 1rem;
  border-top: 1px solid var(--color-blue-scale-400);
  border-right: 1px solid var(--color-blue-scale-400);
  text-align: left;
=======
  :deep(th),
  :deep(td) {
    padding: 1rem;
    border-top: 1px solid var(--color-blue-scale-400);
    text-align: left;
  }
>>>>>>> d78d8020

  :deep(th) {
    font-weight: 700;
  }

  :deep(thead) {
    th,
    td {
      color: var(--color-extra-blue-base);
      font-size: 1.4rem;
      font-weight: 400;
      text-transform: uppercase;
    }
  }

  &.vertical-border {
    :deep(th),
    :deep(td) {
      border-right: 1px solid var(--color-blue-scale-400);

      &:last-child {
        border-right: none;
      }
    }
  }
}
</style><|MERGE_RESOLUTION|>--- conflicted
+++ resolved
@@ -20,21 +20,12 @@
   line-height: 2.4rem;
   color: var(--color-blue-scale-200);
 
-<<<<<<< HEAD
-:deep(th),
-:deep(td) {
-  padding: 1rem;
-  border-top: 1px solid var(--color-blue-scale-400);
-  border-right: 1px solid var(--color-blue-scale-400);
-  text-align: left;
-=======
   :deep(th),
   :deep(td) {
     padding: 1rem;
     border-top: 1px solid var(--color-blue-scale-400);
     text-align: left;
   }
->>>>>>> d78d8020
 
   :deep(th) {
     font-weight: 700;
