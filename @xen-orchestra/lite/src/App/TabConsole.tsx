import React from 'react'
import { FormattedMessage } from 'react-intl'
import { withState } from 'reaclette'

import Button from '../components/Button'
import Console from '../components/Console'
import RangeInput from '../components/RangeInput'
import { ObjectsByType, Vm } from '../libs/xapi'

interface ParentState {
  objectsByType: ObjectsByType
}

interface State {
  consoleScale: number
  sendCtrlAltDel?: () => void
}

interface Props {
  vmId: string
}

interface ParentEffects {}

interface Effects {
  scaleConsole: React.ChangeEventHandler<HTMLInputElement>
  setCtrlAltDel: (sendCtrlAltDel: State['sendCtrlAltDel']) => void
}

interface Computed {
  vm?: Vm
}

const TabConsole = withState<State, Props, Effects, Computed, ParentState, ParentEffects>(
  {
    initialState: () => ({
      // Value in percent
      consoleScale: 100,
      sendCtrlAltDel: undefined,
    }),
    effects: {
      scaleConsole: function (e) {
        this.state.consoleScale = +e.currentTarget.value

        // With "scaleViewport", the canvas occupies all available space of its
        // container. But when the size of the container is changed, the canvas
        // size isn't updated
        // Issue https://github.com/novnc/noVNC/issues/1364
        // PR https://github.com/novnc/noVNC/pull/1365
        window.dispatchEvent(new UIEvent('resize'))
      },
      setCtrlAltDel: function (sendCtrlAltDel) {
        this.state.sendCtrlAltDel = sendCtrlAltDel
      },
    },
    computed: {
      vm: (state, { vmId }) => state.objectsByType.get('VM')?.get(vmId),
    },
  },
  ({ effects, state, vmId }) => (
    <div style={{ height: '100vh' }}>
<<<<<<< HEAD
      {state.vm?.power_state !== 'Running' ? (
        <p>
          <FormattedMessage id='consoleNotAvailable' />
        </p>
      ) : (
        <>
          <RangeInput max={100} min={1} onChange={effects.scaleConsole} step={1} value={state.consoleScale} />
          <Console scale={state.consoleScale} vmId={vmId} />
        </>
      )}
=======
      <RangeInput max={100} min={1} onChange={effects.scaleConsole} step={1} value={state.consoleScale} />
      {state.sendCtrlAltDel !== undefined && (
        <Button onClick={state.sendCtrlAltDel}>
          <FormattedMessage id='ctrlAltDel' />
        </Button>
      )}
      <Console vmId={vmId} scale={state.consoleScale} setCtrlAltDel={effects.setCtrlAltDel} />
>>>>>>> e727a390
    </div>
  )
)

export default TabConsole<|MERGE_RESOLUTION|>--- conflicted
+++ resolved
@@ -59,7 +59,6 @@
   },
   ({ effects, state, vmId }) => (
     <div style={{ height: '100vh' }}>
-<<<<<<< HEAD
       {state.vm?.power_state !== 'Running' ? (
         <p>
           <FormattedMessage id='consoleNotAvailable' />
@@ -67,18 +66,14 @@
       ) : (
         <>
           <RangeInput max={100} min={1} onChange={effects.scaleConsole} step={1} value={state.consoleScale} />
-          <Console scale={state.consoleScale} vmId={vmId} />
+          {state.sendCtrlAltDel !== undefined && (
+            <Button onClick={state.sendCtrlAltDel}>
+              <FormattedMessage id='ctrlAltDel' />
+            </Button>
+          )}
+          <Console vmId={vmId} scale={state.consoleScale} setCtrlAltDel={effects.setCtrlAltDel} />
         </>
       )}
-=======
-      <RangeInput max={100} min={1} onChange={effects.scaleConsole} step={1} value={state.consoleScale} />
-      {state.sendCtrlAltDel !== undefined && (
-        <Button onClick={state.sendCtrlAltDel}>
-          <FormattedMessage id='ctrlAltDel' />
-        </Button>
-      )}
-      <Console vmId={vmId} scale={state.consoleScale} setCtrlAltDel={effects.setCtrlAltDel} />
->>>>>>> e727a390
     </div>
   )
 )
