--- conflicted
+++ resolved
@@ -59,28 +59,20 @@
   },
   ({ effects, state, vmId }) => (
     <div style={{ height: '100vh' }}>
-<<<<<<< HEAD
       {state.vm?.power_state !== 'Running' ? (
         <p>
-          <FormattedMessage id='consoleNotAvailable' />
+          <IntlMessage id='consoleNotAvailable' />
         </p>
       ) : (
         <>
           <RangeInput max={100} min={1} onChange={effects.scaleConsole} step={1} value={state.consoleScale} />
           {state.sendCtrlAltDel !== undefined && (
             <Button onClick={state.sendCtrlAltDel}>
-              <FormattedMessage id='ctrlAltDel' />
+              <IntlMessage id='ctrlAltDel' />
             </Button>
           )}
           <Console vmId={vmId} scale={state.consoleScale} setCtrlAltDel={effects.setCtrlAltDel} />
         </>
-=======
-      <RangeInput max={100} min={1} onChange={effects.scaleConsole} step={1} value={state.consoleScale} />
-      {state.sendCtrlAltDel !== undefined && (
-        <Button onClick={state.sendCtrlAltDel}>
-          <IntlMessage id='ctrlAltDel' />
-        </Button>
->>>>>>> bfa63e53
       )}
     </div>
   )
