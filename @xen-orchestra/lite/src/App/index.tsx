--- conflicted
+++ resolved
@@ -8,11 +8,7 @@
 import Button from '../components/Button'
 import IntlMessage from '../components/IntlMessage'
 import messagesEn from '../lang/en.json'
-<<<<<<< HEAD
-import Pool from './Pool'
-=======
 import PoolTab from './PoolTab'
->>>>>>> 975ea89a
 import Signin from './Signin/index'
 import StyleGuide from './StyleGuide/index'
 import TabConsole from './TabConsole'
@@ -143,17 +139,10 @@
                   </>
                 )}
               </Route>
-<<<<<<< HEAD
-              <Route path='/pool'>
-                <Pool />
-              </Route>
-              <Route exact path='/:id' render={({ match }) => <TabConsole vmId={match.params.id} />} />{' '}
-=======
               <Route exact path='/pool'>
                 <PoolTab />
               </Route>
               <Route path='/:id' render={({ match }) => <TabConsole vmId={match.params.id} />} />
->>>>>>> 975ea89a
             </Switch>
           </Router>
         </>
