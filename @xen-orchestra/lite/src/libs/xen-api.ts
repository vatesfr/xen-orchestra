import { buildXoObject, parseDateTime } from "@/libs/utils";
import { JSONRPCClient } from "json-rpc-2.0";
import { castArray } from "lodash-es";

const OBJECT_TYPES = {
  bond: "Bond",
  certificate: "Certificate",
  cluster: "Cluster",
  cluster_host: "Cluster_host",
  dr_task: "DR_task",
  feature: "Feature",
  gpu_group: "GPU_group",
  pbd: "PBD",
  pci: "PCI",
  pgpu: "PGPU",
  pif: "PIF",
  pif_metrics: "PIF_metrics",
  pusb: "PUSB",
  pvs_cache_storage: "PVS_cache_storage",
  pvs_proxy: "PVS_proxy",
  pvs_server: "PVS_server",
  pvs_site: "PVS_site",
  sdn_controller: "SDN_controller",
  sm: "SM",
  sr: "SR",
  usb_group: "USB_group",
  vbd: "VBD",
  vbd_metrics: "VBD_metrics",
  vdi: "VDI",
  vgpu: "VGPU",
  vgpu_type: "VGPU_type",
  vif: "VIF",
  vif_metrics: "VIF_metrics",
  vlan: "VLAN",
  vm: "VM",
  vmpp: "VMPP",
  vmss: "VMSS",
  vm_guest_metrics: "VM_guest_metrics",
  vm_metrics: "VM_metrics",
  vusb: "VUSB",
  blob: "blob",
  console: "console",
  crashdump: "crashdump",
  host: "host",
  host_cpu: "host_cpu",
  host_crashdump: "host_crashdump",
  host_metrics: "host_metrics",
  host_patch: "host_patch",
  message: "message",
  network: "network",
  network_sriov: "network_sriov",
  pool: "pool",
  pool_patch: "pool_patch",
  pool_update: "pool_update",
  role: "role",
  secret: "secret",
  subject: "subject",
  task: "task",
  tunnel: "tunnel",
} as const;

export type ObjectType = keyof typeof OBJECT_TYPES;
export type RawObjectType = (typeof OBJECT_TYPES)[ObjectType];

export const getRawObjectType = (type: ObjectType): RawObjectType => {
  return OBJECT_TYPES[type];
};

export enum POWER_STATE {
  RUNNING = "Running",
  PAUSED = "Paused",
  HALTED = "Halted",
  SUSPENDED = "Suspended",
}

export enum VM_OPERATION {
  START = "start",
  START_ON = "start_on",
  RESUME = "resume",
  UNPAUSE = "unpause",
  CLONE = "clone",
  SHUTDOWN = "shutdown",
  CLEAN_SHUTDOWN = "clean_shutdown",
  HARD_SHUTDOWN = "hard_shutdown",
  CLEAN_REBOOT = "clean_reboot",
  HARD_REBOOT = "hard_reboot",
  PAUSE = "pause",
  SUSPEND = "suspend",
}

declare const __brand: unique symbol;

export interface XenApiRecord<Name extends string> {
  $ref: string & { [__brand]: `${Name}Ref` };
  uuid: string & { [__brand]: `${Name}Uuid` };
}

export type RawXenApiRecord<T extends XenApiRecord<string>> = Omit<T, "$ref">;

export interface XenApiPool extends XenApiRecord<"Pool"> {
  cpu_info: {
    cpu_count: string;
  };
  master: XenApiHost["$ref"];
  name_label: string;
}

export interface XenApiHost extends XenApiRecord<"Host"> {
  address: string;
  name_label: string;
  metrics: XenApiHostMetrics["$ref"];
  resident_VMs: XenApiVm["$ref"][];
  cpu_info: { cpu_count: string };
  software_version: { product_version: string };
}

export interface XenApiSr extends XenApiRecord<"Sr"> {
  name_label: string;
  physical_size: number;
  physical_utilisation: number;
}

export interface XenApiVm extends XenApiRecord<"Vm"> {
  current_operations: Record<string, VM_OPERATION>;
  guest_metrics: string;
  metrics: XenApiVmMetrics["$ref"];
  name_label: string;
  name_description: string;
  power_state: POWER_STATE;
  resident_on: XenApiHost["$ref"];
  consoles: XenApiConsole["$ref"][];
  is_control_domain: boolean;
  is_a_snapshot: boolean;
  is_a_template: boolean;
  VCPUs_at_startup: number;
}

export interface XenApiConsole extends XenApiRecord<"Console"> {
  protocol: string;
  location: string;
}

export interface XenApiHostMetrics extends XenApiRecord<"HostMetrics"> {
  live: boolean;
  memory_free: number;
  memory_total: number;
}

export interface XenApiVmMetrics extends XenApiRecord<"VmMetrics"> {
  VCPUs_number: number;
}

export type XenApiVmGuestMetrics = XenApiRecord<"VmGuestMetrics">;

export interface XenApiTask extends XenApiRecord<"Task"> {
  name_label: string;
  resident_on: XenApiHost["$ref"];
  created: string;
  finished: string;
  status: string;
  progress: number;
}

<<<<<<< HEAD
export type XenApiPatch = {
  $id: string;
  name: string;
  description: string;
  license: string;
  release: string;
  size: number;
  url: string;
  version: string;
  changelog: {
    date: number;
    description: string;
    author: string;
  };
};
=======
export interface XenApiMessage extends XenApiRecord<"Message"> {
  name: string;
  cls: RawObjectType;
}
>>>>>>> 161c20b5

type WatchCallbackResult = {
  id: string;
  class: ObjectType;
  operation: "add" | "mod" | "del";
  ref: XenApiRecord<string>["$ref"];
  snapshot: RawXenApiRecord<XenApiRecord<string>>;
};

type WatchCallback = (results: WatchCallbackResult[]) => void;

export default class XenApi {
  #client: JSONRPCClient;
  #sessionId: string | undefined;

  #types: string[] = [];

  #watchCallBack: WatchCallback | undefined;
  #watching = false;
  #fromToken: string | undefined;

  constructor(hostUrl: string) {
    this.#client = new JSONRPCClient((request) => {
      return fetch(`${hostUrl}/jsonrpc`, {
        method: "POST",
        headers: { "content-type": "application/json" },
        body: JSON.stringify(request),
      }).then((response) => {
        if (response.status === 200) {
          return response.json().then((json) => this.#client.receive(json));
        } else if (request.id !== undefined) {
          return Promise.reject(new Error(response.statusText));
        }
      });
    });
  }

  async connectWithPassword(username: string, password: string) {
    this.#sessionId = await this.#call("session.login_with_password", [
      username,
      password,
    ]);

    await this.loadTypes();

    return this.#sessionId;
  }

  async connectWithSessionId(sessionId: string) {
    this.#sessionId = sessionId;

    try {
      await this.#call("session.get_all_subject_identifiers", [
        this.#sessionId,
      ]);

      await this.loadTypes();

      return true;
    } catch (error: any) {
      if (error?.message === "SESSION_INVALID") {
        return false;
      } else {
        throw error;
      }
    }
  }

  async disconnect() {
    await this.#call("session.logout", [this.#sessionId]);
    this.stopWatch();
    this.#sessionId = undefined;
  }

  async loadTypes() {
    this.#types = (await this.#call<string[]>("system.listMethods"))
      .filter((method: string) => method.endsWith(".get_all_records"))
      .map((method: string) => method.slice(0, method.indexOf(".")));
  }

  get sessionId() {
    return this.#sessionId;
  }

  #call<T = any>(method: string, args: any[] = []): PromiseLike<T> {
    return this.#client.request(method, args);
  }

  _call = (method: string, args: any[] = []) =>
    this.#call(method, [this.sessionId, ...args]);

  async getHostServertime(host: XenApiHost) {
    const serverLocaltime = (await this.#call("host.get_servertime", [
      this.sessionId,
      host.$ref,
    ])) as string;
    return Math.floor(parseDateTime(serverLocaltime) / 1e3);
  }

  async getResource(
    pathname: string,
    { host, query }: { host: XenApiHost; query: any }
  ) {
    const url = new URL("http://localhost");
    url.protocol = window.location.protocol;
    url.hostname = host.address;
    url.pathname = pathname;
    url.search = new URLSearchParams({
      ...query,
      session_id: this.#sessionId,
    }).toString();

    return fetch(url);
  }

  async loadRecords<T extends XenApiRecord<string>>(
    type: RawObjectType
  ): Promise<T[]> {
    const result = await this.#call<{ [key: string]: RawXenApiRecord<T> }>(
      `${type}.get_all_records`,
      [this.sessionId]
    );

    return Object.entries(result).map(([opaqueRef, record]) =>
      buildXoObject(record, { opaqueRef: opaqueRef as T["$ref"] })
    );
  }

  async getMissingPatches(hostRef: string): Promise<XenApiPatch[]> {
    const rawPatchesAsString = await this.#call<string>("host.call_plugin", [
      this.sessionId,
      hostRef,
      "updater.py",
      "check_update",
      {},
    ]);

    const rawPatches = JSON.parse(rawPatchesAsString) as Omit<
      XenApiPatch,
      "$id"
    >[];

    return rawPatches.map((rawPatch) => ({
      ...rawPatch,
      $id: `${rawPatch.name}-${rawPatch.version}`,
    }));
  }

  async #watch() {
    if (!this.#fromToken) {
      throw new Error("call `injectWatchEvent` before startWatch");
    }
    // load pools
    while (this.#watching) {
      if (!this.#watchCallBack) {
        // no callback , skip this call
        await new Promise((resolve) => setTimeout(resolve, 500));
      }
      const result: { token: string; events: any } = await this.#call(
        "event.from",
        [this.sessionId, this.#types, this.#fromToken, 5.001]
      );
      this.#fromToken = result.token;
      this.#watchCallBack?.(result.events);

      await new Promise((resolve) => setTimeout(resolve, 1000));
    }
  }

  startWatch() {
    this.#watching = true;
    return this.#watch();
  }

  stopWatch() {
    this.#watchCallBack = undefined;
    this.#watching = false;
  }

  registerWatchCallBack(callback: WatchCallback) {
    this.#watchCallBack = callback;
  }

  async injectWatchEvent(poolRef: XenApiPool["$ref"]) {
    this.#fromToken = await this.#call("event.inject", [
      this.sessionId,
      "pool",
      poolRef,
    ]);
  }

  get vm() {
    type VmRefs = XenApiVm["$ref"] | XenApiVm["$ref"][];
    type VmRefsWithPowerState = Record<
      XenApiVm["$ref"],
      XenApiVm["power_state"]
    >;
    type VmRefsToClone = Record<XenApiVm["$ref"], /* Cloned VM name */ string>;

    return {
      delete: (vmRefs: VmRefs) =>
        Promise.all(
          castArray(vmRefs).map((vmRef) => this._call("VM.destroy", [vmRef]))
        ),
      start: (vmRefs: VmRefs) =>
        Promise.all(
          castArray(vmRefs).map((vmRef) =>
            this._call("VM.start", [vmRef, false, false])
          )
        ),
      startOn: (vmRefs: VmRefs, hostRef: XenApiHost["$ref"]) =>
        Promise.all(
          castArray(vmRefs).map((vmRef) =>
            this._call("VM.start_on", [vmRef, hostRef, false, false])
          )
        ),
      pause: (vmRefs: VmRefs) =>
        Promise.all(
          castArray(vmRefs).map((vmRef) => this._call("VM.pause", [vmRef]))
        ),
      suspend: (vmRefs: VmRefs) => {
        return Promise.all(
          castArray(vmRefs).map((vmRef) => this._call("VM.suspend", [vmRef]))
        );
      },
      resume: (vmRefsWithPowerState: VmRefsWithPowerState) => {
        const vmRefs = Object.keys(vmRefsWithPowerState) as XenApiVm["$ref"][];

        return Promise.all(
          vmRefs.map((vmRef) => {
            if (vmRefsWithPowerState[vmRef] === "Suspended") {
              return this._call("VM.resume", [vmRef, false, false]);
            }

            return this._call("VM.unpause", [vmRef]);
          })
        );
      },
      reboot: (vmRefs: VmRefs, force = false) => {
        return Promise.all(
          castArray(vmRefs).map((vmRef) =>
            this._call(`VM.${force ? "hard" : "clean"}_reboot`, [vmRef])
          )
        );
      },
      shutdown: (vmRefs: VmRefs, force = false) => {
        return Promise.all(
          castArray(vmRefs).map((vmRef) =>
            this._call(`VM.${force ? "hard" : "clean"}_shutdown`, [vmRef])
          )
        );
      },
      clone: (vmRefsToClone: VmRefsToClone) => {
        const vmRefs = Object.keys(vmRefsToClone) as XenApiVm["$ref"][];

        return Promise.all(
          vmRefs.map((vmRef) =>
            this._call("VM.clone", [vmRef, vmRefsToClone[vmRef]])
          )
        );
      },
    };
  }
}<|MERGE_RESOLUTION|>--- conflicted
+++ resolved
@@ -161,7 +161,11 @@
   progress: number;
 }
 
-<<<<<<< HEAD
+export interface XenApiMessage extends XenApiRecord<"Message"> {
+  name: string;
+  cls: RawObjectType;
+}
+
 export type XenApiPatch = {
   $id: string;
   name: string;
@@ -177,12 +181,6 @@
     author: string;
   };
 };
-=======
-export interface XenApiMessage extends XenApiRecord<"Message"> {
-  name: string;
-  cls: RawObjectType;
-}
->>>>>>> 161c20b5
 
 type WatchCallbackResult = {
   id: string;
