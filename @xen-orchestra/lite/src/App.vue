--- conflicted
+++ resolved
@@ -1,31 +1,6 @@
 <template>
-<<<<<<< HEAD
   <UnreachableHostsModal />
-  <div v-if="!xenApiStore.isConnected">
-=======
-  <UiModal
-    v-if="isSslModalOpen"
-    :icon="faServer"
-    color="error"
-    @close="clearUnreachableHostsUrls"
-  >
-    <template #title>{{ $t("unreachable-hosts") }}</template>
-    <template #subtitle>{{ $t("following-hosts-unreachable") }}</template>
-    <p>{{ $t("allow-self-signed-ssl") }}</p>
-    <ul>
-      <li v-for="url in unreachableHostsUrls" :key="url.hostname">
-        <a :href="url.href" rel="noopener" target="_blank">{{ url.href }}</a>
-      </li>
-    </ul>
-    <template #buttons>
-      <UiButton color="success" @click="reload">
-        {{ $t("unreachable-hosts-reload-page") }}
-      </UiButton>
-      <UiButton @click="clearUnreachableHostsUrls">{{ $t("cancel") }}</UiButton>
-    </template>
-  </UiModal>
   <div v-if="!$route.meta.hasStoryNav && !xenApiStore.isConnected">
->>>>>>> d78d8020
     <AppLogin />
   </div>
   <div v-else>
@@ -46,29 +21,14 @@
 import AppLogin from "@/components/AppLogin.vue";
 import AppNavigation from "@/components/AppNavigation.vue";
 import AppTooltips from "@/components/AppTooltips.vue";
+import UnreachableHostsModal from "@/components/UnreachableHostsModal.vue";
 import { useChartTheme } from "@/composables/chart-theme.composable";
-<<<<<<< HEAD
 import { usePoolStore } from "@/stores/pool.store";
 import { useUiStore } from "@/stores/ui.store";
 import { useXenApiStore } from "@/stores/xen-api.store";
 import { useActiveElement, useMagicKeys, whenever } from "@vueuse/core";
 import { logicAnd } from "@vueuse/math";
 import { computed } from "vue";
-import UnreachableHostsModal from "@/components/UnreachableHostsModal.vue";
-=======
-import { useHostStore } from "@/stores/host.store";
-import { usePoolStore } from "@/stores/pool.store";
-import { useUiStore } from "@/stores/ui.store";
-import { useXenApiStore } from "@/stores/xen-api.store";
-import { faServer } from "@fortawesome/free-solid-svg-icons";
-import { useActiveElement, useMagicKeys, whenever } from "@vueuse/core";
-import { logicAnd } from "@vueuse/math";
-import { difference } from "lodash-es";
-import { computed, ref, watch } from "vue";
-
-const unreachableHostsUrls = ref<URL[]>([]);
-const clearUnreachableHostsUrls = () => (unreachableHostsUrls.value = []);
->>>>>>> d78d8020
 
 let link = document.querySelector(
   "link[rel~='icon']"
@@ -83,10 +43,6 @@
 document.title = "XO Lite";
 
 const xenApiStore = useXenApiStore();
-<<<<<<< HEAD
-=======
-const { records: hosts } = useHostStore().subscribe();
->>>>>>> d78d8020
 const { pool } = usePoolStore().subscribe();
 useChartTheme();
 const uiStore = useUiStore();
@@ -109,20 +65,6 @@
   );
 }
 
-<<<<<<< HEAD
-=======
-watch(hosts, (hosts, previousHosts) => {
-  difference(hosts, previousHosts).forEach((host) => {
-    const url = new URL("http://localhost");
-    url.protocol = window.location.protocol;
-    url.hostname = host.address;
-    fetch(url, { mode: "no-cors" }).catch(() =>
-      unreachableHostsUrls.value.push(url)
-    );
-  });
-});
-
->>>>>>> d78d8020
 whenever(
   () => pool.value?.$ref,
   async (poolRef) => {
