--- conflicted
+++ resolved
@@ -45,23 +45,14 @@
 import UiModal from "@/components/ui/UiModal.vue";
 import { useChartTheme } from "@/composables/chart-theme.composable";
 import { useHostStore } from "@/stores/host.store";
-<<<<<<< HEAD
 import { usePoolStore } from "@/stores/pool.store";
-=======
->>>>>>> 7e4bd30f
 import { useUiStore } from "@/stores/ui.store";
 import { useXenApiStore } from "@/stores/xen-api.store";
 import { faServer } from "@fortawesome/free-solid-svg-icons";
 import { useActiveElement, useMagicKeys, whenever } from "@vueuse/core";
 import { logicAnd } from "@vueuse/math";
-<<<<<<< HEAD
 import { difference } from "lodash-es";
 import { computed, ref, watch } from "vue";
-=======
-import { difference } from "lodash";
-import { computed, ref, watch, watchEffect } from "vue";
-import { useRoute } from "vue-router";
->>>>>>> 7e4bd30f
 
 const unreachableHostsUrls = ref<URL[]>([]);
 const clearUnreachableHostsUrls = () => (unreachableHostsUrls.value = []);
@@ -102,7 +93,6 @@
   );
 }
 
-<<<<<<< HEAD
 watch(hosts, (hosts, previousHosts) => {
   difference(hosts, previousHosts).forEach((host) => {
     const url = new URL("http://localhost");
@@ -112,18 +102,6 @@
       unreachableHostsUrls.value.push(url)
     );
   });
-=======
-const route = useRoute();
-
-watchEffect(() => {
-  if (route.meta.hasStoryNav) {
-    return;
-  }
-
-  if (xenApiStore.isConnected) {
-    xenApiStore.init();
-  }
->>>>>>> 7e4bd30f
 });
 
 whenever(
