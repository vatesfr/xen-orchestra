{
  "badCredentials": "Bad credentials",
  "confirmCtrlAltDel": "Send Ctrl+Alt+Del to VM?",
  "connect": "Connect",
<<<<<<< HEAD
  "consoleNotAvailable": "Console is only available for running VMs",
  "ctrlAltDel": "Ctrl+Alt+Del",
  "reconnectionAttempt": "Trying to reconnect…"
=======
  "ctrlAltDel": "Ctrl+Alt+Del",
  "disconnect": "Disconnect",
  "loading": "Loading…",
  "login": "Login",
  "password": "Password",
  "rememberMe": "Remember me"
>>>>>>> bfa63e53
}<|MERGE_RESOLUTION|>--- conflicted
+++ resolved
@@ -2,16 +2,12 @@
   "badCredentials": "Bad credentials",
   "confirmCtrlAltDel": "Send Ctrl+Alt+Del to VM?",
   "connect": "Connect",
-<<<<<<< HEAD
   "consoleNotAvailable": "Console is only available for running VMs",
-  "ctrlAltDel": "Ctrl+Alt+Del",
-  "reconnectionAttempt": "Trying to reconnect…"
-=======
   "ctrlAltDel": "Ctrl+Alt+Del",
   "disconnect": "Disconnect",
   "loading": "Loading…",
   "login": "Login",
   "password": "Password",
+  "reconnectionAttempt": "Trying to reconnect…",
   "rememberMe": "Remember me"
->>>>>>> bfa63e53
 }