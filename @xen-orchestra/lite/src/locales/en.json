{
  "about": "About",
  "add": "Add",
  "add-filter": "Add filter",
  "add-or": "+OR",
  "add-sort": "Add sort",
  "alarms": "Alarms",
  "allow-self-signed-ssl": "You may need to allow self-signed SSL certificates in your browser",
  "appearance": "Appearance",
  "ascending": "ascending",
  "available-properties-for-advanced-filter": "Available properties for advanced filter:",
  "back-pool-dashboard": "Go back to your Pool dashboard",
  "backup": "Backup",
  "cancel": "Cancel",
  "change-power-state": "Change power state",
  "change-state": "Change state",
  "coming-soon": "Coming soon!",
  "community": "Community",
  "community-name": "{name} community",
  "copy": "Copy",
  "cpu-provisioning": "CPU provisioning",
  "cpu-usage": "CPU usage",
  "dashboard": "Dashboard",
  "delete": "Delete",
  "descending": "descending",
<<<<<<< HEAD
  "documentation": "Documentation",
  "documentation-name": "{name} documentation",
=======
  "description": "Description",
  "display": "Display",
  "do-you-have-needs": "You have needs and/or expectations? Let us know",
>>>>>>> 5ce6f1fe
  "edit-config": "Edit config",
  "error-no-data": "Error, can't collect data.",
  "error-occured": "An error has occurred",  
  "export": "Export",
  "export-table-to": "Export table to {type}",
  "export-vms": "Export VMs",
  "filter": {
    "comparison": {
      "contains": "Contains",
      "ends-with": "Ends with",
      "equals": "Equals",
      "is": "Is",
      "is-false": "Is false",
      "is-not": "Is not",
      "is-true": "Is true",
      "matches-regex": "Matches regex",
      "not-contain": "Doesn't contain",
      "not-end-with": "Doesn't end with",
      "not-equal": "Doesn't equal",
      "not-match-regex": "Doesn't match regex",
      "not-start-with": "Doesn't start with",
      "starts-with": "Starts with"
    }
  },
  "following-hosts-unreachable": "The following hosts are unreachable",
  "force-reboot": "Force reboot",
  "force-shutdown": "Force shutdown",
  "here": "Here",
  "hosts": "Hosts",
  "language": "Language",
  "last-week": "Last week",
  "loading-hosts": "Loading hosts…",
  "log-out": "Log out",
  "login": "Login",
  "migrate": "Migrate",
  "name": "Name",
  "network": "Network",
  "network-download": "Download",
  "network-throughput": "Network throughput",
  "network-upload": "Upload",
  "news": "News",
  "news-name": "{name} news",
  "new-features-are-coming": "New features are coming soon!",
  "object": "Object",
  "object-not-found": "Object {id} can't be found…",
  "or": "Or",
  "page-not-found": "This page is not to be found…",
  "password": "Password",
  "password-invalid": "Password invalid",
  "pause": "Pause",
  "pool-cpu-usage": "Pool CPU Usage",
  "pool-ram-usage": "Pool RAM Usage",
  "power-state": "Power state",
  "property": "Property",
  "ram-usage": "RAM usage",
  "reboot": "Reboot",
  "reformat": "Reformat",
  "relative-time": {
    "day": "1 day | {n} days",
    "future": "In {str}",
    "hour": "1 hour | {n} hours",
    "minute": "1 minute | {n} minutes",
    "month": "1 month | {n} months",
    "now": "Just now",
    "past": "{str} ago",
    "second": "1 second | {n} seconds",
    "year": "1 year | {n} years"
  },
  "resume": "Resume",
  "save": "Save",
  "send-us-feedback": "Send us feedback",
  "settings": "Settings",
  "shutdown": "Shutdown",
  "snapshot": "Snapshot",
  "sort-by": "Sort by",
  "stacked-cpu-usage": "Stacked CPU usage",
  "stacked-ram-usage": "Stacked RAM usage",
  "start": "Start",
  "start-on-host": "Start on specific host",
  "stats": "Stats",
  "status": "Status",
  "storage": "Storage",
  "storage-usage": "Storage usage",
  "support": "Support",
  "support-name": "{name} pro support",
  "suspend": "Suspend",
  "switch-theme": "Switch theme",
  "system": "System",
  "task": {
    "estimated-end": "Estimated end",
    "page-title": "Tasks | (1) Tasks | ({n}) Tasks",
    "progress": "Progress",
    "started": "Started"
  },
  "tasks": "Tasks",
  "theme-auto": "Auto",
  "theme-dark": "Dark",
  "theme-light": "Light",
  "top-#": "Top {n}",
  "total-cpus": "Total CPUs",
  "total-free": "Total free",
  "total-used": "Total used",
  "unreachable-hosts": "Unreachable hosts",
  "unreachable-hosts-reload-page": "Done, reload the page",
  "vcpus": "vCPUs",
  "vcpus-used": "vCPUs used",
  "version": "Version",
  "vms": "VMs",
  "xo-lite-under-construction": "XOLite is under construction"
}<|MERGE_RESOLUTION|>--- conflicted
+++ resolved
@@ -23,14 +23,11 @@
   "dashboard": "Dashboard",
   "delete": "Delete",
   "descending": "descending",
-<<<<<<< HEAD
+  "description": "Description",
+  "display": "Display",
   "documentation": "Documentation",
   "documentation-name": "{name} documentation",
-=======
-  "description": "Description",
-  "display": "Display",
   "do-you-have-needs": "You have needs and/or expectations? Let us know",
->>>>>>> 5ce6f1fe
   "edit-config": "Edit config",
   "error-no-data": "Error, can't collect data.",
   "error-occured": "An error has occurred",  
