--- conflicted
+++ resolved
@@ -2,11 +2,8 @@
 
 ## **next**
 
-<<<<<<< HEAD
 - [Host/Header] Add master host icon on host header (PR [#8512](https://github.com/vatesfr/xen-orchestra/pull/8512))
-=======
 - [Host] Add dashboard view (PR [#8504](https://github.com/vatesfr/xen-orchestra/pull/8504))
->>>>>>> c3a5fefa
 
 ## **0.9.1** (2025-04-02)
 
