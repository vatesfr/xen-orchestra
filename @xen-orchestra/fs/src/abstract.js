--- conflicted
+++ resolved
@@ -120,14 +120,10 @@
   }
 
   // TODO: remove method
-<<<<<<< HEAD
   async createOutputStream(
     file: File,
     { checksum = false, dirMode, ...options }: Object = {}
   ): Promise<LaxWritable> {
-=======
-  async createOutputStream(file: File, { checksum = false, ...options }: Object = {}): Promise<LaxWritable> {
->>>>>>> 7a8ca2f0
     if (typeof file === 'string') {
       file = normalizePath(file)
     }
@@ -280,17 +276,12 @@
     return this.__openFile(path, flags)
   }
 
-<<<<<<< HEAD
   async outputFile(
     file: string,
     data: Data,
     { dirMode, flags = 'wx' }: { dirMode?: number, flags?: string } = {}
   ): Promise<void> {
     await this._outputFile(normalizePath(file), data, { dirMode, flags })
-=======
-  async outputFile(file: string, data: Data, { flags = 'wx' }: { flags?: string } = {}): Promise<void> {
-    await this._outputFile(normalizePath(file), data, { flags })
->>>>>>> 7a8ca2f0
   }
 
   async read(file: File, buffer: Buffer, position?: number): Promise<{| bytesRead: number, buffer: Buffer |}> {
@@ -480,15 +471,11 @@
     throw new Error('Not implemented')
   }
 
-<<<<<<< HEAD
   async _outputFile(
     file: string,
     data: Data,
     { dirMode, flags }: { dirMode?: number, flags?: string }
   ): Promise<void> {
-=======
-  async _outputFile(file: string, data: Data, options: { flags?: string }): Promise<void> {
->>>>>>> 7a8ca2f0
     try {
       return await this._writeFile(file, data, { flags })
     } catch (error) {
