--- conflicted
+++ resolved
@@ -283,8 +283,6 @@
   async read(file: File, buffer: Buffer, position?: number): Promise<{| bytesRead: number, buffer: Buffer |}> {
     return this._read(typeof file === 'string' ? normalizePath(file) : file, buffer, position)
   }
-
-<<<<<<< HEAD
   /**
    * Copy a range from one file to the other, kernel side, server side or with a reflink if possible.
    *
@@ -307,13 +305,7 @@
     await this._write(fdOut, buffer, offsetOut)
   }
 
-  async readFile(
-    file: string,
-    { flags = 'r' }: { flags?: string } = {}
-  ): Promise<Buffer> {
-=======
   async readFile(file: string, { flags = 'r' }: { flags?: string } = {}): Promise<Buffer> {
->>>>>>> b3cd2659
     return this._readFile(normalizePath(file), { flags })
   }
 
