> This file contains all changes that have not been released yet.
>
> Keep in mind the changelog is addressed to **users** and should be
> understandable by them.

### Enhancements

> Users must be able to say: “Nice enhancement, I'm eager to test it”

<<<<<<< HEAD
- [VM/General] Show current VM tags without the need to search them in advanced creation tag selector [#7351](https://github.com/vatesfr/xen-orchestra/issues/7351) (PR [#7434](https://github.com/vatesfr/xen-orchestra/pull/7434))
=======
- [VM Creation] Automatically create a VTPM if the template requests it (Windows templates starting from XCP-ng 8.3) (PR [#7436](https://github.com/vatesfr/xen-orchestra/pull/7436))
- [OTP] Accepts (ignores) whitespaces in the one-time password (some OTP applications add them for nicer display)
>>>>>>> 54dc3fe9

### Bug fixes

> Users must be able to say: “I had this issue, happy to know it's fixed”

- [ISO SR] During ISO migration, the destination SRs were not ISO SRs [#7392](https://github.com/vatesfr/xen-orchestra/issues/7392) (PR [#7431](https://github.com/vatesfr/xen-orchestra/pull/7431))
- [VM/Migration] Fix VDIs that were not migrated to the destination SR (PR [#7360](https://github.com/vatesfr/xen-orchestra/pull/7360))
- [Home/VM] VMs migration from the home view will no longer execute a [Migration with Storage Motion](https://github.com/vatesfr/xen-orchestra/blob/master/docs/manage_infrastructure.md#vm-migration-with-storage-motion-vmmigrate_send) unless it is necessary [Forum#8279](https://xcp-ng.org/forum/topic/8279/getting-errors-when-migrating-4-out-5-vmguest/)(PR [#7360](https://github.com/vatesfr/xen-orchestra/pull/7360))
- [VM/Migration] SR is no longer required if you select a migration network (PR [#7360](https://github.com/vatesfr/xen-orchestra/pull/7360))
- [Backup] Fix `an error has occurred` when clicking on warning text in logs (PR [#7458](https://github.com/vatesfr/xen-orchestra/pull/7458))

### Packages to release

> When modifying a package, add it here with its release type.
>
> The format is the following: `- $packageName $releaseType`
>
> Where `$releaseType` is
>
> - patch: if the change is a bug fix or a simple code improvement
> - minor: if the change is a new feature
> - major: if the change breaks compatibility
>
> Keep this list alphabetically ordered to avoid merge conflicts

<!--packages-start-->

<<<<<<< HEAD
- xo-web minor
=======
- @vates/otp minor
- @xen-orchestra/backups patch
- @xen-orchestra/xapi patch
- xen-api major
- xo-server minor
- xo-web patch
>>>>>>> 54dc3fe9

<!--packages-end--><|MERGE_RESOLUTION|>--- conflicted
+++ resolved
@@ -7,12 +7,9 @@
 
 > Users must be able to say: “Nice enhancement, I'm eager to test it”
 
-<<<<<<< HEAD
-- [VM/General] Show current VM tags without the need to search them in advanced creation tag selector [#7351](https://github.com/vatesfr/xen-orchestra/issues/7351) (PR [#7434](https://github.com/vatesfr/xen-orchestra/pull/7434))
-=======
 - [VM Creation] Automatically create a VTPM if the template requests it (Windows templates starting from XCP-ng 8.3) (PR [#7436](https://github.com/vatesfr/xen-orchestra/pull/7436))
 - [OTP] Accepts (ignores) whitespaces in the one-time password (some OTP applications add them for nicer display)
->>>>>>> 54dc3fe9
+- [VM/General] Show current VM tags without the need to search them in advanced creation tag selector [#7351](https://github.com/vatesfr/xen-orchestra/issues/7351) (PR [#7434](https://github.com/vatesfr/xen-orchestra/pull/7434))
 
 ### Bug fixes
 
@@ -40,15 +37,11 @@
 
 <!--packages-start-->
 
-<<<<<<< HEAD
-- xo-web minor
-=======
 - @vates/otp minor
 - @xen-orchestra/backups patch
 - @xen-orchestra/xapi patch
 - xen-api major
 - xo-server minor
-- xo-web patch
->>>>>>> 54dc3fe9
+- xo-web minor
 
 <!--packages-end-->