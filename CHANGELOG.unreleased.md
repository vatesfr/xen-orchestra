> This file contains all changes that have not been released yet.
>
> Keep in mind the changelog is addressed to **users** and should be
> understandable by them.

### Enhancements

> Users must be able to say: “Nice enhancement, I'm eager to test it”

### Bug fixes

> Users must be able to say: “I had this issue, happy to know it's fixed”

- [SSH keys] Allow SSH key to be broken anywhere to avoid breaking page formatting (Thanks @tstivers1990!) [#5891](https://github.com/vatesfr/xen-orchestra/issues/5891) (PR [#5892](https://github.com/vatesfr/xen-orchestra/pull/5892))
- [Netbox] Handle nested prefixes by always assigning an IP to the smallest prefix it matches (PR [#5908](https://github.com/vatesfr/xen-orchestra/pull/5908))

### Packages to release

> Packages will be released in the order they are here, therefore, they should
> be listed by inverse order of dependency.
>
> Rule of thumb: add packages on top.
>
> The format is the following: - `$packageName` `$version`
>
> Where `$version` is
>
> - patch: if the change is a bug fix or a simple code improvement
> - minor: if the change is a new feature
> - major: if the change breaks compatibility
>
> In case of conflict, the highest (lowest in previous list) `$version` wins.

<<<<<<< HEAD
- vhd-lib minor
- xo-server patch
=======
- xo-server-netbox patch
>>>>>>> 0966efb7
- xo-web patch<|MERGE_RESOLUTION|>--- conflicted
+++ resolved
@@ -31,10 +31,7 @@
 >
 > In case of conflict, the highest (lowest in previous list) `$version` wins.
 
-<<<<<<< HEAD
 - vhd-lib minor
+- xo-server-netbox patch
 - xo-server patch
-=======
-- xo-server-netbox patch
->>>>>>> 0966efb7
 - xo-web patch