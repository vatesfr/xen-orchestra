--- conflicted
+++ resolved
@@ -35,14 +35,10 @@
 
 <!--packages-start-->
 
-<<<<<<< HEAD
-- @xen-orchestra/rest-api patch
-=======
 - @vates/types minor
 - @xen-orchestra/rest-api minor
 - @xen-orchestra/web-core minor
 - xo-server patch
 - xo-web patch
->>>>>>> 8128846e
 
 <!--packages-end-->