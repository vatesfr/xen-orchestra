--- conflicted
+++ resolved
@@ -14,12 +14,9 @@
 
 > Users must be able to say: “I had this issue, happy to know it's fixed”
 
-<<<<<<< HEAD
-- [OVA import] Fix memory hogging behavior when the destination SR is slower than the file upload. (PR [#4920](https://github.com/vatesfr/xen-orchestra/pull/4920))
-=======
 - [Backup] Fix TLS error (`unsupported protocol`) when XenServer <= 6.5 is used as target
 - [Patches] Hide patch `CH81` (upgrade patch) from the pool patches (PR [#4942](https://github.com/vatesfr/xen-orchestra/pull/4942))
->>>>>>> 06d67642
+- [OVA import] Fix memory hogging behavior when the destination SR is slower than the file upload. (PR [#4920](https://github.com/vatesfr/xen-orchestra/pull/4920))
 
 ### Released packages
 
@@ -27,12 +24,6 @@
 > be listed by inverse order of dependency.
 >
 > Rule of thumb: add packages on top.
-<<<<<<< HEAD
-
-xo-vmdk-to-vhd patch
-xo-web patch
-xo-server patch
-=======
 >
 > The format is the following: - `$packageName` `$version`
 >
@@ -44,7 +35,7 @@
 >
 > In case of conflict, the highest (lowest in previous list) `$version` wins.
 
+- xo-vmdk-to-vhd patch
 - xo-server-audit patch
 - xen-api patch
-- xo-server patch
->>>>>>> 06d67642
+- xo-server patch