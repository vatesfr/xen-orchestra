> This file contains all changes that have not been released yet.
>
> Keep in mind the changelog is addressed to **users** and should be
> understandable by them.

### Security

> Security fixes and new features should go in this section

### Enhancements

> Users must be able to say: “Nice enhancement, I'm eager to test it”

- **Migrated REST API endpoints**:
  - `GET /rest/v0/pifs/<pif-id>/messages` (PR [#9021](https://github.com/vatesfr/xen-orchestra/pull/9021))
  - `GET /rest/v0/networks/<network-id>/messages` (PR [#9023](https://github.com/vatesfr/xen-orchestra/pull/9023))
  - `GET /rest/v0/vdi-snapshots/<vdi-snapshot-id>/messages` (PR [#9043](https://github.com/vatesfr/xen-orchestra/pull/9043))
  - `GET /rest/v0/vdis/<vdi-id>/messages` (PR [#9044](https://github.com/vatesfr/xen-orchestra/pull/9044))
  - `GET /rest/v0/vifs/<vif-id>/messages` (PR [#9049](https://github.com/vatesfr/xen-orchestra/pull/9049))
  - `GET /rest/v0/vm-controllers/<vm-controller-id>/messages` (PR [#9050](https://github.com/vatesfr/xen-orchestra/pull/9050))
  - `GET /rest/v0/vm-snapshots/<vm-snapshot-id>/tasks` (PR [#9005](https://github.com/vatesfr/xen-orchestra/pull/9005))
  - `GET /rest/v0/servers/<server-id>/tasks` (PR [#9065](https://github.com/vatesfr/xen-orchestra/pull/9065))
  - `GET /rest/v0/vm-templates/<vm-template-id>/tasks` (PR [#9004](https://github.com/vatesfr/xen-orchestra/pull/9004))
  - `GET /rest/v0/users/<user-id>/tasks` (PR [#9066](https://github.com/vatesfr/xen-orchestra/pull/9066))
  - `GET /rest/v0/groups/<group-id>/tasks` (PR [#9072](https://github.com/vatesfr/xen-orchestra/pull/9072))
  - `GET /rest/v0/vm-controllers/<vm-controller-id>/tasks` (PR [#9069](https://github.com/vatesfr/xen-orchestra/pull/9069))
  - `GET /rest/v0/vifs/<vif-id>/tasks` (PR [#9075](https://github.com/vatesfr/xen-orchestra/pull/9075))
  - `GET /rest/v0/pifs/<pif-id>/tasks` (PR [#9078](https://github.com/vatesfr/xen-orchestra/pull/9078))
  - `GET /rest/v0/networks/<network-id>/tasks` (PR [#9076](https://github.com/vatesfr/xen-orchestra/pull/9076))
  - `GET /rest/v0/hosts/<host-id>/tasks` (PR [#9074](https://github.com/vatesfr/xen-orchestra/pull/9074))
  - `GET /rest/v0/vbds/<vbd-id>/messages` (PR [#9029](https://github.com/vatesfr/xen-orchestra/pull/9029))
  - `GET /rest/v0/vdis/<vdi-id>/tasks` (PR [#9079](https://github.com/vatesfr/xen-orchestra/pull/9079))
  - `GET /rest/v0/vdi-snapshots/<vdi-snaphot-id>/tasks` (PR [#9082](https://github.com/vatesfr/xen-orchestra/pull/9082))
  - `PUT /rest/v0/hosts/<host-id>/tags/:tag` (PR [#9037](https://github.com/vatesfr/xen-orchestra/pull/9037))
  - `DELETE /rest/v0/hosts/<host-id>/tags/:tag` (PR [#9037](https://github.com/vatesfr/xen-orchestra/pull/9037))
  - `PUT /rest/v0/networks/<network-id>/tags/:tag` (PR [#9087](https://github.com/vatesfr/xen-orchestra/pull/9087))
  - `DELETE /rest/v0/networks/<network-id>/tags/:tag` (PR [#9087](https://github.com/vatesfr/xen-orchestra/pull/9087))
  - `PUT /rest/v0/pools/<pool-id>/tags/:tag` (PR [#9088](https://github.com/vatesfr/xen-orchestra/pull/9088))
  - `DELETE /rest/v0/pools/<pool-id>/tags/:tag` (PR [#9088](https://github.com/vatesfr/xen-orchestra/pull/9088))
  - `GET /rest/v0/pools/<pool-id>/tasks` (PR [#9080](https://github.com/vatesfr/xen-orchestra/pull/9080))
  - `GET /rest/v0/vbds/<vbd-id>/tasks` (PR [#9085](https://github.com/vatesfr/xen-orchestra/pull/9085))
  - `GET /rest/v0/srs/<sr-id>/tasks` (PR [#9086](https://github.com/vatesfr/xen-orchestra/pull/9086))
  - `PUT /rest/v0/vms/<vm-id>/tags/:tag` (PR [#9092](https://github.com/vatesfr/xen-orchestra/pull/9092))
  - `DELETE /rest/v0/vms/<vm-id>/tags/:tag` (PR [#9092](https://github.com/vatesfr/xen-orchestra/pull/9092))
  - **removed** `PUT /rest/v0/vbds/<vbd-id>/tags/:tag` (PR [#9090](https://github.com/vatesfr/xen-orchestra/pull/9090))
  - **removed** `DELETE /rest/v0/vbds/<vbd-id>/tags/:tag` (PR [#9090](https://github.com/vatesfr/xen-orchestra/pull/9090))
  - **removed** `PUT /rest/v0/vifs/<vif-id>/tags/:tag` (PR [#9096](https://github.com/vatesfr/xen-orchestra/pull/9096))
  - **removed** `DELETE /rest/v0/vifs/<vif-id>/tags/:tag` (PR [#9096](https://github.com/vatesfr/xen-orchestra/pull/9096))
  - `PUT /rest/v0/vdi-snapshots/<vdi-snapshot-id>/tags/:tag` (PR [#9091](https://github.com/vatesfr/xen-orchestra/pull/9087))
  - `DELETE /rest/v0/vdi-snapshots/<vdi-snapshot-id>/tags/:tag` (PR [#9091](https://github.com/vatesfr/xen-orchestra/pull/9091))
  - `PUT /rest/v0/vdis/<vdi-id>/tags/:tag` (PR [#9094](https://github.com/vatesfr/xen-orchestra/pull/9094))
  - `DELETE /rest/v0/vdis/<vdi-id>/tags/:tag` (PR [#9094](https://github.com/vatesfr/xen-orchestra/pull/9094))
  - `PUT /rest/v0/srs/<sr-id>/tags/:tag` (PR [#9089](https://github.com/vatesfr/xen-orchestra/pull/9089))
  - `DELETE /rest/v0/srs/<sr-id>/tags/:tag` (PR [#9089](https://github.com/vatesfr/xen-orchestra/pull/9089))
  - `PUT /rest/v0/vm-snapshots/<vm-snapshot-id>/tags/:tag` (PR [#9098](https://github.com/vatesfr/xen-orchestra/pull/9098))
  - `DELETE /rest/v0/vm-snapshots/<vm-snapshot-id>/tags/:tag` (PR [#9098](https://github.com/vatesfr/xen-orchestra/pull/9098))
  - `DELETE /rest/v0/vm-templates/<vm-template-id>/tags/:tag` (PR [#9099](https://github.com/vatesfr/xen-orchestra/pull/9099))
  - `GET /rest/v0/vm-templates/<vm-template-id>/tasks` (PR [#9099](https://github.com/vatesfr/xen-orchestra/pull/9099))
  - `PUT /rest/v0/vm-controllers/<vm-controller-id>/tags/:tag` (PR [#9097](https://github.com/vatesfr/xen-orchestra/pull/9097))
  - `DELETE /rest/v0/vm-controllers/<vm-controller-id>/tags/:tag` (PR [#9097](https://github.com/vatesfr/xen-orchestra/pull/9097))
  - `PUT /rest/v0/vdis/<vdi-id>.(vhd|raw)` (PR [#9038](https://github.com/vatesfr/xen-orchestra/pull/9038))
  - **removed** `PUT /rest/v0/vdi-snapshots/<vdi-snapshot-id>.(vhd|raw)` (PR [#9038](https://github.com/vatesfr/xen-orchestra/pull/9038))
  - **deprecated** `POST /rest/v0/users/authentication_tokens` (PR [#9102](https://github.com/vatesfr/xen-orchestra/pull/9102))

- [REST API] `/rest/v0` redirect now to `/rest/v0/docs` and the swagger is now available for unauthenticated users (PR [#9101](https://github.com/vatesfr/xen-orchestra/pull/9101))
- [REST API] Expose `/rest/v0/users/:id/authentication_tokens` (PR [#9102](https://github.com/vatesfr/xen-orchestra/pull/9102))
- [REST API] Possibility to use `Basic Auth` for authenticated endpoints (PR [#9102](https://github.com/vatesfr/xen-orchestra/pull/9102))
- [REST API] Expose `/rest/v0/pbds` and `/rest/v0/pbds/:id` (PR [#9106](https://github.com/vatesfr/xen-orchestra/pull/9106))

- [Plugins/SAML] Add two fields to configure assertions and responses signatures (PR [#9093](https://github.com/vatesfr/xen-orchestra/pull/9093))

- **XO 6:**
  - [Collections] Implement virtual lists for tasks and alarms to improve performance (PR [#9077](https://github.com/vatesfr/xen-orchestra/pull/9077))

### Bug fixes

> Users must be able to say: “I had this issue, happy to know it's fixed”

- [VM] Fix some action buttons being hidden from admin users when VM had been created with Self Service (PR [#9061](https://github.com/vatesfr/xen-orchestra/pull/9061))
<<<<<<< HEAD
- [Backup/immutabiltiy] Fix double delete file that can block immutability lifting (PR [#9104](https://github.com/vatesfr/xen-orchestra/pull/9104))
=======
- [Copy to clipboard] Fix button sometimes disappearing when trying to reach it (PR [#9059](https://github.com/vatesfr/xen-orchestra/pull/9059))
- [Plugins/SAML] Fix SAML authentication with audience matching (PR [#9093](https://github.com/vatesfr/xen-orchestra/pull/9093))


- **XO 6**:
  - [Site/Backups] Fix an issue properties of undefined in backups tab (PR [#9064](https://github.com/vatesfr/xen-orchestra/pull/9064))
>>>>>>> 3d293483

### Packages to release

> When modifying a package, add it here with its release type.
>
> The format is the following: `- $packageName $releaseType`
>
> Where `$releaseType` is
>
> - patch: if the change is a bug fix or a simple code improvement
> - minor: if the change is a new feature
> - major: if the change breaks compatibility
>
> Keep this list alphabetically ordered to avoid merge conflicts

<!--packages-start-->

<<<<<<< HEAD
- @xen-orchestra/immutable-backups patch
=======
- @vates/types minor
>>>>>>> 3d293483
- @xen-orchestra/rest-api minor
- @xen-orchestra/web minor
- @xen-orchestra/web-core minor
- xo-server minor
- xo-server-auth-saml minor
- xo-web patch

<!--packages-end--><|MERGE_RESOLUTION|>--- conflicted
+++ resolved
@@ -77,16 +77,12 @@
 > Users must be able to say: “I had this issue, happy to know it's fixed”
 
 - [VM] Fix some action buttons being hidden from admin users when VM had been created with Self Service (PR [#9061](https://github.com/vatesfr/xen-orchestra/pull/9061))
-<<<<<<< HEAD
-- [Backup/immutabiltiy] Fix double delete file that can block immutability lifting (PR [#9104](https://github.com/vatesfr/xen-orchestra/pull/9104))
-=======
 - [Copy to clipboard] Fix button sometimes disappearing when trying to reach it (PR [#9059](https://github.com/vatesfr/xen-orchestra/pull/9059))
 - [Plugins/SAML] Fix SAML authentication with audience matching (PR [#9093](https://github.com/vatesfr/xen-orchestra/pull/9093))
-
+- [Backup/immutabiltiy] Fix double delete file that can block immutability lifting (PR [#9104](https://github.com/vatesfr/xen-orchestra/pull/9104))
 
 - **XO 6**:
   - [Site/Backups] Fix an issue properties of undefined in backups tab (PR [#9064](https://github.com/vatesfr/xen-orchestra/pull/9064))
->>>>>>> 3d293483
 
 ### Packages to release
 
@@ -104,11 +100,8 @@
 
 <!--packages-start-->
 
-<<<<<<< HEAD
+- @vates/types minor
 - @xen-orchestra/immutable-backups patch
-=======
-- @vates/types minor
->>>>>>> 3d293483
 - @xen-orchestra/rest-api minor
 - @xen-orchestra/web minor
 - @xen-orchestra/web-core minor
