--- conflicted
+++ resolved
@@ -12,11 +12,8 @@
 > Users must be able to say: “I had this issue, happy to know it's fixed”
 
 - [REST API] Fix download of host's audit and logs broken in XO 5.93.0
-<<<<<<< HEAD
+- [VM] Fix `unknown error` on export (broken in XO 5.93.0)
 - [Host/Advanced] Fix _Hyper Threading_ not correctly recognized if _Smartctl_ plugin returned an error (PR [#7525](https://github.com/vatesfr/xen-orchestra/pull/7525))
-=======
-- [VM] Fix `unknown error` on export (broken in XO 5.93.0)
->>>>>>> 0794a63b
 
 ### Packages to release
 
