--- conflicted
+++ resolved
@@ -26,7 +26,6 @@
 > - minor: if the change is a new feature
 > - major: if the change breaks compatibility
 >
-<<<<<<< HEAD
 > In case of conflict, the highest (lowest in previous list) `$version` wins.
 >
 > The `gen-deps-list` script can be used to generate this list of dependencies
@@ -34,10 +33,5 @@
 
 <!--packages-start-->
 
-- @xen-orchestra/mixins patch
-- xo-server patch
 
-<!--packages-end-->
-=======
-> In case of conflict, the highest (lowest in previous list) `$version` wins.
->>>>>>> 2d01056e
+<!--packages-end-->