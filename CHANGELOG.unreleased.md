--- conflicted
+++ resolved
@@ -24,9 +24,6 @@
 
 > Users must be able to say: “I had this issue, happy to know it's fixed”
 
-<<<<<<< HEAD
-- [New/Storage] Correctly display error if storage detection failed for HBA or ZFS (PR [#8250](https://github.com/vatesfr/xen-orchestra/pull/8250))
-=======
 - Fix SR tags not being listed in tag selectors (PR [#8251](https://github.com/vatesfr/xen-orchestra/pull/8251))
 - [Plugins/usage-report] Prevent the report creation from failing over and over when previous stats file is empty or incorrect (PR [#8240](https://github.com/vatesfr/xen-orchestra/pull/8240))
 - [Backups/Logs] Display mirror backup transfer size (PR [#8224](https://github.com/vatesfr/xen-orchestra/pull/8224))
@@ -35,7 +32,7 @@
 - [New/VM] Fix premature destruction of the cloudConfig VDI when using the option _destroyCloudConfigVdiAfterBoot_ [#8219](https://github.com/vatesfr/xen-orchestra/issues/8219) (PR [#8247](https://github.com/vatesfr/xen-orchestra/pull/8247))
 - [V2V] Improve compatiblity whith VSphere handling multiple vSAN storages (PR [#8243](https://github.com/vatesfr/xen-orchestra/pull/8243))
 - [Backup/LTR] Fix computation for the last week of the year (PR [#8269](https://github.com/vatesfr/xen-orchestra/pull/8269))
->>>>>>> 2677b8ca
+- [New/Storage] Correctly display error if storage detection failed for HBA or ZFS (PR [#8250](https://github.com/vatesfr/xen-orchestra/pull/8250))
 
 ### Packages to release
 
@@ -58,13 +55,10 @@
 - @xen-orchestra/vmware-explorer minor
 - @xen-orchestra/web minor
 - @xen-orchestra/web-core minor
-<<<<<<< HEAD
-=======
 - @xen-orchestra/xapi minor
 - xo-server minor
 - xo-server-audit patch
 - xo-server-usage-report patch
->>>>>>> 2677b8ca
 - xo-web minor
 
 <!--packages-end-->