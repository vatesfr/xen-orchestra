> This file contains all changes that have not been released yet.
>
> Keep in mind the changelog is addressed to **users** and should be
> understandable by them.

### Enhancements

<<<<<<< HEAD
- [Plugins/perf-alert] Ability to choose all hosts, VMs and SRs [#2987](https://github.com/vatesfr/xen-orchestra/issues/2987) (PR [#5692](https://github.com/vatesfr/xen-orchestra/pull/5692))
=======
- [Host/Load-balancer] Add a new anti-affinity mode (PR [#5652](https://github.com/vatesfr/xen-orchestra/pull/5652))
>>>>>>> 9ef05b8a

### Bug fixes

### Packages to release

> Packages will be released in the order they are here, therefore, they should
> be listed by inverse order of dependency.
>
> Rule of thumb: add packages on top.
>
> The format is the following: - `$packageName` `$version`
>
> Where `$version` is
>
> - patch: if the change is a bug fix or a simple code improvement
> - minor: if the change is a new feature
> - major: if the change breaks compatibility
>
> In case of conflict, the highest (lowest in previous list) `$version` wins.

- @xen-orchestra/xapi minor
- @xen-orchestra/backups minor
<<<<<<< HEAD
- xo-server-perf-alert minor
- xo-server patch
=======
- xo-server-load-balancer minor
- xo-server patch
- xo-web minor
>>>>>>> 9ef05b8a
<|MERGE_RESOLUTION|>--- conflicted
+++ resolved
@@ -5,11 +5,8 @@
 
 ### Enhancements
 
-<<<<<<< HEAD
+- [Host/Load-balancer] Add a new anti-affinity mode (PR [#5652](https://github.com/vatesfr/xen-orchestra/pull/5652))
 - [Plugins/perf-alert] Ability to choose all hosts, VMs and SRs [#2987](https://github.com/vatesfr/xen-orchestra/issues/2987) (PR [#5692](https://github.com/vatesfr/xen-orchestra/pull/5692))
-=======
-- [Host/Load-balancer] Add a new anti-affinity mode (PR [#5652](https://github.com/vatesfr/xen-orchestra/pull/5652))
->>>>>>> 9ef05b8a
 
 ### Bug fixes
 
@@ -32,11 +29,7 @@
 
 - @xen-orchestra/xapi minor
 - @xen-orchestra/backups minor
-<<<<<<< HEAD
+- xo-server-load-balancer minor
 - xo-server-perf-alert minor
 - xo-server patch
-=======
-- xo-server-load-balancer minor
-- xo-server patch
-- xo-web minor
->>>>>>> 9ef05b8a
+- xo-web minor