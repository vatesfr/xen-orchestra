> This file contains all changes that have not been released yet.
>
> Keep in mind the changelog is addressed to **users** and should be
> understandable by them.

### Enhancements

> Users must be able to say: “Nice enhancement, I'm eager to test it”

- [Host/Advanced] Display installed certificates [#5134](https://github.com/vatesfr/xen-orchestra/issues/5134) (PR [#5319](https://github.com/vatesfr/xen-orchestra/pull/5319))
- [VM/network] Allow Self Service users to change a VIF's network [#5020](https://github.com/vatesfr/xen-orchestra/issues/5020) (PR [#5203](https://github.com/vatesfr/xen-orchestra/pull/5203))
- [New SSH key] Show warning when the SSH key already exists (PR [#5329](https://github.com/vatesfr/xen-orchestra/pull/5329))

### Bug fixes

> Users must be able to say: “I had this issue, happy to know it's fixed”

<<<<<<< HEAD
- [User] Fallback to default filter on resetting customized filter (PR [#5321](https://github.com/vatesfr/xen-orchestra/pull/5321))
=======
- [Host] Fix power state stuck on busy after power off [#4919](https://github.com/vatesfr/xen-orchestra/issues/4919) (PR [#5288](https://github.com/vatesfr/xen-orchestra/pull/5288))
- [VM/Network] Don't allow users to change a VIF's locking mode if they don't have permissions on the network (PR [#5283](https://github.com/vatesfr/xen-orchestra/pull/5283))
- [Backup/overview] Add tooltip on the running backup job button (PR [#5325 ](https://github.com/vatesfr/xen-orchestra/pull/5325))
- [VM] Show snapshot button in toolbar for Self Service users (PR [#5324](https://github.com/vatesfr/xen-orchestra/pull/5324))
>>>>>>> 7659a195

### Packages to release

> Packages will be released in the order they are here, therefore, they should
> be listed by inverse order of dependency.
>
> Rule of thumb: add packages on top.
>
> The format is the following: - `$packageName` `$version`
>
> Where `$version` is
>
> - patch: if the change is a bug fix or a simple code improvement
> - minor: if the change is a new feature
> - major: if the change breaks compatibility
>
> In case of conflict, the highest (lowest in previous list) `$version` wins.

<<<<<<< HEAD
- xo-web patch
=======
- vhd-lib minor
- @xen-orchestra/audit-core minor
- xo-server-audit minor
- xo-web minor
- xo-server minor
>>>>>>> 7659a195
<|MERGE_RESOLUTION|>--- conflicted
+++ resolved
@@ -15,14 +15,11 @@
 
 > Users must be able to say: “I had this issue, happy to know it's fixed”
 
-<<<<<<< HEAD
-- [User] Fallback to default filter on resetting customized filter (PR [#5321](https://github.com/vatesfr/xen-orchestra/pull/5321))
-=======
 - [Host] Fix power state stuck on busy after power off [#4919](https://github.com/vatesfr/xen-orchestra/issues/4919) (PR [#5288](https://github.com/vatesfr/xen-orchestra/pull/5288))
 - [VM/Network] Don't allow users to change a VIF's locking mode if they don't have permissions on the network (PR [#5283](https://github.com/vatesfr/xen-orchestra/pull/5283))
 - [Backup/overview] Add tooltip on the running backup job button (PR [#5325 ](https://github.com/vatesfr/xen-orchestra/pull/5325))
 - [VM] Show snapshot button in toolbar for Self Service users (PR [#5324](https://github.com/vatesfr/xen-orchestra/pull/5324))
->>>>>>> 7659a195
+- [User] Fallback to default filter on resetting customized filter (PR [#5321](https://github.com/vatesfr/xen-orchestra/pull/5321))
 
 ### Packages to release
 
@@ -41,12 +38,8 @@
 >
 > In case of conflict, the highest (lowest in previous list) `$version` wins.
 
-<<<<<<< HEAD
-- xo-web patch
-=======
 - vhd-lib minor
 - @xen-orchestra/audit-core minor
 - xo-server-audit minor
 - xo-web minor
-- xo-server minor
->>>>>>> 7659a195
+- xo-server minor