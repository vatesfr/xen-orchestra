> This file contains all changes that have not been released yet.
>
> Keep in mind the changelog is addressed to **users** and should be
> understandable by them.

### Security

> Security fixes and new features should go in this section

### Enhancements

> Users must be able to say: “Nice enhancement, I'm eager to test it”

<<<<<<< HEAD
- [OTP] Change wording from "Password" to "OTP code" when enabling OTP (PR [#8666](https://github.com/vatesfr/xen-orchestra/pull/8666))
=======
- **XO 6:**
  - [Host/Dashboard] Update RAM usage components wordings and update CPU provisioning logic (PR [#8648](https://github.com/vatesfr/xen-orchestra/pull/8648))
- [VM] Ability to hide XSA-468 warnings for specific VMs by adding `HIDE_XSA468` tag (PR [#8665](https://github.com/vatesfr/xen-orchestra/pull/8665))
>>>>>>> 3603ac1c

### Bug fixes

> Users must be able to say: “I had this issue, happy to know it's fixed”

### Packages to release

> When modifying a package, add it here with its release type.
>
> The format is the following: `- $packageName $releaseType`
>
> Where `$releaseType` is
>
> - patch: if the change is a bug fix or a simple code improvement
> - minor: if the change is a new feature
> - major: if the change breaks compatibility
>
> Keep this list alphabetically ordered to avoid merge conflicts

<!--packages-start-->

<<<<<<< HEAD
- xo-web patch
=======
- @xen-orchestra/web minor
- @xen-orchestra/web-core minor
- xo-server-perf-alert patch
- xo-web minor
>>>>>>> 3603ac1c

<!--packages-end--><|MERGE_RESOLUTION|>--- conflicted
+++ resolved
@@ -11,13 +11,10 @@
 
 > Users must be able to say: “Nice enhancement, I'm eager to test it”
 
-<<<<<<< HEAD
-- [OTP] Change wording from "Password" to "OTP code" when enabling OTP (PR [#8666](https://github.com/vatesfr/xen-orchestra/pull/8666))
-=======
 - **XO 6:**
   - [Host/Dashboard] Update RAM usage components wordings and update CPU provisioning logic (PR [#8648](https://github.com/vatesfr/xen-orchestra/pull/8648))
 - [VM] Ability to hide XSA-468 warnings for specific VMs by adding `HIDE_XSA468` tag (PR [#8665](https://github.com/vatesfr/xen-orchestra/pull/8665))
->>>>>>> 3603ac1c
+- [OTP] Change wording from "Password" to "OTP code" when enabling OTP (PR [#8666](https://github.com/vatesfr/xen-orchestra/pull/8666))
 
 ### Bug fixes
 
@@ -39,13 +36,9 @@
 
 <!--packages-start-->
 
-<<<<<<< HEAD
-- xo-web patch
-=======
 - @xen-orchestra/web minor
 - @xen-orchestra/web-core minor
 - xo-server-perf-alert patch
 - xo-web minor
->>>>>>> 3603ac1c
 
 <!--packages-end-->