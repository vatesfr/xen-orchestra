--- conflicted
+++ resolved
@@ -13,11 +13,8 @@
 
 > Users must be able to say: “I had this issue, happy to know it's fixed”
 
-<<<<<<< HEAD
+- [Proxy/deploy] Fix `no such proxy ok` error on a failure trial start (PR [#5196](https://github.com/vatesfr/xen-orchestra/pull/5196))
 - [VM/snapshots] Fix redirection when creating a VM from a snapshot (PR [#5213](https://github.com/vatesfr/xen-orchestra/pull/5213))
-=======
-- [Proxy/deploy] Fix `no such proxy ok` error on a failure trial start (PR [#5196](https://github.com/vatesfr/xen-orchestra/pull/5196))
->>>>>>> 6af8ce9e
 
 ### Packages to release
 
