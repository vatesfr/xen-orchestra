--- conflicted
+++ resolved
@@ -7,11 +7,8 @@
 
 > Users must be able to say: “Nice enhancement, I'm eager to test it”
 
-<<<<<<< HEAD
- - [SR] Use SR type `zfs` instead of `file` for ZFS storage repositories (PR [5302](https://github.com/vatesfr/xen-orchestra/pull/5330))
-=======
 - [LDAP] Prevent LDAP-provided groups from being edited from XO [#1884](https://github.com/vatesfr/xen-orchestra/issues/1884) (PR [#5351](https://github.com/vatesfr/xen-orchestra/pull/5351))
->>>>>>> 52801c5a
+- [SR] Use SR type `zfs` instead of `file` for ZFS storage repositories (PR [5302](https://github.com/vatesfr/xen-orchestra/pull/5330))
 
 ### Bug fixes
 
@@ -36,11 +33,6 @@
 >
 > In case of conflict, the highest (lowest in previous list) `$version` wins.
 
-<<<<<<< HEAD
- - xo-server minor
- - xo-web minor
-=======
 - @xen-orchestra/fs patch
 - xo-server minor
-- xo-web minor
->>>>>>> 52801c5a
+- xo-web minor