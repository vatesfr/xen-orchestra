--- conflicted
+++ resolved
@@ -41,11 +41,6 @@
 
 <!--packages-start-->
 
-<<<<<<< HEAD
-- @vates/task minor
-- @xen-orchestra/proxy minor
-- xo-server minor
-=======
 - @vates/xml major
 - @vates/xml-rpc major
 - @xen-orchestra/mixins minor
@@ -54,6 +49,5 @@
 - xo-cli patch
 - xo-server minor
 - xo-web minor
->>>>>>> 50938a3c
 
 <!--packages-end-->