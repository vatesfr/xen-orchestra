--- conflicted
+++ resolved
@@ -20,14 +20,11 @@
 
 > Users must be able to say: “I had this issue, happy to know it's fixed”
 
-<<<<<<< HEAD
-- [VDIs] Fix broken fallback link to XO 5 VDIs page (PR [#9267](https://github.com/vatesfr/xen-orchestra/pull/9267))
 - [REST API/VM Dashboard] Return `vmProtection: 'protected' | 'unprotected' | 'not-in-job'` instead of `vmProtected: boolean` (PR [#9288](https://github.com/vatesfr/xen-orchestra/pull/9288))
-=======
+
 - **XO 6:**
   - [VDIs] Fix broken fallback link to XO 5 VDIs page (PR [#9267](https://github.com/vatesfr/xen-orchestra/pull/9267))
   - Redirect non admin user to XO5 (PR [#9219](https://github.com/vatesfr/xen-orchestra/pull/9219))
->>>>>>> 90295ca9
 
 ### Packages to release
 
