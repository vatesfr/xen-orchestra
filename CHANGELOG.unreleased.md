> This file contains all changes that have not been released yet.
>
> Keep in mind the changelog is addressed to **users** and should be
> understandable by them.

### Enhancements

> Users must be able to say: “Nice enhancement, I'm eager to test it”

<<<<<<< HEAD
- [Home/VM] Ability to choose network for bulk migration within a pool (PR [#5427](https://github.com/vatesfr/xen-orchestra/pull/5427))
=======
- [Plugins] Add user feedback when a plugin test finishes successfully (PR [#5409](https://github.com/vatesfr/xen-orchestra/pull/5409))
- [New HBA SR] Show LUN serial and id in LUN selector (PR [#5422](https://github.com/vatesfr/xen-orchestra/pull/5422))
- [Proxy] Ability to delete VM backups (PR [#5428](https://github.com/vatesfr/xen-orchestra/pull/5428))
- [Home] Ability to sort VMs by total disks physical usage (PR [#5418](https://github.com/vatesfr/xen-orchestra/pull/5418))
>>>>>>> 3bc477d2

### Bug fixes

> Users must be able to say: “I had this issue, happy to know it's fixed”

- [OVA/import] Fix OVA CLI import tool (PR [#5432](https://github.com/vatesfr/xen-orchestra/pull/5432))
- [Jobs] Fix `Cannot read property id of undefined` error when running a job without a schedule [#5425] https://github.com/vatesfr/xen-orchestra/issues/5425 (PR [#5426](https://github.com/vatesfr/xen-orchestra/pull/5426))

### Packages to release

> Packages will be released in the order they are here, therefore, they should
> be listed by inverse order of dependency.
>
> Rule of thumb: add packages on top.
>
> The format is the following: - `$packageName` `$version`
>
> Where `$version` is
>
> - patch: if the change is a bug fix or a simple code improvement
> - minor: if the change is a new feature
> - major: if the change breaks compatibility
>
> In case of conflict, the highest (lowest in previous list) `$version` wins.

<<<<<<< HEAD
=======
- @xen-orchestra/upload-ova patch
- xo-server minor
>>>>>>> 3bc477d2
- xo-web minor<|MERGE_RESOLUTION|>--- conflicted
+++ resolved
@@ -7,14 +7,11 @@
 
 > Users must be able to say: “Nice enhancement, I'm eager to test it”
 
-<<<<<<< HEAD
-- [Home/VM] Ability to choose network for bulk migration within a pool (PR [#5427](https://github.com/vatesfr/xen-orchestra/pull/5427))
-=======
 - [Plugins] Add user feedback when a plugin test finishes successfully (PR [#5409](https://github.com/vatesfr/xen-orchestra/pull/5409))
 - [New HBA SR] Show LUN serial and id in LUN selector (PR [#5422](https://github.com/vatesfr/xen-orchestra/pull/5422))
 - [Proxy] Ability to delete VM backups (PR [#5428](https://github.com/vatesfr/xen-orchestra/pull/5428))
 - [Home] Ability to sort VMs by total disks physical usage (PR [#5418](https://github.com/vatesfr/xen-orchestra/pull/5418))
->>>>>>> 3bc477d2
+- [Home/VM] Ability to choose network for bulk migration within a pool (PR [#5427](https://github.com/vatesfr/xen-orchestra/pull/5427))
 
 ### Bug fixes
 
@@ -40,9 +37,6 @@
 >
 > In case of conflict, the highest (lowest in previous list) `$version` wins.
 
-<<<<<<< HEAD
-=======
 - @xen-orchestra/upload-ova patch
 - xo-server minor
->>>>>>> 3bc477d2
 - xo-web minor