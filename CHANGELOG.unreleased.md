--- conflicted
+++ resolved
@@ -33,12 +33,8 @@
 
 <!--packages-start-->
 
-<<<<<<< HEAD
-- @xen-orchestra/log minor
-- xo-web minor
-=======
 - @xen-orchestra/web patch
 - @xen-orchestra/web-core minor
->>>>>>> 4a7a2b74
+- xo-web minor
 
 <!--packages-end-->