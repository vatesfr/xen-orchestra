> This file contains all changes that have not been released yet.
>
> Keep in mind the changelog is addressed to **users** and should be
> understandable by them.

### Enhancements

> Users must be able to say: “Nice enhancement, I'm eager to test it”

### Bug fixes

> Users must be able to say: “I had this issue, happy to know it's fixed”

<<<<<<< HEAD
- [Pool] Add a tooltip for the `no support` icon (PR [#6505](https://github.com/vatesfr/xen-orchestra/pull/6505))
=======
- [Pool] Added tooltip for `no support` icon (PR [#6505](https://github.com/vatesfr/xen-orchestra/pull/6505))
>>>>>>> 79187ac6

### Packages to release

> When modifying a package, add it here with its release type.
>
> The format is the following: - `$packageName` `$releaseType`
>
> Where `$releaseType` is
>
> - patch: if the change is a bug fix or a simple code improvement
> - minor: if the change is a new feature
> - major: if the change breaks compatibility
>
> Keep this list alphabetically ordered to avoid merge conflicts

<!--packages-start-->

- xo-web patch

<!--packages-end--><|MERGE_RESOLUTION|>--- conflicted
+++ resolved
@@ -11,11 +11,7 @@
 
 > Users must be able to say: “I had this issue, happy to know it's fixed”
 
-<<<<<<< HEAD
-- [Pool] Add a tooltip for the `no support` icon (PR [#6505](https://github.com/vatesfr/xen-orchestra/pull/6505))
-=======
-- [Pool] Added tooltip for `no support` icon (PR [#6505](https://github.com/vatesfr/xen-orchestra/pull/6505))
->>>>>>> 79187ac6
+- [Pool] Add tooltip for `no support` icon (PR [#6505](https://github.com/vatesfr/xen-orchestra/pull/6505))
 
 ### Packages to release
 
