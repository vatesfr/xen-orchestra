> This file contains all changes that have not been released yet.
>
> Keep in mind the changelog is addressed to **users** and should be
> understandable by them.

### Security

> Security fixes and new features should go in this section

### Enhancements

> Users must be able to say: “Nice enhancement, I'm eager to test it”

### Bug fixes

> Users must be able to say: “I had this issue, happy to know it's fixed”

- [Host/Network] When reconfiguring IP address on a PIF, no IPv6 reconfiguration if no IPv6 (PR [#8119](https://github.com/vatesfr/xen-orchestra/pull/8119))

### Packages to release

> When modifying a package, add it here with its release type.
>
> The format is the following: `- $packageName $releaseType`
>
> Where `$releaseType` is
>
> - patch: if the change is a bug fix or a simple code improvement
> - minor: if the change is a new feature
> - major: if the change breaks compatibility
>
> Keep this list alphabetically ordered to avoid merge conflicts

<!--packages-start-->

- @xen-orchestra/web patch
- @xen-orchestra/web-core minor
<<<<<<< HEAD
- xo-server minor
=======
- xo-web patch
>>>>>>> 91bfdf54

<!--packages-end--><|MERGE_RESOLUTION|>--- conflicted
+++ resolved
@@ -35,10 +35,7 @@
 
 - @xen-orchestra/web patch
 - @xen-orchestra/web-core minor
-<<<<<<< HEAD
 - xo-server minor
-=======
 - xo-web patch
->>>>>>> 91bfdf54
 
 <!--packages-end-->