> This file contains all changes that have not been released yet.
>
> Keep in mind the changelog is addressed to **users** and should be
> understandable by them.

### Enhancements

> Users must be able to say: “Nice enhancement, I'm eager to test it”

<<<<<<< HEAD
- [Proxy] Make proxy address editable (PR [#6816](https://github.com/vatesfr/xen-orchestra/pull/6816))
- [Home/Host] Displays a warning for hosts with HVM disabled [#6823](https://github.com/vatesfr/xen-orchestra/issues/6823) (PR [#6834](https://github.com/vatesfr/xen-orchestra/pull/6834))
- [Home/Pool] `No XCP-ng Pro support enabled on this pool` alert is considered a warning instead of an error (PR [#6849](https://github.com/vatesfr/xen-orchestra/pull/6849))
=======
- [XO Tasks] Abortion can now be requested, note that not all tasks will respond to it
>>>>>>> 7ea476d7

### Bug fixes

> Users must be able to say: “I had this issue, happy to know it's fixed”

### Packages to release

> When modifying a package, add it here with its release type.
>
> The format is the following: `- $packageName $releaseType`
>
> Where `$releaseType` is
>
> - patch: if the change is a bug fix or a simple code improvement
> - minor: if the change is a new feature
> - major: if the change breaks compatibility
>
> Keep this list alphabetically ordered to avoid merge conflicts

<!--packages-start-->

- @vates/nbd-client patch
- @vates/task minor
- xo-web minor

<!--packages-end--><|MERGE_RESOLUTION|>--- conflicted
+++ resolved
@@ -7,13 +7,8 @@
 
 > Users must be able to say: “Nice enhancement, I'm eager to test it”
 
-<<<<<<< HEAD
-- [Proxy] Make proxy address editable (PR [#6816](https://github.com/vatesfr/xen-orchestra/pull/6816))
-- [Home/Host] Displays a warning for hosts with HVM disabled [#6823](https://github.com/vatesfr/xen-orchestra/issues/6823) (PR [#6834](https://github.com/vatesfr/xen-orchestra/pull/6834))
+- [XO Tasks] Abortion can now be requested, note that not all tasks will respond to it
 - [Home/Pool] `No XCP-ng Pro support enabled on this pool` alert is considered a warning instead of an error (PR [#6849](https://github.com/vatesfr/xen-orchestra/pull/6849))
-=======
-- [XO Tasks] Abortion can now be requested, note that not all tasks will respond to it
->>>>>>> 7ea476d7
 
 ### Bug fixes
 
