--- conflicted
+++ resolved
@@ -33,8 +33,5 @@
 >
 > In case of conflict, the highest (lowest in previous list) `$version` wins.
 
-<<<<<<< HEAD
 - xo-web minor
-=======
-- xo-server patch
->>>>>>> 97b620f9
+- xo-server patch