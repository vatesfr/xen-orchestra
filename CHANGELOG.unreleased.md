> This file contains all changes that have not been released yet.
>
> Keep in mind the changelog is addressed to **users** and should be
> understandable by them.

### Enhancements

> Users must be able to say: “Nice enhancement, I'm eager to test it”

<<<<<<< HEAD
- [Self service] From user POV, show used resources even when they are unlimited (PR [#7353](https://github.com/vatesfr/xen-orchestra/pull/7353))
=======
- [Pool/Network] Ability to edit MTU [#7039](https://github.com/vatesfr/xen-orchestra/issues/7039) (PR [#7393](https://github.com/vatesfr/xen-orchestra/pull/7393))
- [Backup] Ability to set a number of retries for VM backup failures [#2139](https://github.com/vatesfr/xen-orchestra/issues/2139) (PR [#7308](https://github.com/vatesfr/xen-orchestra/pull/7308))
>>>>>>> 561e94fe

### Bug fixes

> Users must be able to say: “I had this issue, happy to know it's fixed”

- [API/backupNg.getLogs] Fix `after` parameter handling when `limit` parameter is not provided
- [New/SR] Fix create button never appearing for `smb iso` SR [#7355](https://github.com/vatesfr/xen-orchestra/issues/7355), [Forum#8417](https://xcp-ng.org/forum/topic/8417) (PR [#7405](https://github.com/vatesfr/xen-orchestra/pull/7405))
- [Pool/Network] Don't allow MTU values that are too small to work (<68) (PR [#7393](https://github.com/vatesfr/xen-orchestra/pull/7393)
- [Import/VMWare] Correctly handle IDE disks
- [Backups/Full] Fix `Cannot read properties of undefined (reading 'healthCheckVmsWithTags')` (PR [#7396](https://github.com/vatesfr/xen-orchestra/pull/7396))
- [Backups/Healthcheck] Don't run health checks after empty mirror backups (PR [#7396](https://github.com/vatesfr/xen-orchestra/pull/7396))
- [SR/SMB] Fix `SR_BACKEND_FAILURE_111` during SMB storage creation [#7356](https://github.com/vatesfr/xen-orchestra/issues/7356) (PR [#7407](https://github.com/vatesfr/xen-orchestra/pull/7407))
- [Editable text] Make sure the text is still clickable/editable if the content is a single white space [Forum#8466](https://xcp-ng.org/forum/topic/8466) (PR [#7411](https://github.com/vatesfr/xen-orchestra/pull/7411))

### Packages to release

> When modifying a package, add it here with its release type.
>
> The format is the following: `- $packageName $releaseType`
>
> Where `$releaseType` is
>
> - patch: if the change is a bug fix or a simple code improvement
> - minor: if the change is a new feature
> - major: if the change breaks compatibility
>
> Keep this list alphabetically ordered to avoid merge conflicts

<!--packages-start-->

<<<<<<< HEAD
=======
- @xen-orchestra/xapi minor
- @xen-orchestra/backups minor
- @xen-orchestra/vmware-explorer patch
>>>>>>> 561e94fe
- xo-server minor
- xo-web minor

<!--packages-end--><|MERGE_RESOLUTION|>--- conflicted
+++ resolved
@@ -7,12 +7,9 @@
 
 > Users must be able to say: “Nice enhancement, I'm eager to test it”
 
-<<<<<<< HEAD
-- [Self service] From user POV, show used resources even when they are unlimited (PR [#7353](https://github.com/vatesfr/xen-orchestra/pull/7353))
-=======
 - [Pool/Network] Ability to edit MTU [#7039](https://github.com/vatesfr/xen-orchestra/issues/7039) (PR [#7393](https://github.com/vatesfr/xen-orchestra/pull/7393))
 - [Backup] Ability to set a number of retries for VM backup failures [#2139](https://github.com/vatesfr/xen-orchestra/issues/2139) (PR [#7308](https://github.com/vatesfr/xen-orchestra/pull/7308))
->>>>>>> 561e94fe
+- [Self service] From user POV, show used resources even when they are unlimited (PR [#7353](https://github.com/vatesfr/xen-orchestra/pull/7353))
 
 ### Bug fixes
 
@@ -43,12 +40,9 @@
 
 <!--packages-start-->
 
-<<<<<<< HEAD
-=======
 - @xen-orchestra/xapi minor
 - @xen-orchestra/backups minor
 - @xen-orchestra/vmware-explorer patch
->>>>>>> 561e94fe
 - xo-server minor
 - xo-web minor
 
