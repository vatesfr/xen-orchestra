--- conflicted
+++ resolved
@@ -13,14 +13,11 @@
 
 - [Continuous Replication] Fix `VDI_IO_ERROR` when after a VDI has been resized
 - [REST API] Fix VDI import
-<<<<<<< HEAD
-- [Home/Pool] Do not check for support on non `XCP-ng` pool (PR [#6661](https://github.com/vatesfr/xen-orchestra/pull/6661))
-=======
 - Fix failing imports (REST API and web UI) [Forum#58146](https://xcp-ng.org/forum/post/58146)
 - [Pool/License] Fix license expiration on license binding modal (PR [#6666](https://github.com/vatesfr/xen-orchestra/pull/6666))
 - [NBD Backup] Fix VDI not disconnecting from control domain (PR [#6660](https://github.com/vatesfr/xen-orchestra/pull/6660))
 - [NBD Backup] Improve performance by avoid unnecessary VDI transfers
->>>>>>> 4546ef66
+- [Home/Pool] Do not check for support on non `XCP-ng` pool (PR [#6661](https://github.com/vatesfr/xen-orchestra/pull/6661))
 
 ### Packages to release
 
@@ -43,10 +40,7 @@
 - xen-api patch
 - xo-cli patch
 - xo-server patch
-<<<<<<< HEAD
-=======
 - xo-server-transport-email patch
->>>>>>> 4546ef66
 - xo-web patch
 
 <!--packages-end-->