--- conflicted
+++ resolved
@@ -28,14 +28,8 @@
 > - minor: if the change is a new feature
 > - major: if the change breaks compatibility
 >
-<<<<<<< HEAD
 > In case of conflict, the highest (lowest in previous list) `$version` wins.
 
-- xen-api minor
 - xo-vmdk-to-vhd minor
-- @xen-orchestra/proxy patch
 - xo-server minor
-- xo-web minor
-=======
-> In case of conflict, the highest (lowest in previous list) `$version` wins.
->>>>>>> 96f83d92
+- xo-web minor