--- conflicted
+++ resolved
@@ -38,14 +38,11 @@
 
 <!--packages-start-->
 
-<<<<<<< HEAD
-- xo-web patch
-=======
 - @vates/types minor
 - @xen-orchestra/web minor
 - @xen-orchestra/web-core minor
 - xo-server minor
 - xo-server-perf-alert patch
->>>>>>> c7167bcc
+- xo-web patch
 
 <!--packages-end-->