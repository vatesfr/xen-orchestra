> This file contains all changes that have not been released yet.
>
> Keep in mind the changelog is addressed to **users** and should be
> understandable by them.

### Enhancements

> Users must be able to say: “Nice enhancement, I'm eager to test it”

### Bug fixes

> Users must be able to say: “I had this issue, happy to know it's fixed”

<<<<<<< HEAD
- [OVA Import] fix import of Red Hat generated .ova files (PR [#5159](https://github.com/vatesfr/xen-orchestra/pull/5159))
=======
- [Backup/Restore] Fixes `an error has occurred` when all backups for a specific VM have been deleted (PR [#5156](https://github.com/vatesfr/xen-orchestra/pull/5156))
>>>>>>> 0d398f86

### Packages to release

> Packages will be released in the order they are here, therefore, they should
> be listed by inverse order of dependency.
>
> Rule of thumb: add packages on top.
>
> The format is the following: - `$packageName` `$version`
>
> Where `$version` is
>
> - patch: if the change is a bug fix or a simple code improvement
> - minor: if the change is a new feature
> - major: if the change breaks compatibility
>
> In case of conflict, the highest (lowest in previous list) `$version` wins.

<<<<<<< HEAD
- xo-vmdk-to-vhd patch
- xo-web patch
- xo-server patch
=======
- xo-web patch
>>>>>>> 0d398f86
<|MERGE_RESOLUTION|>--- conflicted
+++ resolved
@@ -11,11 +11,8 @@
 
 > Users must be able to say: “I had this issue, happy to know it's fixed”
 
-<<<<<<< HEAD
+- [Backup/Restore] Fixes `an error has occurred` when all backups for a specific VM have been deleted (PR [#5156](https://github.com/vatesfr/xen-orchestra/pull/5156))
 - [OVA Import] fix import of Red Hat generated .ova files (PR [#5159](https://github.com/vatesfr/xen-orchestra/pull/5159))
-=======
-- [Backup/Restore] Fixes `an error has occurred` when all backups for a specific VM have been deleted (PR [#5156](https://github.com/vatesfr/xen-orchestra/pull/5156))
->>>>>>> 0d398f86
 
 ### Packages to release
 
@@ -34,10 +31,6 @@
 >
 > In case of conflict, the highest (lowest in previous list) `$version` wins.
 
-<<<<<<< HEAD
 - xo-vmdk-to-vhd patch
 - xo-web patch
-- xo-server patch
-=======
-- xo-web patch
->>>>>>> 0d398f86
+- xo-server patch