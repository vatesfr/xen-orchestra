--- conflicted
+++ resolved
@@ -7,15 +7,12 @@
 
 > Users must be able to say: “Nice enhancement, I'm eager to test it”
 
-<<<<<<< HEAD
-- [VM/Bulk migrate] Sort hosts in the select so that the hosts on the same pool are shown first [#4462](https://github.com/vatesfr/xen-orchestra/issues/4462) (PR [#5308](https://github.com/vatesfr/xen-orchestra/pull/5308))
-=======
 - [Host/Advanced] Add the field `IOMMU` if it is defined (PR [#5294](https://github.com/vatesfr/xen-orchestra/pull/5294))
 - [Backup logs/report] Hide merge task when no merge is done (PR [#5263](https://github.com/vatesfr/xen-orchestra/pull/5263))
 - [New backup] Enable created schedules by default (PR [#5280](https://github.com/vatesfr/xen-orchestra/pull/5280))
 - [Backup/overview] Link backup jobs/schedules to their corresponding logs [#4564](https://github.com/vatesfr/xen-orchestra/issues/4564) (PR [#5260](https://github.com/vatesfr/xen-orchestra/pull/5260))
 - [VM] Hide backup tab for non-admin users [#5309](https://github.com/vatesfr/xen-orchestra/issues/5309) (PR [#5317](https://github.com/vatesfr/xen-orchestra/pull/5317))
->>>>>>> 32a930e5
+- [VM/Bulk migrate] Sort hosts in the select so that the hosts on the same pool are shown first [#4462](https://github.com/vatesfr/xen-orchestra/issues/4462) (PR [#5308](https://github.com/vatesfr/xen-orchestra/pull/5308))
 
 ### Bug fixes
 
@@ -49,10 +46,7 @@
 >
 > In case of conflict, the highest (lowest in previous list) `$version` wins.
 
-<<<<<<< HEAD
-=======
 - xo-server-sdn-controller patch
 - xo-server-backup-reports patch
 - xo-server minor
->>>>>>> 32a930e5
 - xo-web minor