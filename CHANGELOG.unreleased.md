--- conflicted
+++ resolved
@@ -13,12 +13,9 @@
 
 - [Continuous Replication] Fix `VDI_IO_ERROR` when after a VDI has been resized
 - [REST API] Fix VDI import
-<<<<<<< HEAD
-- [NBD Backup] Fix VDI not disconnecting from control domain (PR [#6660](https://github.com/vatesfr/xen-orchestra/pull/6660))
-=======
 - Fix failing imports (REST API and web UI) [Forum#58146](https://xcp-ng.org/forum/post/58146)
 - [Pool/License] Fix license expiration on license binding modal (PR [#6666](https://github.com/vatesfr/xen-orchestra/pull/6666))
->>>>>>> 833589e6
+- [NBD Backup] Fix VDI not disconnecting from control domain (PR [#6660](https://github.com/vatesfr/xen-orchestra/pull/6660))
 
 ### Packages to release
 
