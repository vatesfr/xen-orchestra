--- conflicted
+++ resolved
@@ -11,11 +11,8 @@
 
 > Users must be able to say: “I had this issue, happy to know it's fixed”
 
-<<<<<<< HEAD
+- [Backup/Restore] Fix backup list not loading on page load (PR [#6364](https://github.com/vatesfr/xen-orchestra/pull/6364))
 - [Host] Fix `should not contains property ["ignoreBackup"]` on some host operations (PR [#6362](https://github.com/vatesfr/xen-orchestra/pull/6362))
-=======
-- [Backup/Restore] Fix backup list not loading on page load (PR [#6364](https://github.com/vatesfr/xen-orchestra/pull/6364))
->>>>>>> 2f38e056
 
 ### Packages to release
 
@@ -35,10 +32,7 @@
 
 - @xen-orchestra/fs major
 - vhd-lib major
-<<<<<<< HEAD
-=======
 - xo-server minor
->>>>>>> 2f38e056
 - xo-web patch
 
 <!--packages-end-->