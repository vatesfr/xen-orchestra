> This file contains all changes that have not been released yet.
>
> Keep in mind the changelog is addressed to **users** and should be
> understandable by them.

### Enhancements

> Users must be able to say: “Nice enhancement, I'm eager to test it”

- [VM Creation] Automatically create a VTPM if the template requests it (Windows templates starting from XCP-ng 8.3) (PR [#7436](https://github.com/vatesfr/xen-orchestra/pull/7436))
- [OTP] Accepts (ignores) whitespaces in the one-time password (some OTP applications add them for nicer display)
- [VM/General] Show current VM tags without the need to search them in advanced creation tag selector [#7351](https://github.com/vatesfr/xen-orchestra/issues/7351) (PR [#7434](https://github.com/vatesfr/xen-orchestra/pull/7434))
- [xo-cli] Supports signing in with one-time password (PR [#7459](https://github.com/vatesfr/xen-orchestra/pull/7459))
- [Plugin/load-balancer] A parameter was added in performance mode to balance VMs on hosts depending on their number of vCPUs, when it does not cause performance issues [#5389](https://github.com/vatesfr/xen-orchestra/issues/5389) (PR [#7333](https://github.com/vatesfr/xen-orchestra/pull/7333))
- [Pool/Network] Automatically update network interfaces when network MTU is changed [Forum#8133](https://xcp-ng.org/forum/topic/8133/set-host-network-mtu-in-xen-orchestra) (PR [#7443](https://github.com/vatesfr/xen-orchestra/pull/7443)).
- [App] Implement the initial PWA manifest for Xen Orchestra 5 (PR [#7462](https://github.com/vatesfr/xen-orchestra/pull/7462)).
- [Pool/Advanced] Default SR can now also be configured from the pool's _Advanced_ tab [#7414](https://github.com/vatesfr/xen-orchestra/issues/7414) (PR [#7451](https://github.com/vatesfr/xen-orchestra/pull/7451))
- [XOA/License] Ability to change the license assigned to an object already licensed (e.g. expired licenses) (PR [#7390](https://github.com/vatesfr/xen-orchestra/pull/7390))
- [User] Show authentication tokens last use datetime and IP address (PR [#7479](https://github.com/vatesfr/xen-orchestra/pull/7479))
- Use [ISO 8601 format](https://en.wikipedia.org/wiki/ISO_8601) for numeric datetimes (PR [#7484](https://github.com/vatesfr/xen-orchestra/pull/7484))
- [Console] In VM and Host Console tab, display console's zoom percentage (PR [#7452](https://github.com/vatesfr/xen-orchestra/pull/7452))
- [OTP] Activate it now requires entering a one-time password to validate the setup and prevent user from being locked out (PR [#7480](https://github.com/vatesfr/xen-orchestra/pull/7480))

### Bug fixes

> Users must be able to say: “I had this issue, happy to know it's fixed”

- [ISO SR] During ISO migration, the destination SRs were not ISO SRs [#7392](https://github.com/vatesfr/xen-orchestra/issues/7392) (PR [#7431](https://github.com/vatesfr/xen-orchestra/pull/7431))
- [VM/Migration] Fix VDIs that were not migrated to the destination SR (PR [#7360](https://github.com/vatesfr/xen-orchestra/pull/7360))
- [Home/VM] VMs migration from the home view will no longer execute a [Migration with Storage Motion](https://github.com/vatesfr/xen-orchestra/blob/master/docs/manage_infrastructure.md#vm-migration-with-storage-motion-vmmigrate_send) unless it is necessary [Forum#8279](https://xcp-ng.org/forum/topic/8279/getting-errors-when-migrating-4-out-5-vmguest/)(PR [#7360](https://github.com/vatesfr/xen-orchestra/pull/7360))
- [VM/Migration] SR is no longer required if you select a migration network (PR [#7360](https://github.com/vatesfr/xen-orchestra/pull/7360))
- [Backup] Fix `an error has occurred` when clicking on warning text in logs (PR [#7458](https://github.com/vatesfr/xen-orchestra/pull/7458))
- [JSON-RPC API] Correctly require one-time password if configured for user (PR [#7459](https://github.com/vatesfr/xen-orchestra/pull/7459))
<<<<<<< HEAD
- [XOSTOR Creation] The host toolstack is now restarted after installing the XOSTOR dependencies (PR [#7437](https://github.com/vatesfr/xen-orchestra/pull/7437))
=======
- [Remotes] Fix size reporting for huge remotes
- [VM/WarmMigration] Feature is for PREMIUM and SOURCE users (PR [#7514](https://github.com/vatesfr/xen-orchestra/pull/7514))
- [VMWare/Migration] Handle raw CDROM
>>>>>>> 61d167a4

### Packages to release

> When modifying a package, add it here with its release type.
>
> The format is the following: `- $packageName $releaseType`
>
> Where `$releaseType` is
>
> - patch: if the change is a bug fix or a simple code improvement
> - minor: if the change is a new feature
> - major: if the change breaks compatibility
>
> Keep this list alphabetically ordered to avoid merge conflicts

<!--packages-start-->

- @vates/otp minor
- @xen-orchestra/backups patch
- @xen-orchestra/fs patch
- @xen-orchestra/proxy minor
- @xen-orchestra/self-signed patch
- @xen-orchestra/vmware-explorer patch
- @xen-orchestra/xapi minor
- xen-api major
- xo-cli minor
- xo-server minor
- xo-server-load-balancer minor
- xo-web minor

<!--packages-end--><|MERGE_RESOLUTION|>--- conflicted
+++ resolved
@@ -31,13 +31,10 @@
 - [VM/Migration] SR is no longer required if you select a migration network (PR [#7360](https://github.com/vatesfr/xen-orchestra/pull/7360))
 - [Backup] Fix `an error has occurred` when clicking on warning text in logs (PR [#7458](https://github.com/vatesfr/xen-orchestra/pull/7458))
 - [JSON-RPC API] Correctly require one-time password if configured for user (PR [#7459](https://github.com/vatesfr/xen-orchestra/pull/7459))
-<<<<<<< HEAD
-- [XOSTOR Creation] The host toolstack is now restarted after installing the XOSTOR dependencies (PR [#7437](https://github.com/vatesfr/xen-orchestra/pull/7437))
-=======
 - [Remotes] Fix size reporting for huge remotes
 - [VM/WarmMigration] Feature is for PREMIUM and SOURCE users (PR [#7514](https://github.com/vatesfr/xen-orchestra/pull/7514))
 - [VMWare/Migration] Handle raw CDROM
->>>>>>> 61d167a4
+- [XOSTOR Creation] The host toolstack is now restarted after installing the XOSTOR dependencies (PR [#7437](https://github.com/vatesfr/xen-orchestra/pull/7437))
 
 ### Packages to release
 
