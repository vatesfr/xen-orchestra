--- conflicted
+++ resolved
@@ -27,15 +27,6 @@
 
 <!--packages-start-->
 
-<<<<<<< HEAD
-- @xen-orchestra/backups patch
-- @xen-orchestra/log minor
-- @xen-orchestra/upload-ova patch
-- @xen-orchestra/xapi patch
-- vhd-lib patch
-- xo-server minor
-- xo-server-perf-alert patch
+- xo-server-upload-ova patch
 
-=======
->>>>>>> bfa0282e
 <!--packages-end-->