--- conflicted
+++ resolved
@@ -19,11 +19,8 @@
 
 - [Remotes/NFS] Only mount with `vers=3` when no other options [#4940](https://github.com/vatesfr/xen-orchestra/issues/4940) (PR [#5354](https://github.com/vatesfr/xen-orchestra/pull/5354))
 - [VM/network] Don't change VIF's locking mode automatically (PR [#5357](https://github.com/vatesfr/xen-orchestra/pull/5357))
-<<<<<<< HEAD
+- [Import OVA] Fix 'Max payload size exceeded' error when importing huge OVAs (PR [#5372](https://github.com/vatesfr/xen-orchestra/pull/5372))
 - [Backup] Make backup directories only accessible by root users (PR [#5378](https://github.com/vatesfr/xen-orchestra/pull/5378))
-=======
-- [Import OVA] Fix 'Max payload size exceeded' error when importing huge OVAs (PR [#5372](https://github.com/vatesfr/xen-orchestra/pull/5372))
->>>>>>> 7a8ca2f0
 
 ### Packages to release
 
@@ -44,12 +41,8 @@
 
 - xo-server-auth-ldap patch
 - @vates/multi-key-map minor
-<<<<<<< HEAD
 - @xen-orchestra/fs minor
-=======
-- @xen-orchestra/fs patch
 - vhd-lib major
 - xo-vmdk-to-vhd major
->>>>>>> 7a8ca2f0
 - xo-server minor
 - xo-web minor