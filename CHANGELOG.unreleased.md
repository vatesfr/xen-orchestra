> This file contains all changes that have not been released yet.
>
> Keep in mind the changelog is addressed to **users** and should be
> understandable by them.

### Enhancements

> Users must be able to say: “Nice enhancement, I'm eager to test it”

- [Web hooks] Possibility to wait a response from the server before continuing [#4948](https://github.com/vatesfr/xen-orchestra/issues/4948) (PR [#5420](https://github.com/vatesfr/xen-orchestra/pull/5420))
- [XOA/update] Add a link to the channel's changelog (PR [#5494](https://github.com/vatesfr/xen-orchestra/pull/5494))
- Assign custom date-time fields on pools, hosts, SRs, and VMs in advanced tab [#4730](https://github.com/vatesfr/xen-orchestra/issues/4730) (PR [#5473](https://github.com/vatesfr/xen-orchestra/pull/5473))
- [Health] Show duplicated MAC addresses with their VIFs, VMs and networks [#5448](https://github.com/vatesfr/xen-orchestra/issues/5448) (PR [#5468](https://github.com/vatesfr/xen-orchestra/pull/5468))

### Bug fixes

> Users must be able to say: “I had this issue, happy to know it's fixed”

<<<<<<< HEAD
- [VM/network] Change VIF's locking mode automatically to `network_default` when changing network (PR [#5500](https://github.com/vatesfr/xen-orchestra/pull/5500))
=======
- [VM/network] Change VIF's locking mode automatically to `locked` when adding allowed IPs (PR [#5472](https://github.com/vatesfr/xen-orchestra/pull/5472))
- [Backup Reports] Don't hide errors during plugin test [#5486](https://github.com/vatesfr/xen-orchestra/issues/5486) (PR [#5491](https://github.com/vatesfr/xen-orchestra/pull/5491))
- [Backup reports] Fix malformed sent email in case of multiple VMs (PR [#5479](https://github.com/vatesfr/xen-orchestra/pull/5479))
- [Restore/metadata] Ignore disabled remotes on listing backups (PR [#5504](https://github.com/vatesfr/xen-orchestra/pull/5504))
>>>>>>> fb3f2d46

### Packages to release

> Packages will be released in the order they are here, therefore, they should
> be listed by inverse order of dependency.
>
> Rule of thumb: add packages on top.
>
> The format is the following: - `$packageName` `$version`
>
> Where `$version` is
>
> - patch: if the change is a bug fix or a simple code improvement
> - minor: if the change is a new feature
> - major: if the change breaks compatibility
>
> In case of conflict, the highest (lowest in previous list) `$version` wins.

- xo-server-backup-reports patch
- xo-server minor
- xo-web minor
- xo-server-web-hooks minor<|MERGE_RESOLUTION|>--- conflicted
+++ resolved
@@ -16,14 +16,11 @@
 
 > Users must be able to say: “I had this issue, happy to know it's fixed”
 
-<<<<<<< HEAD
-- [VM/network] Change VIF's locking mode automatically to `network_default` when changing network (PR [#5500](https://github.com/vatesfr/xen-orchestra/pull/5500))
-=======
 - [VM/network] Change VIF's locking mode automatically to `locked` when adding allowed IPs (PR [#5472](https://github.com/vatesfr/xen-orchestra/pull/5472))
 - [Backup Reports] Don't hide errors during plugin test [#5486](https://github.com/vatesfr/xen-orchestra/issues/5486) (PR [#5491](https://github.com/vatesfr/xen-orchestra/pull/5491))
 - [Backup reports] Fix malformed sent email in case of multiple VMs (PR [#5479](https://github.com/vatesfr/xen-orchestra/pull/5479))
 - [Restore/metadata] Ignore disabled remotes on listing backups (PR [#5504](https://github.com/vatesfr/xen-orchestra/pull/5504))
->>>>>>> fb3f2d46
+- [VM/network] Change VIF's locking mode automatically to `network_default` when changing network (PR [#5500](https://github.com/vatesfr/xen-orchestra/pull/5500))
 
 ### Packages to release
 
