> This file contains all changes that have not been released yet.
>
> Keep in mind the changelog is addressed to **users** and should be
> understandable by them.

### Enhancements

> Users must be able to say: “Nice enhancement, I'm eager to test it”

<<<<<<< HEAD
- [XOA/licenses] Display proxy licenses (PR [#4944](https://github.com/vatesfr/xen-orchestra/pull/4944))
=======
- [VM] Move boot order setting from Disk tab to Advanced tab [#1523](https://github.com/vatesfr/xen-orchestra/issues/1523#issuecomment-563141573) (PR [#4975](https://github.com/vatesfr/xen-orchestra/pull/4975))
>>>>>>> ec1d91f7

### Bug fixes

> Users must be able to say: “I had this issue, happy to know it's fixed”

- Fix mounting of NFS remote in FreeBSD (PR [#4988](https://github.com/vatesfr/xen-orchestra/issues/4988))

### Released packages

> Packages will be released in the order they are here, therefore, they should
> be listed by inverse order of dependency.
>
> Rule of thumb: add packages on top.
>
> The format is the following: - `$packageName` `$version`
>
> Where `$version` is
>
> - patch: if the change is a bug fix or a simple code improvement
> - minor: if the change is a new feature
> - major: if the change breaks compatibility
>
> In case of conflict, the highest (lowest in previous list) `$version` wins.

<<<<<<< HEAD
- xo-web minor
=======
- @xen-orchestra/fs patch
- xo-server patch
- xo-web patch
>>>>>>> ec1d91f7
<|MERGE_RESOLUTION|>--- conflicted
+++ resolved
@@ -7,11 +7,8 @@
 
 > Users must be able to say: “Nice enhancement, I'm eager to test it”
 
-<<<<<<< HEAD
+- [VM] Move boot order setting from Disk tab to Advanced tab [#1523](https://github.com/vatesfr/xen-orchestra/issues/1523#issuecomment-563141573) (PR [#4975](https://github.com/vatesfr/xen-orchestra/pull/4975))
 - [XOA/licenses] Display proxy licenses (PR [#4944](https://github.com/vatesfr/xen-orchestra/pull/4944))
-=======
-- [VM] Move boot order setting from Disk tab to Advanced tab [#1523](https://github.com/vatesfr/xen-orchestra/issues/1523#issuecomment-563141573) (PR [#4975](https://github.com/vatesfr/xen-orchestra/pull/4975))
->>>>>>> ec1d91f7
 
 ### Bug fixes
 
@@ -36,10 +33,6 @@
 >
 > In case of conflict, the highest (lowest in previous list) `$version` wins.
 
-<<<<<<< HEAD
-- xo-web minor
-=======
 - @xen-orchestra/fs patch
 - xo-server patch
-- xo-web patch
->>>>>>> ec1d91f7
+- xo-web minor