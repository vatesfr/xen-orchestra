> This file contains all changes that have not been released yet.
>
> Keep in mind the changelog is addressed to **users** and should be
> understandable by them.

### Security

> Security fixes and new features should go in this section

### Enhancements

> Users must be able to say: “Nice enhancement, I'm eager to test it”

- **XO 6:**

  - [Pool/system] Display pool information in pool/system tab (PR [#8581](https://github.com/vatesfr/xen-orchestra/pull/8581))
  - [Host/Dashboard] Update RAM usage components wordings and update CPU provisioning logic (PR [#8648](https://github.com/vatesfr/xen-orchestra/pull/8648))

### Bug fixes

> Users must be able to say: “I had this issue, happy to know it's fixed”

### Packages to release

> When modifying a package, add it here with its release type.
>
> The format is the following: `- $packageName $releaseType`
>
> Where `$releaseType` is
>
> - patch: if the change is a bug fix or a simple code improvement
> - minor: if the change is a new feature
> - major: if the change breaks compatibility
>
> Keep this list alphabetically ordered to avoid merge conflicts

<!--packages-start-->

<<<<<<< HEAD
- @vates/types minor
- xo-server minor
=======
- @xen-orchestra/web minor
- @xen-orchestra/web-core minor
- xo-server-perf-alert patch
>>>>>>> a6ed74a8

<!--packages-end--><|MERGE_RESOLUTION|>--- conflicted
+++ resolved
@@ -36,13 +36,10 @@
 
 <!--packages-start-->
 
-<<<<<<< HEAD
 - @vates/types minor
-- xo-server minor
-=======
 - @xen-orchestra/web minor
 - @xen-orchestra/web-core minor
 - xo-server-perf-alert patch
->>>>>>> a6ed74a8
+- xo-server minor
 
 <!--packages-end-->