> This file contains all changes that have not been released yet.
>
> Keep in mind the changelog is addressed to **users** and should be
> understandable by them.

### Security

> Security fixes and new features should go in this section

### Enhancements

> Users must be able to say: “Nice enhancement, I'm eager to test it”

- **XO 6:**
  - [Navigation] Navigation state is now persisted in localStorage and items are now collapsible while filtering. (PR [#9277](https://github.com/vatesfr/xen-orchestra/pull/9277))

- [REST API] Add link to the openAPI JSON directly in the swagger description (PR [#9285](https://github.com/vatesfr/xen-orchestra/pull/9285))

### Bug fixes

> Users must be able to say: “I had this issue, happy to know it's fixed”

- [REST API/VM Dashboard] Return `vmProtection: 'protected' | 'unprotected' | 'not-in-job'` instead of `vmProtected: boolean` (PR [#9288](https://github.com/vatesfr/xen-orchestra/pull/9288))

- **XO 6:**
  - [VDIs] Fix broken fallback link to XO 5 VDIs page (PR [#9267](https://github.com/vatesfr/xen-orchestra/pull/9267))
  - Redirect non admin user to XO5 (PR [#9219](https://github.com/vatesfr/xen-orchestra/pull/9219))

### Packages to release

> When modifying a package, add it here with its release type.
>
> The format is the following: `- $packageName $releaseType`
>
> Where `$releaseType` is
>
> - patch: if the change is a bug fix or a simple code improvement
> - minor: if the change is a new feature
> - major: if the change breaks compatibility
>
> Keep this list alphabetically ordered to avoid merge conflicts

<!--packages-start-->

<<<<<<< HEAD
- @xen-orchestra/fs patch
=======
- @xen-orchestra/rest-api patch
- @xen-orchestra/web minor
- @xen-orchestra/web-core minor
>>>>>>> 76abf1ed

<!--packages-end--><|MERGE_RESOLUTION|>--- conflicted
+++ resolved
@@ -42,12 +42,9 @@
 
 <!--packages-start-->
 
-<<<<<<< HEAD
 - @xen-orchestra/fs patch
-=======
 - @xen-orchestra/rest-api patch
 - @xen-orchestra/web minor
 - @xen-orchestra/web-core minor
->>>>>>> 76abf1ed
 
 <!--packages-end-->