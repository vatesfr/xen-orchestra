--- conflicted
+++ resolved
@@ -7,12 +7,9 @@
 
 > Users must be able to say: “Nice enhancement, I'm eager to test it”
 
-<<<<<<< HEAD
-- [Dashboard/Health] Show VMs that have too many snapshots [#5238](https://github.com/vatesfr/xen-orchestra/pull/5238)
-=======
 - [VM Import] Make the `Description` field optional (PR [#5258](https://github.com/vatesfr/xen-orchestra/pull/5258))
 - [New VM] Hide missing ISOs in selector [#5222](https://github.com/vatesfr/xen-orchestra/issues/5222)
->>>>>>> 9e37f3f5
+- [Dashboard/Health] Show VMs that have too many snapshots [#5238](https://github.com/vatesfr/xen-orchestra/pull/5238)
 
 ### Bug fixes
 
