--- conflicted
+++ resolved
@@ -8,11 +8,8 @@
 > Users must be able to say: “Nice enhancement, I'm eager to test it”
 
 - [LDAP] Prevent LDAP-provided groups from being edited from XO [#1884](https://github.com/vatesfr/xen-orchestra/issues/1884) (PR [#5351](https://github.com/vatesfr/xen-orchestra/pull/5351))
-<<<<<<< HEAD
+- [Licensing] Allow Free and Starter users to copy VMs and create a VM from snapshot on the same pool [#4890](https://github.com/vatesfr/xen-orchestra/issues/4890) (PR [5333](https://github.com/vatesfr/xen-orchestra/pull/5333))
 - [SR] Use SR type `zfs` instead of `file` for ZFS storage repositories (PR [5302](https://github.com/vatesfr/xen-orchestra/pull/5330))
-=======
-- [Licensing] Allow Free and Starter users to copy VMs and create a VM from snapshot on the same pool [#4890](https://github.com/vatesfr/xen-orchestra/issues/4890) (PR [5333](https://github.com/vatesfr/xen-orchestra/pull/5333))
->>>>>>> 7fcfc306
 
 ### Bug fixes
 
