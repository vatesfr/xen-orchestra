> This file contains all changes that have not been released yet.
>
> Keep in mind the changelog is addressed to **users** and should be
> understandable by them.

### Security

> Security fixes and new features should go in this section

### Enhancements

> Users must be able to say: “Nice enhancement, I'm eager to test it”

- **Migrated REST API endpoints**:
  - `DELETE /rest/v0/tasks` (PR [#8905](https://github.com/vatesfr/xen-orchestra/pull/8905))
  - `DELETE /rest/v0/tasks/<task-id>` (PR [#8905](https://github.com/vatesfr/xen-orchestra/pull/8905))
  - `DELETE /rest/v0/vms/<vm-id>` (PR [#8938](https://github.com/vatesfr/xen-orchestra/pull/8938))
  - `DELETE /rest/v0/vm-templates/<vm-template-id>` (PR [#8938](https://github.com/vatesfr/xen-orchestra/pull/8938))
  - `DELETE /rest/v0/vm-snapshots/<vm-snapshot-id>` (PR [#8938](https://github.com/vatesfr/xen-orchestra/pull/8938))
  - `DELETE /rest/v0/vdis/<vdi-id>` (PR [#8961](https://github.com/vatesfr/xen-orchestra/pull/8961))
  - `DELETE /rest/v0/vdi-snapshots/<vdi-snapshot-id>` (PR [#8961](https://github.com/vatesfr/xen-orchestra/pull/8961))
  - `POST /rest/v0/tasks/<task-id>/actions/abort` (PR [#8908](https://github.com/vatesfr/xen-orchestra/pull/8908))
  - `GET /rest/v0/vdis/<vdi-id>.(raw|vhd)` (PR [#8923](http://github.com/vatesfr/xen-orchestra/pull/8923))
  - `GET /rest/v0/vdi-snapshots/<vdi-snapshot-id>.(raw|vhd)` (PR [#8923](http://github.com/vatesfr/xen-orchestra/pull/8923))
  - `GET /rest/v0/vms/<vm-id>.(xva|ova)` (PR [#8929](https://github.com/vatesfr/xen-orchestra/pull/8929))
  - `GET /rest/v0/vm-templates/<vm-template-id>.(xva|ova)` (PR [#8929](https://github.com/vatesfr/xen-orchestra/pull/8929))
  - `GET /rest/v0/vm-snapshots/<vm-snapshot-id>.(xva|ova)` (PR [#8929](https://github.com/vatesfr/xen-orchestra/pull/8929))
  - `GET /rest/v0/groups/<group-id>/users` (PR [#8932](https://github.com/vatesfr/xen-orchestra/pull/8932))
  - `GET /rest/v0/users/<user-id>/groups` (PR [#8936](https://github.com/vatesfr/xen-orchestra/pull/8936))

- [REST API] Expose `/rest/v0/proxies` and `/rest/v0/proxies/<proxy-id>` (PR [#8920](https://github.com/vatesfr/xen-orchestra/pull/8920))
- [XO5/Templates] Show template id when expanded the templates list (PR [#8949](https://github.com/vatesfr/xen-orchestra/pull/8949))
- [REST API] Expose `/rest/v0/vms/<vm-id>/backup-jobs` (PR [#8948](https://github.com/vatesfr/xen-orchestra/pull/8948))
- [SR/Advanced] Add a security to prevent accidentally reclaiming freed space during backups (PR [#8947](https://github.com/vatesfr/xen-orchestra/pull/8947))

<<<<<<< HEAD
=======
- **XO 6:**
  - [VM/dashboard] Update QuickInfo card in dashboard to show more information (PR [#8952](https://github.com/vatesfr/xen-orchestra/pull/8952))

>>>>>>> ee74a640
### Bug fixes

> Users must be able to say: “I had this issue, happy to know it's fixed”

- [Task/Schedule] Set sequences as completly done on success (PR [#8527](https://github.com/vatesfr/xen-orchestra/pull/8527))
- [Pool/HA] Prevent SRs from other pools to be selectable on HA enabling modal (PR [#8924](https://github.com/vatesfr/xen-orchestra/pull/8924))
- [VIFs] Fix sorting by VIF device (PR [#8877](https://github.com/vatesfr/xen-orchestra/pull/8877))
- [Home/Pool] Fix "an error has occurred" for non-admin users (PR [#8946](https://github.com/vatesfr/xen-orchestra/pull/8946))
- [Backup] Fix VDI_NOT_MANAGED error during incremental replication (PR [#8935](https://github.com/vatesfr/xen-orchestra/pull/8935))
- [Backup] Fix replication delta always falling back to full [Forum#11261](https://xcp-ng.org/forum/topic/11261/continuous-replication-jobs-creates-full-backups-every-time-since-2025-09-06-xo-from-source) (PR [#8971](https://github.com/vatesfr/xen-orchestra/pull/8971))

### Packages to release

> When modifying a package, add it here with its release type.
>
> The format is the following: `- $packageName $releaseType`
>
> Where `$releaseType` is
>
> - patch: if the change is a bug fix or a simple code improvement
> - minor: if the change is a new feature
> - major: if the change breaks compatibility
>
> Keep this list alphabetically ordered to avoid merge conflicts

<!--packages-start-->

- @vates/types minor
- @xen-orchestra/backups patch
- @xen-orchestra/rest-api minor
- @xen-orchestra/web-core minor
- xo-server minor
- xo-web minor

<!--packages-end--><|MERGE_RESOLUTION|>--- conflicted
+++ resolved
@@ -33,12 +33,9 @@
 - [REST API] Expose `/rest/v0/vms/<vm-id>/backup-jobs` (PR [#8948](https://github.com/vatesfr/xen-orchestra/pull/8948))
 - [SR/Advanced] Add a security to prevent accidentally reclaiming freed space during backups (PR [#8947](https://github.com/vatesfr/xen-orchestra/pull/8947))
 
-<<<<<<< HEAD
-=======
 - **XO 6:**
   - [VM/dashboard] Update QuickInfo card in dashboard to show more information (PR [#8952](https://github.com/vatesfr/xen-orchestra/pull/8952))
 
->>>>>>> ee74a640
 ### Bug fixes
 
 > Users must be able to say: “I had this issue, happy to know it's fixed”
