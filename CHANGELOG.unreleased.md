> This file contains all changes that have not been released yet.
>
> Keep in mind the changelog is addressed to **users** and should be
> understandable by them.

### Enhancements

> Users must be able to say: “Nice enhancement, I'm eager to test it”

- [VM] Move boot order setting from Disk tab to Advanced tab [#1523](https://github.com/vatesfr/xen-orchestra/issues/1523#issuecomment-563141573) (PR [#4975](https://github.com/vatesfr/xen-orchestra/pull/4975))
- [XOA/licenses] Display proxy licenses (PR [#4944](https://github.com/vatesfr/xen-orchestra/pull/4944))

### Bug fixes

> Users must be able to say: “I had this issue, happy to know it's fixed”

<<<<<<< HEAD
- [Remotes] Fix "remote is disabled" error on getting the remotes info (commit [eb2f429964d7adc264bf678c37e49a856454388e](https://github.com/vatesfr/xen-orchestra/commit/eb2f429964d7adc264bf678c37e49a856454388e))
=======
- Fix mounting of NFS remote in FreeBSD (PR [#4988](https://github.com/vatesfr/xen-orchestra/issues/4988))
>>>>>>> cc32c506

### Released packages

> Packages will be released in the order they are here, therefore, they should
> be listed by inverse order of dependency.
>
> Rule of thumb: add packages on top.
>
> The format is the following: - `$packageName` `$version`
>
> Where `$version` is
>
> - patch: if the change is a bug fix or a simple code improvement
> - minor: if the change is a new feature
> - major: if the change breaks compatibility
>
> In case of conflict, the highest (lowest in previous list) `$version` wins.

<<<<<<< HEAD
- xo-server patch
- xo-web patch
=======
- @xen-orchestra/fs patch
- xo-server patch
- xo-web minor
>>>>>>> cc32c506
<|MERGE_RESOLUTION|>--- conflicted
+++ resolved
@@ -14,11 +14,8 @@
 
 > Users must be able to say: “I had this issue, happy to know it's fixed”
 
-<<<<<<< HEAD
+- Fix mounting of NFS remote in FreeBSD (PR [#4988](https://github.com/vatesfr/xen-orchestra/issues/4988))
 - [Remotes] Fix "remote is disabled" error on getting the remotes info (commit [eb2f429964d7adc264bf678c37e49a856454388e](https://github.com/vatesfr/xen-orchestra/commit/eb2f429964d7adc264bf678c37e49a856454388e))
-=======
-- Fix mounting of NFS remote in FreeBSD (PR [#4988](https://github.com/vatesfr/xen-orchestra/issues/4988))
->>>>>>> cc32c506
 
 ### Released packages
 
@@ -37,11 +34,6 @@
 >
 > In case of conflict, the highest (lowest in previous list) `$version` wins.
 
-<<<<<<< HEAD
-- xo-server patch
-- xo-web patch
-=======
 - @xen-orchestra/fs patch
 - xo-server patch
-- xo-web minor
->>>>>>> cc32c506
+- xo-web minor