--- conflicted
+++ resolved
@@ -16,11 +16,8 @@
 > Users must be able to say: “I had this issue, happy to know it's fixed”
 
 - [Restore legacy, File restore legacy] Fix mount error in case of existing proxy remotes (PR [#5124](https://github.com/vatesfr/xen-orchestra/pull/5124))
-<<<<<<< HEAD
+- [File restore] Don't fail with `TypeError [ERR_INVALID_ARG_TYPE]` on LVM partitions
 - [Import/OVA] Fix import of bigger OVA files (>8GB .vmdk disk) (PR [#5129](https://github.com/vatesfr/xen-orchestra/pull/5129))
-=======
-- [File restore] Don't fail with `TypeError [ERR_INVALID_ARG_TYPE]` on LVM partitions
->>>>>>> 6beefe86
 
 ### Packages to release
 
