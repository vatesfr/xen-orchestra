--- conflicted
+++ resolved
@@ -13,13 +13,6 @@
 
 > Users must be able to say: “I had this issue, happy to know it's fixed”
 
-<<<<<<< HEAD
-- [User] _Forget all connection tokens_ button should not delete other users' tokens, even when current user is an administrator (PR [#7014](https://github.com/vatesfr/xen-orchestra/pull/7014))
-- [Settings/Servers] Fix connection to old XenServer hosts using XML-RPC protocol (broken in XO 5.85.0)
-- [PIF] Remove empty parenthesis "()" when there's no extra info to show next to the PIF's name (PR [#7022](https://github.com/vatesfr/xen-orchestra/pull/7022))
-
-=======
->>>>>>> d992a4cb
 ### Packages to release
 
 > When modifying a package, add it here with its release type.
