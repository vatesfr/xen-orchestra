--- conflicted
+++ resolved
@@ -27,11 +27,8 @@
 
 <!--packages-start-->
 
-<<<<<<< HEAD
-=======
 - xo-cli minor
 - @xen-orchestra/xapi minor
->>>>>>> 3d43550f
 - xo-server minor
 
 <!--packages-end-->