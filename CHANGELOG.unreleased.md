--- conflicted
+++ resolved
@@ -11,19 +11,15 @@
 
 > Users must be able to say: “Nice enhancement, I'm eager to test it”
 
-<<<<<<< HEAD
-- **XO 6:**
-
-  - [SearchBar] Updated query search bar to work in responsive (PR [#8761](https://github.com/vatesfr/xen-orchestra/pull/8761))
-
-- [REST API] Expose `/rest/v0/pools/<pool-id>/stats` (PR [#8764](https://github.com/vatesfr/xen-orchestra/pull/8764))
-=======
 - **Migrated REST API endpoints**:
->>>>>>> 0e69b3fd
 
   - `POST /rest/v0/users` (PR [#8697](https://github.com/vatesfr/xen-orchestra/pull/8697))
   - `DELETE /rest/v0/users/<user-id>` (PR [#8698](https://github.com/vatesfr/xen-orchestra/pull/8698))
   - `DELETE /rest/v0/groups/<group-id>` (PR [#8704](https://github.com/vatesfr/xen-orchestra/pull/8704))
+
+- **XO 6:**
+
+  - [SearchBar] Updated query search bar to work in responsive (PR [#8761](https://github.com/vatesfr/xen-orchestra/pull/8761))
 
 - [REST API] Expose `/rest/v0/pools/<pool-id>/dashboard` (PR [#8768](https://github.com/vatesfr/xen-orchestra/pull/8768))
 - [ACL] Confirmation message when deleting an ACL rule (PR [#8774](https://github.com/vatesfr/xen-orchestra/pull/8774))
