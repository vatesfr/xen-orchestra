> This file contains all changes that have not been released yet.
>
> Keep in mind the changelog is addressed to **users** and should be
> understandable by them.

### Security

> Security fixes and new features should go in this section

### Enhancements

> Users must be able to say: “Nice enhancement, I'm eager to test it”

- [HUB Recipe] Support custom cluster CIDR and Xo CCM (Cloud Controller Manager) in Pyrgos recipe
- [Disk] Add warning before disconnecting a VBD (PR [#9211](https://github.com/vatesfr/xen-orchestra/pull/9211))
- [vhd-cli] **Breaking changes** Changed commands input to make plugin usable on encrypted remotes (PR [#9235](https://github.com/vatesfr/xen-orchestra/pull/9235))
- [Plugins/OIDC] Import user groups from OIDC (PR [#9206](https://github.com/vatesfr/xen-orchestra/pull/9206))
- [Plugins/Perf-alert] **Breaking changes** Improve performance of plugins, remove Alarm generation (PR [#9070](https://github.com/vatesfr/xen-orchestra/pull/9070))

- **XO 6:**
  - [New/VM] Display unsupported features information message (PR [#9203](https://github.com/vatesfr/xen-orchestra/pull/9203))
  - [i18n] Update Czech, German, French, Italian, Dutch, Portuguese (Brazil), and Ukrainian translations, and add Danish translation (PR [#9165](https://github.com/vatesfr/xen-orchestra/pull/9165))
  - [Header] Add EasyVirt DC Scope and DC NetScope buttons to install and access EasyVirt solutions (PR [#9242](https://github.com/vatesfr/xen-orchestra/pull/9242))
  - Implement reactivity for VMs, VM templates, VM controllers, VIFs, VDIs, VBDs, SRs, pools, PIFs, PGPUs, PCIs, networks, alarms, and hosts (PR [#9183](https://github.com/vatesfr/xen-orchestra/pull/9183))
  - [Core] Add tooltip on tag component if the text is cut (PR [#9184](https://github.com/vatesfr/xen-orchestra/pull/9184))
  - [Pool/Hosts] Implement hosts view and side panel information (PR [#9218](https://github.com/vatesfr/xen-orchestra/pull/9218))
  - [VM/VDIs] Implement vdis view and side panel information (PR [#9232](https://github.com/vatesfr/xen-orchestra/pull/9232))

### Bug fixes

> Users must be able to say: “I had this issue, happy to know it's fixed”

<<<<<<< HEAD
- [V2V] fix resuming importing retransfering the full VM (PR [#8928](https://github.com/vatesfr/xen-orchestra/pull/8928))
=======
- [Backups] use the oldest record for Long Term Retention instead of newest (PR [#9180](https://github.com/vatesfr/xen-orchestra/pull/9180))
- [Backups] fix infinite chain of snapshot and replication [Forum#11540](https://xcp-ng.org/forum/topic/11540) [Forum#11539](https://xcp-ng.org/forum/topic/11539) (PR [#9202](https://github.com/vatesfr/xen-orchestra/pull/9202))
- [V2V] fix missing libssl.so.3 in path on debian 11 (PR [#9208](https://github.com/vatesfr/xen-orchestra/pull/9208))
- [xo-server] imporve esxi 6 importing from wmware failure fallback by using COWD file (PR [#9223](https://github.com/vatesfr/xen-orchestra/pull/9223))
- [REST API] Fix `/rest/v0/backup-archives` return error 500 _Cannot convert undefined or null to object_ (PR [#9240](https://github.com/vatesfr/xen-orchestra/pull/9240))

- **XO 6:**
  - [Host/Vm] fix issues on dashboards, and translation on charts (PR [#9204](https://github.com/vatesfr/xen-orchestra/pull/9204))
  - [Dashboards/Alarms] fix double scrollbar in Alarms lists due to incorrect height setting (PR [#9246](https://github.com/vatesfr/xen-orchestra/pull/9246))
- [V2V] fix transfer failing at 99% for unaligned disk (PR [#9233](https://github.com/vatesfr/xen-orchestra/pull/9233))
- [REST API] _parse error: expected end of input at position #_ when an invalid query parameter is provided, a 400 error is returned with more details (PR [#9244](https://github.com/vatesfr/xen-orchestra/pull/9244))

- **XO 6:**
  - [Host/HostSystemResourceManagement] Fix display when control domain memory is undefined (PR [#9197](https://github.com/vatesfr/xen-orchestra/pull/9197))
>>>>>>> e70fe399

- **XO 6**:
  - Prevent dashboard charts reloading every 30 seconds (PR [#8939](https://github.com/vatesfr/pull/8939))
  - [XO6/New VM] Display only ISO VDIs for the ISO input (PR [#8922](https://github.com/vatesfr/xen-orchestra/pull/8922))

### Packages to release

> When modifying a package, add it here with its release type.
>
> The format is the following: `- $packageName $releaseType`
>
> Where `$releaseType` is
>
> - patch: if the change is a bug fix or a simple code improvement
> - minor: if the change is a new feature
> - major: if the change breaks compatibility
>
> Keep this list alphabetically ordered to avoid merge conflicts

<!--packages-start-->

- @vates/nbd-client patch
- @xen-orchestra/rest-api patch
- @xen-orchestra/vmware-explorer patch
- @xen-orchestra/web minor
- @xen-orchestra/web-core minor
- vhd-cli major
- vhd-lib patch
- xo-server patch
- xo-server-auth-oidc minor
- xo-server-perf-alert major
- xo-web minor

<!--packages-end--><|MERGE_RESOLUTION|>--- conflicted
+++ resolved
@@ -30,9 +30,6 @@
 
 > Users must be able to say: “I had this issue, happy to know it's fixed”
 
-<<<<<<< HEAD
-- [V2V] fix resuming importing retransfering the full VM (PR [#8928](https://github.com/vatesfr/xen-orchestra/pull/8928))
-=======
 - [Backups] use the oldest record for Long Term Retention instead of newest (PR [#9180](https://github.com/vatesfr/xen-orchestra/pull/9180))
 - [Backups] fix infinite chain of snapshot and replication [Forum#11540](https://xcp-ng.org/forum/topic/11540) [Forum#11539](https://xcp-ng.org/forum/topic/11539) (PR [#9202](https://github.com/vatesfr/xen-orchestra/pull/9202))
 - [V2V] fix missing libssl.so.3 in path on debian 11 (PR [#9208](https://github.com/vatesfr/xen-orchestra/pull/9208))
@@ -42,16 +39,12 @@
 - **XO 6:**
   - [Host/Vm] fix issues on dashboards, and translation on charts (PR [#9204](https://github.com/vatesfr/xen-orchestra/pull/9204))
   - [Dashboards/Alarms] fix double scrollbar in Alarms lists due to incorrect height setting (PR [#9246](https://github.com/vatesfr/xen-orchestra/pull/9246))
+  - [Dashboards] Prevent charts reloading every 30 seconds (PR [#8939](https://github.com/vatesfr/pull/8939))
 - [V2V] fix transfer failing at 99% for unaligned disk (PR [#9233](https://github.com/vatesfr/xen-orchestra/pull/9233))
 - [REST API] _parse error: expected end of input at position #_ when an invalid query parameter is provided, a 400 error is returned with more details (PR [#9244](https://github.com/vatesfr/xen-orchestra/pull/9244))
 
 - **XO 6:**
   - [Host/HostSystemResourceManagement] Fix display when control domain memory is undefined (PR [#9197](https://github.com/vatesfr/xen-orchestra/pull/9197))
->>>>>>> e70fe399
-
-- **XO 6**:
-  - Prevent dashboard charts reloading every 30 seconds (PR [#8939](https://github.com/vatesfr/pull/8939))
-  - [XO6/New VM] Display only ISO VDIs for the ISO input (PR [#8922](https://github.com/vatesfr/xen-orchestra/pull/8922))
 
 ### Packages to release
 
