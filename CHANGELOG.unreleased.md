> This file contains all changes that have not been released yet.
>
> Keep in mind the changelog is addressed to **users** and should be
> understandable by them.

### Enhancements

> Users must be able to say: “Nice enhancement, I'm eager to test it”

<<<<<<< HEAD
- [VM/Advanced] Automatically eject removable medias when converting a VM to a template [#6752](https://github.com/vatesfr/xen-orchestra/issues/6752) (PR [#6769](https://github.com/vatesfr/xen-orchestra/pull/6769))
- [Dashboard/Health] Add free space column for storage state table (PR [#6778](https://github.com/vatesfr/xen-orchestra/pull/6778))
- [VM/General] Displays the template name used to create the VM, as well as the email address of the VM creator for admin users (PR [#6771](https://github.com/vatesfr/xen-orchestra/pull/6771))
- [Backup] Can execute and monitor a script executed in the restored VM during backup health check (PR [#6784](https://github.com/vatesfr/xen-orchestra/pull/6784))

=======
>>>>>>> d1f2e0a8
### Bug fixes

> Users must be able to say: “I had this issue, happy to know it's fixed”

### Packages to release

> When modifying a package, add it here with its release type.
>
> The format is the following: `- $packageName $releaseType`
>
> Where `$releaseType` is
>
> - patch: if the change is a bug fix or a simple code improvement
> - minor: if the change is a new feature
> - major: if the change breaks compatibility
>
> Keep this list alphabetically ordered to avoid merge conflicts

<!--packages-start-->

- @vates/task patch

<!--packages-end--><|MERGE_RESOLUTION|>--- conflicted
+++ resolved
@@ -7,14 +7,8 @@
 
 > Users must be able to say: “Nice enhancement, I'm eager to test it”
 
-<<<<<<< HEAD
-- [VM/Advanced] Automatically eject removable medias when converting a VM to a template [#6752](https://github.com/vatesfr/xen-orchestra/issues/6752) (PR [#6769](https://github.com/vatesfr/xen-orchestra/pull/6769))
-- [Dashboard/Health] Add free space column for storage state table (PR [#6778](https://github.com/vatesfr/xen-orchestra/pull/6778))
-- [VM/General] Displays the template name used to create the VM, as well as the email address of the VM creator for admin users (PR [#6771](https://github.com/vatesfr/xen-orchestra/pull/6771))
-- [Backup] Can execute and monitor a script executed in the restored VM during backup health check (PR [#6784](https://github.com/vatesfr/xen-orchestra/pull/6784))
+- [Backup/Health check] [Opt-in XenStore API](https://xen-orchestra.com/docs/backups.html#backup-health-check) to execute custom checks inside the VM (PR [#6784](https://github.com/vatesfr/xen-orchestra/pull/6784))
 
-=======
->>>>>>> d1f2e0a8
 ### Bug fixes
 
 > Users must be able to say: “I had this issue, happy to know it's fixed”
@@ -36,5 +30,8 @@
 <!--packages-start-->
 
 - @vates/task patch
+- @xen-orchestra/backups minor
+- xo-server minor
+- xo-web minor
 
 <!--packages-end-->