> This file contains all changes that have not been released yet.
>
> Keep in mind the changelog is addressed to **users** and should be
> understandable by them.

### Security

> Security fixes and new features should go in this section

### Enhancements

> Users must be able to say: “Nice enhancement, I'm eager to test it”

- **Migrated REST API endpoints**:
  - `DELETE /rest/v0/tasks` (PR [#8905](https://github.com/vatesfr/xen-orchestra/pull/8905))
  - `DELETE /rest/v0/tasks/<task-id>` (PR [#8905](https://github.com/vatesfr/xen-orchestra/pull/8905))
  - `DELETE /rest/v0/vms/<vm-id>` (PR [#8938](https://github.com/vatesfr/xen-orchestra/pull/8938))
  - `DELETE /rest/v0/vm-templates/<vm-template-id>` (PR [#8938](https://github.com/vatesfr/xen-orchestra/pull/8938))
  - `DELETE /rest/v0/vm-snapshots/<vm-snapshot-id>` (PR [#8938](https://github.com/vatesfr/xen-orchestra/pull/8938))
  - `DELETE /rest/v0/vdis/<vdi-id>` (PR [#8961](https://github.com/vatesfr/xen-orchestra/pull/8961))
  - `DELETE /rest/v0/vdi-snapshots/<vdi-snapshot-id>` (PR [#8961](https://github.com/vatesfr/xen-orchestra/pull/8961))
  - `POST /rest/v0/tasks/<task-id>/actions/abort` (PR [#8908](https://github.com/vatesfr/xen-orchestra/pull/8908))
  - `POST /rest/v0/srs/<sr-id>/vdis` (PR [#8984](https://github.com/vatesfr/xen-orchestra/pull/8984))
  - `GET /rest/v0/vdis/<vdi-id>.(raw|vhd)` (PR [#8923](http://github.com/vatesfr/xen-orchestra/pull/8923))
  - `GET /rest/v0/vdi-snapshots/<vdi-snapshot-id>.(raw|vhd)` (PR [#8923](http://github.com/vatesfr/xen-orchestra/pull/8923))
  - `GET /rest/v0/vms/<vm-id>.(xva|ova)` (PR [#8929](https://github.com/vatesfr/xen-orchestra/pull/8929))
  - `GET /rest/v0/vm-templates/<vm-template-id>.(xva|ova)` (PR [#8929](https://github.com/vatesfr/xen-orchestra/pull/8929))
  - `GET /rest/v0/vm-snapshots/<vm-snapshot-id>.(xva|ova)` (PR [#8929](https://github.com/vatesfr/xen-orchestra/pull/8929))
  - `GET /rest/v0/groups/<group-id>/users` (PR [#8932](https://github.com/vatesfr/xen-orchestra/pull/8932))
  - `GET /rest/v0/users/<user-id>/groups` (PR [#8936](https://github.com/vatesfr/xen-orchestra/pull/8936))
  - `GET /rest/v0/users/me` (PR [#8985](https://github.com/vatesfr/xen-orchestra/pull/8985))
  - `GET /rest/v0/users/me/*` (PR [#8985](https://github.com/vatesfr/xen-orchestra/pull/8985))
  - **deprecated** `GET /rest/v0/backup/jobs/vm` (PR [#8970](https://github.com/vatesfr/xen-orchestra/pull/8970))
  - **deprecated** `GET /rest/v0/backup/jobs/vm/<backup-job-id>` (PR [#8970](https://github.com/vatesfr/xen-orchestra/pull/8970))
  - **deprecated** `GET /rest/v0/backup/jobs/metadata` (PR [#8970](https://github.com/vatesfr/xen-orchestra/pull/8970))
  - **deprecated** `GET /rest/v0/backup/jobs/metadata/<backup-job-id>` (PR [#8970](https://github.com/vatesfr/xen-orchestra/pull/8970))
  - **deprecated** `GET /rest/v0/backup/jobs/mirror` (PR [#8970](https://github.com/vatesfr/xen-orchestra/pull/8970))
  - **deprecated** `GET /rest/v0/backup/jobs/mirror/<backup-job-id>` (PR [#8970](https://github.com/vatesfr/xen-orchestra/pull/8970))

- [REST API] Expose `/rest/v0/proxies` and `/rest/v0/proxies/<proxy-id>` (PR [#8920](https://github.com/vatesfr/xen-orchestra/pull/8920))
- [XO5/Templates] Show template id when expanded the templates list (PR [#8949](https://github.com/vatesfr/xen-orchestra/pull/8949))
- [REST API] Expose `/rest/v0/vms/<vm-id>/backup-jobs` (PR [#8948](https://github.com/vatesfr/xen-orchestra/pull/8948))
- [SR/Advanced] Add a security to prevent accidentally reclaiming freed space during backups (PR [#8947](https://github.com/vatesfr/xen-orchestra/pull/8947))
<<<<<<< HEAD
- [Host/PIFs] Use a natural sort when sorting by device (eth9 < eth10) (PR [#8967](https://github.com/vatesfr/xen-orchestra/pull/8967))
=======
- [New VM] Add a new variable in custom cloud config to easily add SSH keys (PR [#8968](https://github.com/vatesfr/xen-orchestra/pull/8968))
- [REST API] Expose `/rest/v0/backup-jobs` and `/rest/v0/backup-jobs/<backup-job-id>` (PR [#8970](https://github.com/vatesfr/xen-orchestra/pull/8970))

- **XO 6:**
  - [VM/dashboard] Update QuickInfo card in dashboard to show more information (PR [#8952](https://github.com/vatesfr/xen-orchestra/pull/8952))
  - [StateHero] Update VtsStateHero component and modify usages in every component (PR [#8910](https://github.com/vatesfr/pull/8910))
  - [VM] Add Backup Jobs page (PR [#8976](https://github.com/vatesfr/xen-orchestra/pull/8976))
>>>>>>> 1c01f1c7

### Bug fixes

> Users must be able to say: “I had this issue, happy to know it's fixed”

- [Task/Schedule] Set sequences as completely done on success (PR [#8527](https://github.com/vatesfr/xen-orchestra/pull/8527))
- [Pool/HA] Prevent SRs from other pools to be selectable on HA enabling modal (PR [#8924](https://github.com/vatesfr/xen-orchestra/pull/8924))
- [VIFs] Fix sorting by VIF device (PR [#8877](https://github.com/vatesfr/xen-orchestra/pull/8877))
- [Home/Pool] Fix "an error has occurred" for non-admin users (PR [#8946](https://github.com/vatesfr/xen-orchestra/pull/8946))
- [Backup] Fix VDI_NOT_MANAGED error during incremental replication (PR [#8935](https://github.com/vatesfr/xen-orchestra/pull/8935))
- [Backup] Fix replication delta always falling back to full [Forum#11261](https://xcp-ng.org/forum/topic/11261/continuous-replication-jobs-creates-full-backups-every-time-since-2025-09-06-xo-from-source) (PR [#8971](https://github.com/vatesfr/xen-orchestra/pull/8971))
- [API] Fix resource set limits being deleted when calling `resourceSet.set` on the API (PR [#8979](https://github.com/vatesfr/xen-orchestra/pull/8979))
- [Plugins/Load balancer] Prevent mass migration when receiving incorrect host data (PR [#8965](https://github.com/vatesfr/xen-orchestra/pull/8965))


### Packages to release

> When modifying a package, add it here with its release type.
>
> The format is the following: `- $packageName $releaseType`
>
> Where `$releaseType` is
>
> - patch: if the change is a bug fix or a simple code improvement
> - minor: if the change is a new feature
> - major: if the change breaks compatibility
>
> Keep this list alphabetically ordered to avoid merge conflicts

<!--packages-start-->

- @vates/types minor
- @xen-orchestra/backups patch
- @xen-orchestra/rest-api minor
- @xen-orchestra/web minor
- @xen-orchestra/web-core minor
- xo-server minor
- xo-server-load-balancer patch
- xo-web minor

<!--packages-end--><|MERGE_RESOLUTION|>--- conflicted
+++ resolved
@@ -41,17 +41,14 @@
 - [XO5/Templates] Show template id when expanded the templates list (PR [#8949](https://github.com/vatesfr/xen-orchestra/pull/8949))
 - [REST API] Expose `/rest/v0/vms/<vm-id>/backup-jobs` (PR [#8948](https://github.com/vatesfr/xen-orchestra/pull/8948))
 - [SR/Advanced] Add a security to prevent accidentally reclaiming freed space during backups (PR [#8947](https://github.com/vatesfr/xen-orchestra/pull/8947))
-<<<<<<< HEAD
-- [Host/PIFs] Use a natural sort when sorting by device (eth9 < eth10) (PR [#8967](https://github.com/vatesfr/xen-orchestra/pull/8967))
-=======
 - [New VM] Add a new variable in custom cloud config to easily add SSH keys (PR [#8968](https://github.com/vatesfr/xen-orchestra/pull/8968))
 - [REST API] Expose `/rest/v0/backup-jobs` and `/rest/v0/backup-jobs/<backup-job-id>` (PR [#8970](https://github.com/vatesfr/xen-orchestra/pull/8970))
+- [Host/PIFs] Use a natural sort when sorting by device (eth9 < eth10) (PR [#8967](https://github.com/vatesfr/xen-orchestra/pull/8967))
 
 - **XO 6:**
   - [VM/dashboard] Update QuickInfo card in dashboard to show more information (PR [#8952](https://github.com/vatesfr/xen-orchestra/pull/8952))
   - [StateHero] Update VtsStateHero component and modify usages in every component (PR [#8910](https://github.com/vatesfr/pull/8910))
   - [VM] Add Backup Jobs page (PR [#8976](https://github.com/vatesfr/xen-orchestra/pull/8976))
->>>>>>> 1c01f1c7
 
 ### Bug fixes
 
