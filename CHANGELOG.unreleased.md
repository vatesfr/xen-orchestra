> This file contains all changes that have not been released yet.
>
> Keep in mind the changelog is addressed to **users** and should be
> understandable by them.

### Enhancements

> Users must be able to say: “Nice enhancement, I'm eager to test it”

<<<<<<< HEAD
- [Web hooks] Possibility to wait a response from the server before continuing [#4948](https://github.com/vatesfr/xen-orchestra/issues/4948) (PR [#5420](https://github.com/vatesfr/xen-orchestra/pull/5420))
- [XOA/update] Add a link to the channel's changelog (PR [#5494](https://github.com/vatesfr/xen-orchestra/pull/5494))
- Assign custom date-time fields on pools, hosts, SRs, and VMs in advanced tab [#4730](https://github.com/vatesfr/xen-orchestra/issues/4730) (PR [#5473](https://github.com/vatesfr/xen-orchestra/pull/5473))
- [Health] Show duplicated MAC addresses with their VIFs, VMs and networks [#5448](https://github.com/vatesfr/xen-orchestra/issues/5448) (PR [#5468](https://github.com/vatesfr/xen-orchestra/pull/5468))
- [Host/stats] Show interfaces' names in graph "Network throughput" instead of PIFs' indices (PR [#5483](https://github.com/vatesfr/xen-orchestra/pull/5483))
- [Pool/advanced] Ability to define default migration network [#3788](https://github.com/vatesfr/xen-orchestra/issues/3788#issuecomment-743207834) (PR [#5465](https://github.com/vatesfr/xen-orchestra/pull/5465))
- [Metadata backups] Ability to link a backup to a proxy (PR [#4206](https://github.com/vatesfr/xen-orchestra/pull/4206))
- [Proxy] Support metadata backups (PRs [#5499](https://github.com/vatesfr/xen-orchestra/pull/5499) [#5517](https://github.com/vatesfr/xen-orchestra/pull/5517))
- [VM/console] Add button to connect to the VM via the local RDP client [#5495](https://github.com/vatesfr/xen-orchestra/issues/5495) (PR [#5523](https://github.com/vatesfr/xen-orchestra/pull/5523))
- [Task] Display age and estimated duration (PR [#5530](https://github.com/vatesfr/xen-orchestra/pull/5530))

=======
>>>>>>> 281d60df
### Bug fixes

> Users must be able to say: “I had this issue, happy to know it's fixed”

### Packages to release

> Packages will be released in the order they are here, therefore, they should
> be listed by inverse order of dependency.
>
> Rule of thumb: add packages on top.
>
> The format is the following: - `$packageName` `$version`
>
> Where `$version` is
>
> - patch: if the change is a bug fix or a simple code improvement
> - minor: if the change is a new feature
> - major: if the change breaks compatibility
>
> In case of conflict, the highest (lowest in previous list) `$version` wins.<|MERGE_RESOLUTION|>--- conflicted
+++ resolved
@@ -7,20 +7,8 @@
 
 > Users must be able to say: “Nice enhancement, I'm eager to test it”
 
-<<<<<<< HEAD
-- [Web hooks] Possibility to wait a response from the server before continuing [#4948](https://github.com/vatesfr/xen-orchestra/issues/4948) (PR [#5420](https://github.com/vatesfr/xen-orchestra/pull/5420))
-- [XOA/update] Add a link to the channel's changelog (PR [#5494](https://github.com/vatesfr/xen-orchestra/pull/5494))
-- Assign custom date-time fields on pools, hosts, SRs, and VMs in advanced tab [#4730](https://github.com/vatesfr/xen-orchestra/issues/4730) (PR [#5473](https://github.com/vatesfr/xen-orchestra/pull/5473))
-- [Health] Show duplicated MAC addresses with their VIFs, VMs and networks [#5448](https://github.com/vatesfr/xen-orchestra/issues/5448) (PR [#5468](https://github.com/vatesfr/xen-orchestra/pull/5468))
-- [Host/stats] Show interfaces' names in graph "Network throughput" instead of PIFs' indices (PR [#5483](https://github.com/vatesfr/xen-orchestra/pull/5483))
-- [Pool/advanced] Ability to define default migration network [#3788](https://github.com/vatesfr/xen-orchestra/issues/3788#issuecomment-743207834) (PR [#5465](https://github.com/vatesfr/xen-orchestra/pull/5465))
-- [Metadata backups] Ability to link a backup to a proxy (PR [#4206](https://github.com/vatesfr/xen-orchestra/pull/4206))
-- [Proxy] Support metadata backups (PRs [#5499](https://github.com/vatesfr/xen-orchestra/pull/5499) [#5517](https://github.com/vatesfr/xen-orchestra/pull/5517))
-- [VM/console] Add button to connect to the VM via the local RDP client [#5495](https://github.com/vatesfr/xen-orchestra/issues/5495) (PR [#5523](https://github.com/vatesfr/xen-orchestra/pull/5523))
 - [Task] Display age and estimated duration (PR [#5530](https://github.com/vatesfr/xen-orchestra/pull/5530))
 
-=======
->>>>>>> 281d60df
 ### Bug fixes
 
 > Users must be able to say: “I had this issue, happy to know it's fixed”
@@ -40,4 +28,6 @@
 > - minor: if the change is a new feature
 > - major: if the change breaks compatibility
 >
-> In case of conflict, the highest (lowest in previous list) `$version` wins.+> In case of conflict, the highest (lowest in previous list) `$version` wins.
+
+- xo-web minor