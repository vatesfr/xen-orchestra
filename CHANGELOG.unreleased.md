> This file contains all changes that have not been released yet.
>
> Keep in mind the changelog is addressed to **users** and should be
> understandable by them.

### Enhancements

> Users must be able to say: “Nice enhancement, I'm eager to test it”
<<<<<<< HEAD
 
- [VM/console] add a button to connect to the VM via the local SSH client (PR [#4415](https://github.com/vatesfr/xen-orchestra/pull/4415))
 
=======

- [VM/disks] Don't hide disks that are attached to the same VM twice [#4400](https://github.com/vatesfr/xen-orchestra/issues/4400) (PR [#4414](https://github.com/vatesfr/xen-orchestra/pull/4414))

>>>>>>> ae6cc8ee
### Bug fixes

- [Backup NG/New schedule] Properly show user errors in the form [#3831](https://github.com/vatesfr/xen-orchestra/issues/3831) (PR [#4131](https://github.com/vatesfr/xen-orchestra/pull/4131))

> Users must be able to say: “I had this issue, happy to know it's fixed”

- [VM/Advanced] Fix `"vm.set_domain_type" is not a function` error on switching virtualization mode (PV/HVM) [#4348](https://github.com/vatesfr/xen-orchestra/issues/4348) (PR [#4504](https://github.com/vatesfr/xen-orchestra/pull/4504))
- [Backup NG/logs] Show warning when zstd compression is selected but not supported [#3892](https://github.com/vatesfr/xen-orchestra/issues/3892) (PR [#4375](https://github.com/vatesfr/xen-orchestra/pull/4375)
- [Patches] Fix patches installation for CH 8.0 (PR [#4511](https://github.com/vatesfr/xen-orchestra/pull/4511))

### Released packages

> Packages will be released in the order they are here, therefore, they should
> be listed by inverse order of dependency.
>
> Rule of thumb: add packages on top.

- xo-server v5.50.0
- xo-web v5.50.0<|MERGE_RESOLUTION|>--- conflicted
+++ resolved
@@ -6,15 +6,10 @@
 ### Enhancements
 
 > Users must be able to say: “Nice enhancement, I'm eager to test it”
-<<<<<<< HEAD
- 
-- [VM/console] add a button to connect to the VM via the local SSH client (PR [#4415](https://github.com/vatesfr/xen-orchestra/pull/4415))
- 
-=======
 
 - [VM/disks] Don't hide disks that are attached to the same VM twice [#4400](https://github.com/vatesfr/xen-orchestra/issues/4400) (PR [#4414](https://github.com/vatesfr/xen-orchestra/pull/4414))
+- [VM/console] Add a button to connect to the VM via the local SSH client (PR [#4415](https://github.com/vatesfr/xen-orchestra/pull/4415))
 
->>>>>>> ae6cc8ee
 ### Bug fixes
 
 - [Backup NG/New schedule] Properly show user errors in the form [#3831](https://github.com/vatesfr/xen-orchestra/issues/3831) (PR [#4131](https://github.com/vatesfr/xen-orchestra/pull/4131))
