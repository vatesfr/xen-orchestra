--- conflicted
+++ resolved
@@ -8,13 +8,11 @@
 > Users must be able to say: “Nice enhancement, I'm eager to test it”
 
 - Disable search engine indexing via a `robots.txt`
-<<<<<<< HEAD
-- [Size Input] Ability to select two new units in the dropdown (`TiB`, `PiB`) (PR [#7382](https://github.com/vatesfr/xen-orchestra/pull/7382))
-=======
 - [Stats] Support format used by XAPI 23.31
 - [REST API] Export host [SMT](https://en.wikipedia.org/wiki/Simultaneous_multithreading) status at `/hosts/:id/smt` [Forum#71374](https://xcp-ng.org/forum/post/71374)
 - [Home & REST API] `$container` field of an halted VM now points to a host if a VDI is on a local storage [Forum#71769](https://xcp-ng.org/forum/post/71769)
->>>>>>> 7890320a
+- [Size Input] Ability to select two new units in the dropdown (`TiB`, `PiB`) (PR [#7382](https://github.com/vatesfr/xen-orchestra/pull/7382))
+
 
 ### Bug fixes
 
