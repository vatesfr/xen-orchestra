> This file contains all changes that have not been released yet.
>
> Keep in mind the changelog is addressed to **users** and should be
> understandable by them.

### Security

> Security fixes and new features should go in this section

### Enhancements

> Users must be able to say: “Nice enhancement, I'm eager to test it”

### Bug fixes

> Users must be able to say: “I had this issue, happy to know it's fixed”

<<<<<<< HEAD
- Fix a memory leak mainly visible since XO 5.95.1 (PR [#8030](https://github.com/vatesfr/xen-orchestra/pull/8030))
=======
- [Tooltip] Fix randomly disappearing tooltips (PR [#8031](https://github.com/vatesfr/xen-orchestra/pull/8031))
>>>>>>> a9b99a8b

### Packages to release

> When modifying a package, add it here with its release type.
>
> The format is the following: `- $packageName $releaseType`
>
> Where `$releaseType` is
>
> - patch: if the change is a bug fix or a simple code improvement
> - minor: if the change is a new feature
> - major: if the change breaks compatibility
>
> Keep this list alphabetically ordered to avoid merge conflicts

<!--packages-start-->

<<<<<<< HEAD
- @vates/task patch
=======
- @xen-orchestra/log minor
- xo-web patch
>>>>>>> a9b99a8b

<!--packages-end--><|MERGE_RESOLUTION|>--- conflicted
+++ resolved
@@ -15,11 +15,8 @@
 
 > Users must be able to say: “I had this issue, happy to know it's fixed”
 
-<<<<<<< HEAD
+- [Tooltip] Fix randomly disappearing tooltips (PR [#8031](https://github.com/vatesfr/xen-orchestra/pull/8031))
 - Fix a memory leak mainly visible since XO 5.95.1 (PR [#8030](https://github.com/vatesfr/xen-orchestra/pull/8030))
-=======
-- [Tooltip] Fix randomly disappearing tooltips (PR [#8031](https://github.com/vatesfr/xen-orchestra/pull/8031))
->>>>>>> a9b99a8b
 
 ### Packages to release
 
@@ -37,11 +34,8 @@
 
 <!--packages-start-->
 
-<<<<<<< HEAD
 - @vates/task patch
-=======
 - @xen-orchestra/log minor
 - xo-web patch
->>>>>>> a9b99a8b
 
 <!--packages-end-->