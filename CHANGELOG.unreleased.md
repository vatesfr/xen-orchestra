> This file contains all changes that have not been released yet.
>
> Keep in mind the changelog is addressed to **users** and should be
> understandable by them.

### Enhancements

> Users must be able to say: “Nice enhancement, I'm eager to test it”

### Bug fixes

> Users must be able to say: “I had this issue, happy to know it's fixed”

### Packages to release

> When modifying a package, add it here with its release type.
>
> The format is the following: `- $packageName $releaseType`
>
> Where `$releaseType` is
>
> - patch: if the change is a bug fix or a simple code improvement
> - minor: if the change is a new feature
> - major: if the change breaks compatibility
>
> Keep this list alphabetically ordered to avoid merge conflicts

<!--packages-start-->

<<<<<<< HEAD
- @xen-orchestra/fs patch
- @xen-orchestra/vmware-explorer minor
- @xen-orchestra/xapi major
- xen-api major
- xo-cli minor
- xo-server minor
- xo-server-backup-reports minor
- xo-web minor

=======
>>>>>>> 882facd2
<!--packages-end--><|MERGE_RESOLUTION|>--- conflicted
+++ resolved
@@ -27,16 +27,7 @@
 
 <!--packages-start-->
 
-<<<<<<< HEAD
-- @xen-orchestra/fs patch
 - @xen-orchestra/vmware-explorer minor
-- @xen-orchestra/xapi major
-- xen-api major
-- xo-cli minor
-- xo-server minor
-- xo-server-backup-reports minor
-- xo-web minor
+- xo-server patch
 
-=======
->>>>>>> 882facd2
 <!--packages-end-->