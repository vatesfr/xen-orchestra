> This file contains all changes that have not been released yet.
>
> Keep in mind the changelog is addressed to **users** and should be
> understandable by them.

### Enhancements

> Users must be able to say: “Nice enhancement, I'm eager to test it”

- [Logs] Ability to report a bug with attached log (PR [#4201](https://github.com/vatesfr/xen-orchestra/pull/4201))
- [Backup] Reduce _VDI chain protection error_ occurrence by being more tolerant (configurable via `xo-server`'s `xapiOptions.maxUncoalescedVdis` setting) [#4124](https://github.com/vatesfr/xen-orchestra/issues/4124) (PR [#4651](https://github.com/vatesfr/xen-orchestra/pull/4651))
- [Plugin] [Web hooks](https://xen-orchestra.com/docs/web-hooks.html) [#1946](https://github.com/vatesfr/xen-orchestra/issues/1946) (PR [#3155](https://github.com/vatesfr/xen-orchestra/pull/3155))

### Bug fixes

> Users must be able to say: “I had this issue, happy to know it's fixed”
- [SDN controller] Prevent private network creation on bond slave PIF (Fixes https://github.com/xcp-ng/xcp/issues/300) (PR [4633](https://github.com/vatesfr/xen-orchestra/pull/4633))

- [Metadata backup] Fix failed backup reported as successful [#4596](https://github.com/vatesfr/xen-orchestra/issues/4596) (PR [#4598](https://github.com/vatesfr/xen-orchestra/pull/4598))
- [Backup NG] Fix "task cancelled" error when the backup job timeout exceeds 596 hours [#4662](https://github.com/vatesfr/xen-orchestra/issues/4662) (PR [#4663](https://github.com/vatesfr/xen-orchestra/pull/4663))
- Fix `promise rejected with non-error` warnings in logs (PR [#4659](https://github.com/vatesfr/xen-orchestra/pull/4659))

### Released packages

> Packages will be released in the order they are here, therefore, they should
> be listed by inverse order of dependency.
>
> Rule of thumb: add packages on top.

<<<<<<< HEAD
- xo-server-web-hooks v0.1.0
=======
- xen-api v0.27.3
>>>>>>> 17df6fc7
- xo-server-backup-reports v0.16.3
- vhd-lib v0.7.1
- xo-server v5.52.0
- xo-web v5.52.0<|MERGE_RESOLUTION|>--- conflicted
+++ resolved
@@ -27,11 +27,8 @@
 >
 > Rule of thumb: add packages on top.
 
-<<<<<<< HEAD
 - xo-server-web-hooks v0.1.0
-=======
 - xen-api v0.27.3
->>>>>>> 17df6fc7
 - xo-server-backup-reports v0.16.3
 - vhd-lib v0.7.1
 - xo-server v5.52.0
