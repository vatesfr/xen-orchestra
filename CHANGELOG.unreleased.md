> This file contains all changes that have not been released yet.
>
> Keep in mind the changelog is addressed to **users** and should be
> understandable by them.

### Enhancements

> Users must be able to say: “Nice enhancement, I'm eager to test it”

### Bug fixes

> Users must be able to say: “I had this issue, happy to know it's fixed”

- [Pool] Add tooltip on "no XCP-ng Pro support" warning icon (PR [#6505](https://github.com/vatesfr/xen-orchestra/pull/6505))

### Packages to release

> When modifying a package, add it here with its release type.
>
> The format is the following: - `$packageName` `$releaseType`
>
> Where `$releaseType` is
>
> - patch: if the change is a bug fix or a simple code improvement
> - minor: if the change is a new feature
> - major: if the change breaks compatibility
>
> Keep this list alphabetically ordered to avoid merge conflicts

<!--packages-start-->

<<<<<<< HEAD
- xo-web patch
=======
- xo-server patch
>>>>>>> ff0307b6

<!--packages-end--><|MERGE_RESOLUTION|>--- conflicted
+++ resolved
@@ -29,10 +29,7 @@
 
 <!--packages-start-->
 
-<<<<<<< HEAD
 - xo-web patch
-=======
 - xo-server patch
->>>>>>> ff0307b6
 
 <!--packages-end-->