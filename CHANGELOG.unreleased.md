--- conflicted
+++ resolved
@@ -21,12 +21,10 @@
 
 > Users must be able to say: “I had this issue, happy to know it's fixed”
 
-<<<<<<< HEAD
-- [VM/New] Fix `Cannot read properties of undefined (reading '$ref')` when creating VM configured to PXE boot (PR [#8782](https://github.com/vatesfr/xen-orchestra/pull/8782))
-=======
 - **XO 6:**
   - [Charts] Fix tooltip overflow when too close to the edge [Forum#11012](https://xcp-ng.org/forum/topic/11012/graph-in-v0.12.0-48bf9/2) (PR [#8779](https://github.com/vatesfr/xen-orchestra/pull/8779))
->>>>>>> 193ca26c
+
+- [VM/New] Fix `Cannot read properties of undefined (reading '$ref')` when creating VM configured to PXE boot (PR [#8782](https://github.com/vatesfr/xen-orchestra/pull/8782))
 
 ### Packages to release
 
@@ -46,12 +44,10 @@
 
 - @vates/types minor
 - @xen-orchestra/rest-api minor
-<<<<<<< HEAD
 - @xen-orchestra/xapi patch
 - xen-api patch
-=======
 - @xen-orchestra/web-core minor
->>>>>>> 193ca26c
+- xen-api patch
 - xo-server minor
 
 <!--packages-end-->