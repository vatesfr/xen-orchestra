--- conflicted
+++ resolved
@@ -15,14 +15,11 @@
 
 > Users must be able to say: “I had this issue, happy to know it's fixed”
 
-<<<<<<< HEAD
 - [SR/disks] Do not display "Image format" column if SR is ISO type (PR [#8852](https://github.com/vatesfr/xen-orchestra/pull/8852))
-=======
 - Fix `incorrect state` error when trying to delete a disabled server [#11128](https://xcp-ng.org/forum/topic/11128/can-t-delete-disconnected-server-in-settings) (PR [#8854](https://github.com/vatesfr/xen-orchestra/pull/8854))
 **XO 6**:
 
     - [Pool,Host/Dashboard] CPU provisioning considers all VMs instead of just running VMs (PR [#8858](https://github.com/vatesfr/xen-orchestra/pull/8858))
->>>>>>> fb693732
 
 ### Packages to release
 
@@ -40,13 +37,10 @@
 
 <!--packages-start-->
 
-<<<<<<< HEAD
-- xo-web minor
-=======
 - @xen-orchestra/rest-api patch
 - @xen-orchestra/web patch
 - @xen-orchestra/web-core patch
 - xo-server patch
->>>>>>> fb693732
+- xo-web minor
 
 <!--packages-end-->