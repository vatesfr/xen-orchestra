> This file contains all changes that have not been released yet.
>
> Keep in mind the changelog is addressed to **users** and should be
> understandable by them.

### Security

> Security fixes and new features should go in this section

### Enhancements

> Users must be able to say: “Nice enhancement, I'm eager to test it”

### Bug fixes

> Users must be able to say: “I had this issue, happy to know it's fixed”

<<<<<<< HEAD
- [SDN-controller] Fix _No PIF found_ error when creating a private network [#8027](https://github.com/vatesfr/xen-orchestra/issues/8027) (PR [#8319](https://github.com/vatesfr/xen-orchestra/pull/8319))
- [V2V] Fix `fail to power off vm vm-XXXXXX, state:queued.` when powering down source VM (PR [#8328](https://github.com/vatesfr/xen-orchestra/pull/8328))
- [V2] Fix `Cannot read properties of undefined (reading 'map')` with empty datastore (PR [#8311](https://github.com/vatesfr/xen-orchestra/pull/8311))
- [Plugin/audit] Do not log getBiosInfo and getSmartctlHealth API calls [Forum#89777](https://xcp-ng.org/forum/post/89777) (PR [#8353](https://github.com/vatesfr/xen-orchestra/pull/8353))

=======
>>>>>>> 749f063d
### Packages to release

> When modifying a package, add it here with its release type.
>
> The format is the following: `- $packageName $releaseType`
>
> Where `$releaseType` is
>
> - patch: if the change is a bug fix or a simple code improvement
> - minor: if the change is a new feature
> - major: if the change breaks compatibility
>
> Keep this list alphabetically ordered to avoid merge conflicts

<!--packages-start-->

<!--packages-end--><|MERGE_RESOLUTION|>--- conflicted
+++ resolved
@@ -15,14 +15,8 @@
 
 > Users must be able to say: “I had this issue, happy to know it's fixed”
 
-<<<<<<< HEAD
-- [SDN-controller] Fix _No PIF found_ error when creating a private network [#8027](https://github.com/vatesfr/xen-orchestra/issues/8027) (PR [#8319](https://github.com/vatesfr/xen-orchestra/pull/8319))
-- [V2V] Fix `fail to power off vm vm-XXXXXX, state:queued.` when powering down source VM (PR [#8328](https://github.com/vatesfr/xen-orchestra/pull/8328))
-- [V2] Fix `Cannot read properties of undefined (reading 'map')` with empty datastore (PR [#8311](https://github.com/vatesfr/xen-orchestra/pull/8311))
 - [Plugin/audit] Do not log getBiosInfo and getSmartctlHealth API calls [Forum#89777](https://xcp-ng.org/forum/post/89777) (PR [#8353](https://github.com/vatesfr/xen-orchestra/pull/8353))
 
-=======
->>>>>>> 749f063d
 ### Packages to release
 
 > When modifying a package, add it here with its release type.
