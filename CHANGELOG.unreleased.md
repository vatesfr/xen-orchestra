> This file contains all changes that have not been released yet.
>
> Keep in mind the changelog is addressed to **users** and should be
> understandable by them.

### Enhancements

> Users must be able to say: “Nice enhancement, I'm eager to test it”

- [Settings/Logs] Use GitHub issue form with pre-filled fields when reporting a bug [#7142](https://github.com/vatesfr/xen-orchestra/issues/7142) (PR [#7274](https://github.com/vatesfr/xen-orchestra/pull/7274))
- [REST API] New pool action: `emergency_shutdown`, it suspends all the VMs and then shuts down all the host [#7277](https://github.com/vatesfr/xen-orchestra/issues/7277) (PR [#7279](https://github.com/vatesfr/xen-orchestra/pull/7279))
- [Tasks] Hide `/rrd_updates` tasks by default
- [Sign in] Support _Remember me_ feature with external providers (PR [#7298](https://github.com/vatesfr/xen-orchestra/pull/7298))
<<<<<<< HEAD
- [Plugins] Loading, or unloading, will respectively enable, or disable, _Auto-load at server start_, this should lead to least surprising behaviors (PR [#7317](https://github.com/vatesfr/xen-orchestra/pull/7317))
=======
- [Pool/Host] Add a warning if hosts do not have the same version within a pool [#7059](https://github.com/vatesfr/xen-orchestra/issues/7059) (PR [#7280](https://github.com/vatesfr/xen-orchestra/pull/7280))
>>>>>>> c1c122d9

### Bug fixes

> Users must be able to say: “I had this issue, happy to know it's fixed”

- [Proxies] Fix `this.getObject` is not a function during deployment
- [Settings/Logs] Fix `sr.getAllUnhealthyVdiChainsLength: not enough permissions` error with non-admin users (PR [#7265](https://github.com/vatesfr/xen-orchestra/pull/7265))
- [Settings/Logs] Fix `proxy.getAll: not enough permissions` error with non-admin users (PR [#7249](https://github.com/vatesfr/xen-orchestra/pull/7249))
- [Replication/Health Check] Fix `healthCheckVm.add_tag is not a function` error [Forum#69156](https://xcp-ng.org/forum/post/69156)
- [Plugin/load-balancer] Prevent unwanted migrations to hosts with low free memory (PR [#7288](https://github.com/vatesfr/xen-orchestra/pull/7288))
- Avoid unnecessary `pool.add_to_other_config: Duplicate key` error in XAPI log [Forum#68761](https://xcp-ng.org/forum/post/68761)
- [Jobs] Reset parameters when editing method to avoid invalid parameters on execution [Forum#69299](https://xcp-ng.org/forum/post/69299)
- [Metadata Backup] Fix `ENOENT` error when restoring an _XO Config_ backup [Forum#68999](https://xcp-ng.org/forum/post/68999)
- [REST API] Fix `/backup/log/<id>` which was broken by the `/backups` to `/backup` renaming [Forum#69426](https://xcp-ng.org/forum/post/69426)
- [Backup/Restore] Fix unnecessary pool selector in XO config backup restore modal [Forum#8130](https://xcp-ng.org/forum/topic/8130/xo-configbackup-restore) (PR [#7287](https://github.com/vatesfr/xen-orchestra/pull/7287))
- [File restore] Fix potential race condition in partition mount/unmount (PR [#7312](https://github.com/vatesfr/xen-orchestra/pull/7312))
- [Modal] Fix opened modal not closing when navigating to another route/URL (PR [#7301](https://github.com/vatesfr/xen-orchestra/pull/7301))

### Packages to release

> When modifying a package, add it here with its release type.
>
> The format is the following: `- $packageName $releaseType`
>
> Where `$releaseType` is
>
> - patch: if the change is a bug fix or a simple code improvement
> - minor: if the change is a new feature
> - major: if the change breaks compatibility
>
> Keep this list alphabetically ordered to avoid merge conflicts

<!--packages-start-->

- @vates/fuse-vhd patch
- @xen-orchestra/backups patch
- @xen-orchestra/self-signed minor
- @xen-orchestra/xapi minor
- xen-api patch
- xo-server minor
- xo-server-load-balancer patch
- xo-web minor

<!--packages-end--><|MERGE_RESOLUTION|>--- conflicted
+++ resolved
@@ -11,11 +11,8 @@
 - [REST API] New pool action: `emergency_shutdown`, it suspends all the VMs and then shuts down all the host [#7277](https://github.com/vatesfr/xen-orchestra/issues/7277) (PR [#7279](https://github.com/vatesfr/xen-orchestra/pull/7279))
 - [Tasks] Hide `/rrd_updates` tasks by default
 - [Sign in] Support _Remember me_ feature with external providers (PR [#7298](https://github.com/vatesfr/xen-orchestra/pull/7298))
-<<<<<<< HEAD
+- [Pool/Host] Add a warning if hosts do not have the same version within a pool [#7059](https://github.com/vatesfr/xen-orchestra/issues/7059) (PR [#7280](https://github.com/vatesfr/xen-orchestra/pull/7280))
 - [Plugins] Loading, or unloading, will respectively enable, or disable, _Auto-load at server start_, this should lead to least surprising behaviors (PR [#7317](https://github.com/vatesfr/xen-orchestra/pull/7317))
-=======
-- [Pool/Host] Add a warning if hosts do not have the same version within a pool [#7059](https://github.com/vatesfr/xen-orchestra/issues/7059) (PR [#7280](https://github.com/vatesfr/xen-orchestra/pull/7280))
->>>>>>> c1c122d9
 
 ### Bug fixes
 
