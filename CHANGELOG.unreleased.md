> This file contains all changes that have not been released yet.
>
> Keep in mind the changelog is addressed to **users** and should be
> understandable by them.

### Enhancements

> Users must be able to say: “Nice enhancement, I'm eager to test it”

### Bug fixes

> Users must be able to say: “I had this issue, happy to know it's fixed”

<<<<<<< HEAD
- [Backup] Detect and clear orphan merge states, fix `ENOENT` errors (PR [#6087](https://github.com/vatesfr/xen-orchestra/pull/6087))
- [Backup] Ensure merges are also executed after backup on S3, maintaining the size of the VHD chain under control [Forum#45743](https://xcp-ng.org/forum/post/45743) (PR [#6095](https://github.com/vatesfr/xen-orchestra/pull/6095))
- [Backup] Delete backups immediately instead of waiting for the next backup (PR [#6081](https://github.com/vatesfr/xen-orchestra/pull/6081))
- [Backup] Delete S3 backups completely, even if there are more than 1000 files (PR [#6103](https://github.com/vatesfr/xen-orchestra/pull/6103))
- [Backup] Fix merge resuming (PR [#6099](https://github.com/vatesfr/xen-orchestra/pull/6099))
- [Plugin/Audit] Fix `key cannot be 'null' or 'undefined'` error when no audit log in the database [#6040](https://github.com/vatesfr/xen-orchestra/issues/6040) (PR [#6071](https://github.com/vatesfr/xen-orchestra/pull/6071))
- [Backup] Fix backuping restored VMs
- [Plugin/Audit] Fix long data loading when displaying logs (PR [#6113](https://github.com/vatesfr/xen-orchestra/pull/6113))

=======
>>>>>>> 899be124
### Packages to release

> Packages will be released in the order they are here, therefore, they should
> be listed by inverse order of dependency.
>
> Rule of thumb: add packages on top.
>
> The format is the following: - `$packageName` `$version`
>
> Where `$version` is
>
> - patch: if the change is a bug fix or a simple code improvement
> - minor: if the change is a new feature
> - major: if the change breaks compatibility
>
> In case of conflict, the highest (lowest in previous list) `$version` wins.<|MERGE_RESOLUTION|>--- conflicted
+++ resolved
@@ -11,18 +11,8 @@
 
 > Users must be able to say: “I had this issue, happy to know it's fixed”
 
-<<<<<<< HEAD
-- [Backup] Detect and clear orphan merge states, fix `ENOENT` errors (PR [#6087](https://github.com/vatesfr/xen-orchestra/pull/6087))
-- [Backup] Ensure merges are also executed after backup on S3, maintaining the size of the VHD chain under control [Forum#45743](https://xcp-ng.org/forum/post/45743) (PR [#6095](https://github.com/vatesfr/xen-orchestra/pull/6095))
-- [Backup] Delete backups immediately instead of waiting for the next backup (PR [#6081](https://github.com/vatesfr/xen-orchestra/pull/6081))
-- [Backup] Delete S3 backups completely, even if there are more than 1000 files (PR [#6103](https://github.com/vatesfr/xen-orchestra/pull/6103))
-- [Backup] Fix merge resuming (PR [#6099](https://github.com/vatesfr/xen-orchestra/pull/6099))
-- [Plugin/Audit] Fix `key cannot be 'null' or 'undefined'` error when no audit log in the database [#6040](https://github.com/vatesfr/xen-orchestra/issues/6040) (PR [#6071](https://github.com/vatesfr/xen-orchestra/pull/6071))
-- [Backup] Fix backuping restored VMs
 - [Plugin/Audit] Fix long data loading when displaying logs (PR [#6113](https://github.com/vatesfr/xen-orchestra/pull/6113))
 
-=======
->>>>>>> 899be124
 ### Packages to release
 
 > Packages will be released in the order they are here, therefore, they should
@@ -38,4 +28,6 @@
 > - minor: if the change is a new feature
 > - major: if the change breaks compatibility
 >
-> In case of conflict, the highest (lowest in previous list) `$version` wins.+> In case of conflict, the highest (lowest in previous list) `$version` wins.
+
+- xo-server-audit patch