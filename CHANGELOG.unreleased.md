> This file contains all changes that have not been released yet.
>
> Keep in mind the changelog is addressed to **users** and should be
> understandable by them.

### Enhancements

> Users must be able to say: “Nice enhancement, I'm eager to test it”

- Log the `Invalid XML-RPC message` error as an unexpected response (PR [#5138](https://github.com/vatesfr/xen-orchestra/pull/5138))
- [VM/disks] By default, sort disks by their device position instead of their name [#5163](https://github.com/vatesfr/xen-orchestra/issues/5163) (PR [#5165](https://github.com/vatesfr/xen-orchestra/pull/5165))

### Bug fixes

> Users must be able to say: “I had this issue, happy to know it's fixed”

- [Backup/Restore] Fixes `an error has occurred` when all backups for a specific VM have been deleted (PR [#5156](https://github.com/vatesfr/xen-orchestra/pull/5156))
<<<<<<< HEAD
- [New VM] Only make network boot option first when the VM has no disks or when the network installation is chosen [#4980](https://github.com/vatesfr/xen-orchestra/issues/4980) (PR [#5119](https://github.com/vatesfr/xen-orchestra/pull/5119))
=======
- [OVA Import] fix import of Red Hat generated .ova files (PR [#5159](https://github.com/vatesfr/xen-orchestra/pull/5159))
>>>>>>> 7c915241

### Packages to release

> Packages will be released in the order they are here, therefore, they should
> be listed by inverse order of dependency.
>
> Rule of thumb: add packages on top.
>
> The format is the following: - `$packageName` `$version`
>
> Where `$version` is
>
> - patch: if the change is a bug fix or a simple code improvement
> - minor: if the change is a new feature
> - major: if the change breaks compatibility
>
> In case of conflict, the highest (lowest in previous list) `$version` wins.

<<<<<<< HEAD
- xo-web patch
- xo-server patch
=======
- xo-vmdk-to-vhd patch
- xo-server patch
- xo-web minor
>>>>>>> 7c915241
<|MERGE_RESOLUTION|>--- conflicted
+++ resolved
@@ -15,11 +15,8 @@
 > Users must be able to say: “I had this issue, happy to know it's fixed”
 
 - [Backup/Restore] Fixes `an error has occurred` when all backups for a specific VM have been deleted (PR [#5156](https://github.com/vatesfr/xen-orchestra/pull/5156))
-<<<<<<< HEAD
+- [OVA Import] fix import of Red Hat generated .ova files (PR [#5159](https://github.com/vatesfr/xen-orchestra/pull/5159))
 - [New VM] Only make network boot option first when the VM has no disks or when the network installation is chosen [#4980](https://github.com/vatesfr/xen-orchestra/issues/4980) (PR [#5119](https://github.com/vatesfr/xen-orchestra/pull/5119))
-=======
-- [OVA Import] fix import of Red Hat generated .ova files (PR [#5159](https://github.com/vatesfr/xen-orchestra/pull/5159))
->>>>>>> 7c915241
 
 ### Packages to release
 
@@ -38,11 +35,6 @@
 >
 > In case of conflict, the highest (lowest in previous list) `$version` wins.
 
-<<<<<<< HEAD
-- xo-web patch
-- xo-server patch
-=======
 - xo-vmdk-to-vhd patch
 - xo-server patch
-- xo-web minor
->>>>>>> 7c915241
+- xo-web minor