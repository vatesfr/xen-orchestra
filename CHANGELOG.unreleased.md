--- conflicted
+++ resolved
@@ -7,12 +7,9 @@
 
 > Users must be able to say: “Nice enhancement, I'm eager to test it”
 
-<<<<<<< HEAD
-- [Proxy] Improve health check error messages [#5161](https://github.com/vatesfr/xen-orchestra/issues/5161) (PR [#5191](https://github.com/vatesfr/xen-orchestra/pull/5191))
-=======
 - [VM] Ability to protect VM from accidental shutdown [#4773](https://github.com/vatesfr/xen-orchestra/issues/4773)
 - [VM/Network] Ability to set VIF TX checksumming [#5095](https://github.com/vatesfr/xen-orchestra/issues/5095) (PR [#5182](https://github.com/vatesfr/xen-orchestra/pull/5182))
->>>>>>> 45f0f938
+- [Proxy] Improve health check error messages [#5161](https://github.com/vatesfr/xen-orchestra/issues/5161) (PR [#5191](https://github.com/vatesfr/xen-orchestra/pull/5191))
 
 ### Bug fixes
 
@@ -38,12 +35,6 @@
 >
 > In case of conflict, the highest (lowest in previous list) `$version` wins.
 
-<<<<<<< HEAD
-xo-server minor
-xo-web minor
-xo-server-sdn-controller patch
-=======
 - xo-server-sdn-controller patch
 - xo-server minor
-- xo-web minor
->>>>>>> 45f0f938
+- xo-web minor