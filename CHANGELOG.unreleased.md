--- conflicted
+++ resolved
@@ -11,13 +11,10 @@
 
 > Users must be able to say: “Nice enhancement, I'm eager to test it”
 
-<<<<<<< HEAD
 - **XO 6:**
   - [VM/system] Display system information in vm/system tab (PR [#8522](https://github.com/vatesfr/xen-orchestra/pull/8522))
   - [Host/Header] Add master host icon on host header (PR [#8512](https://github.com/vatesfr/xen-orchestra/pull/8512))
 
-=======
->>>>>>> 0d65ae15
 ### Bug fixes
 
 > Users must be able to say: “I had this issue, happy to know it's fixed”
