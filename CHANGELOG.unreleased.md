--- conflicted
+++ resolved
@@ -18,13 +18,10 @@
 
 > Users must be able to say: “I had this issue, happy to know it's fixed”
 
-<<<<<<< HEAD
 - [Plugins/OIDC] Fix group import on string (PR [#9280](https://github.com/vatesfr/xen-orchestra/pull/9280/files))
 
 - **XO 6:**
-=======
 - [VDIs] Fix broken fallback link to XO 5 VDIs page (PR [#9267](https://github.com/vatesfr/xen-orchestra/pull/9267))
->>>>>>> 1640a6ae
 
 ### Packages to release
 
@@ -42,11 +39,8 @@
 
 <!--packages-start-->
 
-<<<<<<< HEAD
-- xo-server-auth-oidc patch
-=======
 - @xen-orchestra/web minor
 - @xen-orchestra/web-core minor
->>>>>>> 1640a6ae
+- xo-server-auth-oidc patch
 
 <!--packages-end-->