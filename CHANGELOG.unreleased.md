--- conflicted
+++ resolved
@@ -7,16 +7,9 @@
 
 > Users must be able to say: “Nice enhancement, I'm eager to test it”
 
-<<<<<<< HEAD
-- [Backups] Make health check timeout configurable: property `healthCheckTimeout` of config file (PR [#7561](https://github.com/vatesfr/xen-orchestra/pull/7561))
-- [Plugin/audit] Expose records in the REST API at `/rest/v0/plugins/audit/records`
-- [XOSTOR] List linstor resources in the XOSTOR tab of an SR's view (PR [#7542](https://github.com/vatesfr/xen-orchestra/pull/7542))
-- [XOSTOR] Ability to manage XOSTOR interfaces (PR [#7547](https://github.com/vatesfr/xen-orchestra/pull/7547))
-- [Home/SR] Display _Pro Support_ status for XOSTOR SR (PR [#7601](https://github.com/vatesfr/xen-orchestra/pull/7601))
-=======
 - [i18n] Japanese translation (PR [#7582](https://github.com/vatesfr/xen-orchestra/pull/7582))
 - [REST API] [Watch mode for the tasks collection](./packages/xo-server/docs/rest-api.md#all-tasks) (PR [#7565](https://github.com/vatesfr/xen-orchestra/pull/7565))
->>>>>>> 0c67610c
+- [Home/SR] Display _Pro Support_ status for XOSTOR SR (PR [#7601](https://github.com/vatesfr/xen-orchestra/pull/7601))
 
 ### Bug fixes
 
@@ -53,6 +46,6 @@
 - xen-api patch
 - xo-cli patch
 - xo-server minor
-- xo-web patch
+- xo-web minor
 
 <!--packages-end-->