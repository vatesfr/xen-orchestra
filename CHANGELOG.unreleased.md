--- conflicted
+++ resolved
@@ -36,9 +36,5 @@
 > In case of conflict, the highest (lowest in previous list) `$version` wins.
 
 - xo-server-sdn-controller patch
-<<<<<<< HEAD
-- xo-server patch
-=======
 - xo-server minor
->>>>>>> 5f7f0b77
 - xo-web minor