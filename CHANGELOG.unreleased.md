--- conflicted
+++ resolved
@@ -7,14 +7,11 @@
 
 > Users must be able to say: “Nice enhancement, I'm eager to test it”
 
-<<<<<<< HEAD
-- [Self Service] Ability to globally ignore snapshots in resource set quotas (PR [#5164](https://github.com/vatesfr/xen-orchestra/pull/5164))
-=======
 - Log the `Invalid XML-RPC message` error as an unexpected response (PR [#5138](https://github.com/vatesfr/xen-orchestra/pull/5138))
 - [VM/disks] By default, sort disks by their device position instead of their name [#5163](https://github.com/vatesfr/xen-orchestra/issues/5163) (PR [#5165](https://github.com/vatesfr/xen-orchestra/pull/5165))
 - [Schedule/edit] Ability to enable/disable an ordinary job's schedule [#5026](https://github.com/vatesfr/xen-orchestra/issues/5026) (PR [#5111](https://github.com/vatesfr/xen-orchestra/pull/5111))
 - [New schedule] Enable 'Enable immediately after creation' by default (PR [#5111](https://github.com/vatesfr/xen-orchestra/pull/5111))
->>>>>>> 9b6e4c60
+- [Self Service] Ability to globally ignore snapshots in resource set quotas (PR [#5164](https://github.com/vatesfr/xen-orchestra/pull/5164))
 
 ### Bug fixes
 
@@ -40,11 +37,6 @@
 >
 > In case of conflict, the highest (lowest in previous list) `$version` wins.
 
-<<<<<<< HEAD
-- xo-web patch
+- xo-vmdk-to-vhd patch
 - xo-server minor
-=======
-- xo-vmdk-to-vhd patch
-- xo-server patch
-- xo-web minor
->>>>>>> 9b6e4c60
+- xo-web minor