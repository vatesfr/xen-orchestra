> This file contains all changes that have not been released yet.
>
> Keep in mind the changelog is addressed to **users** and should be
> understandable by them.

### Enhancements

> Users must be able to say: “Nice enhancement, I'm eager to test it”

<<<<<<< HEAD
- [Backup] Add setting `backups.metadata.defaultSettings.unconditionalSnapshot` in `xo-server`'s configuration file to force a snapshot even when not required by the backup, this is useful to avoid locking the VM halted during the backup (PR [#6221](https://github.com/vatesfr/xen-orchestra/pull/6221))
=======
- [Backup] Merge multiple VHDs at once which will speed up the merging ĥase after reducing the retention of a backup job(PR [#6184](https://github.com/vatesfr/xen-orchestra/pull/6184))
- [Backup] Implement file cache for listing the backups of a VM (PR [#6220](https://github.com/vatesfr/xen-orchestra/pull/6220))
>>>>>>> 8bf3a747

### Bug fixes

> Users must be able to say: “I had this issue, happy to know it's fixed”

### Packages to release

> Packages will be released in the order they are here, therefore, they should
> be listed by inverse order of dependency.
>
> Rule of thumb: add packages on top.
>
> The format is the following: - `$packageName` `$version`
>
> Where `$version` is
>
> - patch: if the change is a bug fix or a simple code improvement
> - minor: if the change is a new feature
> - major: if the change breaks compatibility
>
> In case of conflict, the highest (lowest in previous list) `$version` wins.
>
> The `gen-deps-list` script can be used to generate this list of dependencies
> Run `scripts/gen-deps-list.js --help` for usage

<!--packages-start-->

<<<<<<< HEAD
- @xen-orchestra/backups minor
- xo-server patch
- @xen-orchestra/backups-cli patch
- @xen-orchestra/proxy patch
=======
- vhd-lib patch
- @xen-orchestra/fs patch
- vhd-cli patch
- xo-vmdk-to-vhd minor
- @xen-orchestra/upload-ova patch
- @xen-orchestra/backups minor
- @xen-orchestra/backups-cli patch
- @xen-orchestra/proxy minor
- xo-server minor
- xo-web minor
>>>>>>> 8bf3a747

<!--packages-end--><|MERGE_RESOLUTION|>--- conflicted
+++ resolved
@@ -7,12 +7,9 @@
 
 > Users must be able to say: “Nice enhancement, I'm eager to test it”
 
-<<<<<<< HEAD
-- [Backup] Add setting `backups.metadata.defaultSettings.unconditionalSnapshot` in `xo-server`'s configuration file to force a snapshot even when not required by the backup, this is useful to avoid locking the VM halted during the backup (PR [#6221](https://github.com/vatesfr/xen-orchestra/pull/6221))
-=======
 - [Backup] Merge multiple VHDs at once which will speed up the merging ĥase after reducing the retention of a backup job(PR [#6184](https://github.com/vatesfr/xen-orchestra/pull/6184))
 - [Backup] Implement file cache for listing the backups of a VM (PR [#6220](https://github.com/vatesfr/xen-orchestra/pull/6220))
->>>>>>> 8bf3a747
+- [Backup] Add setting `backups.metadata.defaultSettings.unconditionalSnapshot` in `xo-server`'s configuration file to force a snapshot even when not required by the backup, this is useful to avoid locking the VM halted during the backup (PR [#6221](https://github.com/vatesfr/xen-orchestra/pull/6221))
 
 ### Bug fixes
 
@@ -40,12 +37,6 @@
 
 <!--packages-start-->
 
-<<<<<<< HEAD
-- @xen-orchestra/backups minor
-- xo-server patch
-- @xen-orchestra/backups-cli patch
-- @xen-orchestra/proxy patch
-=======
 - vhd-lib patch
 - @xen-orchestra/fs patch
 - vhd-cli patch
@@ -56,6 +47,5 @@
 - @xen-orchestra/proxy minor
 - xo-server minor
 - xo-web minor
->>>>>>> 8bf3a747
 
 <!--packages-end-->