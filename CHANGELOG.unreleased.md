--- conflicted
+++ resolved
@@ -13,13 +13,10 @@
 
 > Users must be able to say: “I had this issue, happy to know it's fixed”
 
-<<<<<<< HEAD
-- [OVA export] Fix major memory leak which may lead to xo-server crash [Forum#56051](https://xcp-ng.org/forum/post/56051) (PR [#6800](https://github.com/vatesfr/xen-orchestra/pull/6800))
-=======
 - [Host/Network] Fix IP configuration not working with empty fields
 - [Import/VM/From VMware] Fix `Property description must be an object: undefined` [Forum#61834](https://xcp-ng.org/forum/post/61834) [Forum#61900](https://xcp-ng.org/forum/post/61900)
 - [Import/VM/From VMware] Fix `Cannot read properties of undefined (reading 'stream')` [Forum#59879](https://xcp-ng.org/forum/post/59879) (PR [#6825](https://github.com/vatesfr/xen-orchestra/pull/6825))
->>>>>>> d457f5fc
+- [OVA export] Fix major memory leak which may lead to xo-server crash [Forum#56051](https://xcp-ng.org/forum/post/56051) (PR [#6800](https://github.com/vatesfr/xen-orchestra/pull/6800))
 
 ### Packages to release
 
@@ -37,12 +34,9 @@
 
 <!--packages-start-->
 
-<<<<<<< HEAD
-- xo-vmdk-to-vhd patch
-=======
 - @vates/task patch
 - xo-server minor
+- xo-vmdk-to-vhd patch
 - xo-web minor
->>>>>>> d457f5fc
 
 <!--packages-end-->