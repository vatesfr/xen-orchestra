--- conflicted
+++ resolved
@@ -7,14 +7,8 @@
 
 > Users must be able to say: “Nice enhancement, I'm eager to test it”
 
-<<<<<<< HEAD
-- [Netbox] Add information about a failed request to the error log to help better understand what happened [#5834](https://github.com/vatesfr/xen-orchestra/issues/5834) (PR [#5842](https://github.com/vatesfr/xen-orchestra/pull/5842))
-- [VM/console] Ability to rescan ISO SRs (PR [#5841](https://github.com/vatesfr/xen-orchestra/pull/5841))
-- [SR/disks] Display base copies' active VDIs (PR [#5826](https://github.com/vatesfr/xen-orchestra/pull/5826))
 - [Tasks] Filter out short tasks using a default filter (PR [#5921](https://github.com/vatesfr/xen-orchestra/pull/5921))
 
-=======
->>>>>>> 0451aaeb
 ### Bug fixes
 
 > Users must be able to say: “I had this issue, happy to know it's fixed”
@@ -37,4 +31,5 @@
 > In case of conflict, the highest (lowest in previous list) `$version` wins.
 
 - @xen-orchestra/proxy minor
-- xo-server patch+- xo-server patch
+- xo-web minor