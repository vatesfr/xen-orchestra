--- conflicted
+++ resolved
@@ -31,11 +31,7 @@
 
 <!--packages-start-->
 
-<<<<<<< HEAD
-- @xen-orchestra/log minor
+- @vates/task minor
 - @xen-orchestra/web-core minor
-=======
-- @vates/task minor
->>>>>>> 297b9b20
 
 <!--packages-end-->