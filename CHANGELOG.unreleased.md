--- conflicted
+++ resolved
@@ -13,13 +13,10 @@
 
 > Users must be able to say: “I had this issue, happy to know it's fixed”
 
-<<<<<<< HEAD
-- [User] Fix custom filters not showing up when selecting a default filter for templates (PR [#5298](https://github.com/vatesfr/xen-orchestra/pull/5298))
-=======
 - [XOA/Notifications] Don't show expired notifications (PR [#5304](https://github.com/vatesfr/xen-orchestra/pull/5304))
 - [Backup/S3] Fix secret key edit form [#5233](https://github.com/vatesfr/xen-orchestra/issues/5233) (PR[#5305](https://github.com/vatesfr/xen-orchestra/pull/5305))
 - [New network] Remove the possibility of creating a network on a bond member interface (PR [#5262](https://github.com/vatesfr/xen-orchestra/pull/5262))
->>>>>>> 2291986e
+- [User] Fix custom filters not showing up when selecting a default filter for templates (PR [#5298](https://github.com/vatesfr/xen-orchestra/pull/5298))
 
 ### Packages to release
 
@@ -38,9 +35,5 @@
 >
 > In case of conflict, the highest (lowest in previous list) `$version` wins.
 
-<<<<<<< HEAD
-- xo-web patch
-=======
 - xo-server minor
-- xo-web minor
->>>>>>> 2291986e
+- xo-web minor