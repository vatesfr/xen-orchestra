> This file contains all changes that have not been released yet.
>
> Keep in mind the changelog is addressed to **users** and should be
> understandable by them.

### Enhancements

> Users must be able to say: “Nice enhancement, I'm eager to test it”

### Bug fixes

> Users must be able to say: “I had this issue, happy to know it's fixed”

- [SSH keys] Allow SSH key to be broken anywhere to avoid breaking page formatting (Thanks @tstivers1990!) [#5891](https://github.com/vatesfr/xen-orchestra/issues/5891) (PR [#5892](https://github.com/vatesfr/xen-orchestra/pull/5892))
- [VM/Advanced] Fix conversion from UEFI to BIOS boot firmware (PR [#5895](https://github.com/vatesfr/xen-orchestra/pull/5895))
- [VM/network] Support newline-delimited IP addresses reported by some guest tools
<<<<<<< HEAD
- [VM/import] Very small VMDK and OVA files were mangled upon import (PR [#5903](https://github.com/vatesfr/xen-orchestra/pull/5903))
=======
- Fix VM/host stats, VM creation with Cloud-init, and VM backups, with NATted hosts [#5896](https://github.com/vatesfr/xen-orchestra/issues/5896)
>>>>>>> 95f029e0

### Packages to release

> Packages will be released in the order they are here, therefore, they should
> be listed by inverse order of dependency.
>
> Rule of thumb: add packages on top.
>
> The format is the following: - `$packageName` `$version`
>
> Where `$version` is
>
> - patch: if the change is a bug fix or a simple code improvement
> - minor: if the change is a new feature
> - major: if the change breaks compatibility
>
> In case of conflict, the highest (lowest in previous list) `$version` wins.

- xen-api patch
- @xen-orchestra/proxy patch
- xo-server patch
- xo-web patch<|MERGE_RESOLUTION|>--- conflicted
+++ resolved
@@ -14,11 +14,8 @@
 - [SSH keys] Allow SSH key to be broken anywhere to avoid breaking page formatting (Thanks @tstivers1990!) [#5891](https://github.com/vatesfr/xen-orchestra/issues/5891) (PR [#5892](https://github.com/vatesfr/xen-orchestra/pull/5892))
 - [VM/Advanced] Fix conversion from UEFI to BIOS boot firmware (PR [#5895](https://github.com/vatesfr/xen-orchestra/pull/5895))
 - [VM/network] Support newline-delimited IP addresses reported by some guest tools
-<<<<<<< HEAD
+- Fix VM/host stats, VM creation with Cloud-init, and VM backups, with NATted hosts [#5896](https://github.com/vatesfr/xen-orchestra/issues/5896)
 - [VM/import] Very small VMDK and OVA files were mangled upon import (PR [#5903](https://github.com/vatesfr/xen-orchestra/pull/5903))
-=======
-- Fix VM/host stats, VM creation with Cloud-init, and VM backups, with NATted hosts [#5896](https://github.com/vatesfr/xen-orchestra/issues/5896)
->>>>>>> 95f029e0
 
 ### Packages to release
 
