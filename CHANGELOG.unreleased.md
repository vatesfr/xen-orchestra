--- conflicted
+++ resolved
@@ -56,13 +56,8 @@
 - @xen-orchestra/self-signed minor
 - @xen-orchestra/xapi minor
 - xen-api patch
-<<<<<<< HEAD
-- xo-server patch
+- xo-server minor
 - xo-server-load-balancer minor
-=======
-- xo-server minor
-- xo-server-load-balancer patch
->>>>>>> bbcd4184
 - xo-web minor
 
 <!--packages-end-->