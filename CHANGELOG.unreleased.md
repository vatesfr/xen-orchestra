--- conflicted
+++ resolved
@@ -20,12 +20,6 @@
 - [REST API] Expose `DELETE /rest/v0/events/:id/subscriptions` to remove a subscription in the SSE connection (PR [#9130](https://github.com/vatesfr/xen-orchestra/pull/9130))
 - [Backup] Add warning message: enabling/disabling backup job from VM > Backup affects all VMs in the job (PR [#9155](https://github.com/vatesfr/xen-orchestra/pull/9155))
 - [Plugins/Usage Report] Add operating system information to reports - displays OS distribution statistics and includes OS details (name, distribution, version) in both HTML reports and CSV exports (PR [#9179](https://github.com/vatesfr/xen-orchestra/pull/9179))
-<<<<<<< HEAD
-- [Backups/File level restore] ignore swap partition (PR [#9182](https://github.com/vatesfr/xen-orchestra/pull/9182))
-- [Backups/File level restore] Better handling of LVM on GPT partition (PR [#9182](https://github.com/vatesfr/xen-orchestra/pull/9182))
-- **XO 6:**
-  - [Input search] update design of input search (PR [#9156](https://github.com/vatesfr/xen-orchestra/pull/9156))
-=======
 - [Plugins/Usage Report] Add RAM and CPU allocation columns to reports to help identify over/under-provisioned VMs (PR [#9224](https://github.com/vatesfr/xen-orchestra/pull/9224))
 - [Backup archives] Add `vm.tags` to `backups archives` (PR [#9190](https://github.com/vatesfr/xen-orchestra/pull/9190))
 - [Menu] Add link from XO 5 to XO 6 (PR [#9187](https://github.com/vatesfr/xen-orchestra/pull/9187))
@@ -43,7 +37,6 @@
   - [Settings page] Create settings page accessible from user menu (PR [#9175](https://github.com/vatesfr/xen-orchestra/pull/9175))
   - [Pool/VMs] Implement VMs view and side panel information (PR [#9196](https://github.com/vatesfr/xen-orchestra/pull/9196))
   - [Host/VMs] Implement VMs view and side panel information (PR [#9193](https://github.com/vatesfr/xen-orchestra/pull/9193))
->>>>>>> 89d45caa
 
 ### Bug fixes
 
@@ -52,6 +45,8 @@
 - [Backups] use the oldest record for Long Term Retention instead of newest (PR [#9180](https://github.com/vatesfr/xen-orchestra/pull/9180))
 - [Backups] fix infinite chain of snapshot and replication [Forum#11540](https://xcp-ng.org/forum/topic/11540) [Forum#11539](https://xcp-ng.org/forum/topic/11539) (PR [#9202](https://github.com/vatesfr/xen-orchestra/pull/9202))
 - [V2V] fix missing libssl.so.3 in path on debian 11 (PR [#9208](https://github.com/vatesfr/xen-orchestra/pull/9208))
+- [Backups/File level restore] ignore swap partition (PR [#9182](https://github.com/vatesfr/xen-orchestra/pull/9182))
+- [Backups/File level restore] Better handling of LVM on GPT partition (PR [#9182](https://github.com/vatesfr/xen-orchestra/pull/9182))
 
 - **XO 6:**
   - [Host/Vm] fix issues on dashboards, and translation on charts (PR [#9204](https://github.com/vatesfr/xen-orchestra/pull/9204))
@@ -75,19 +70,13 @@
 - @vates/types minor
 - @xen-orchestra/backups minor
 - @xen-orchestra/rest-api minor
-<<<<<<< HEAD
-=======
 - @xen-orchestra/vmware-explorer patch
->>>>>>> 89d45caa
 - @xen-orchestra/web minor
 - @xen-orchestra/web-core minor
 - @xen-orchestra/xapi patch
 - xo-collection minor
 - xo-server minor
-<<<<<<< HEAD
-=======
 - xo-server-transport-email patch
->>>>>>> 89d45caa
 - xo-server-usage-report minor
 - xo-vmdk-to-vhd patch
 - xo-web minor
