--- conflicted
+++ resolved
@@ -16,11 +16,8 @@
 
 > Users must be able to say: “I had this issue, happy to know it's fixed”
 
-<<<<<<< HEAD
-[Jobs] Fix `Cannot read property id of undefined` error when running a job without a schedule [#5425] https://github.com/vatesfr/xen-orchestra/issues/5425 (PR [#5426](https://github.com/vatesfr/xen-orchestra/pull/5426))
-=======
 - [OVA/import] Fix OVA CLI import tool (PR [#5432](https://github.com/vatesfr/xen-orchestra/pull/5432))
->>>>>>> f7fd0d91
+- [Jobs] Fix `Cannot read property id of undefined` error when running a job without a schedule [#5425] https://github.com/vatesfr/xen-orchestra/issues/5425 (PR [#5426](https://github.com/vatesfr/xen-orchestra/pull/5426))
 
 ### Packages to release
 
@@ -39,10 +36,6 @@
 >
 > In case of conflict, the highest (lowest in previous list) `$version` wins.
 
-<<<<<<< HEAD
-- xo-server patch
-=======
 - @xen-orchestra/upload-ova patch
 - xo-server minor
->>>>>>> f7fd0d91
 - xo-web minor