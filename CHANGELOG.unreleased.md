> This file contains all changes that have not been released yet.
>
> Keep in mind the changelog is addressed to **users** and should be
> understandable by them.

### Enhancements

> Users must be able to say: “Nice enhancement, I'm eager to test it”

- [VM/Network] Show IP addresses in front of their VIFs [#4882](https://github.com/vatesfr/xen-orchestra/issues/4882) (PR [#5003](https://github.com/vatesfr/xen-orchestra/pull/5003))
- [VM] Ability to protect VM from accidental deletion [#4773](https://github.com/vatesfr/xen-orchestra/issues/4773)

### Bug fixes

> Users must be able to say: “I had this issue, happy to know it's fixed”

- [VM/Creation] Fix `insufficient space` which could happened when moving and resizing disks (PR [#5044](https://github.com/vatesfr/xen-orchestra/pull/5044))
- [VM/General] Fix displayed IPV6 instead of IPV4 in case of an old version of XenServer (PR [#5036](https://github.com/vatesfr/xen-orchestra/pull/5036)))
- [Host/Load-balancer] Fix VM migration condition: free memory in the destination host must be greater or equal to used VM memory (PR [#5054](https://github.com/vatesfr/xen-orchestra/pull/5054))
- [Home] Broken "Import VM" link [#5055](https://github.com/vatesfr/xen-orchestra/issues/5055) (PR [#5056](https://github.com/vatesfr/xen-orchestra/pull/5056))
- [Home/SR] Fix inability to edit SRs' name [#5057](https://github.com/vatesfr/xen-orchestra/issues/5057) (PR [#5058](https://github.com/vatesfr/xen-orchestra/pull/5058))
- [Backup] Fix huge logs in case of Continuous Replication or Disaster Recovery errors (PR [#5069](https://github.com/vatesfr/xen-orchestra/pull/5069))
- [Notification] Fix same notification showing again as unread (PR [#5067](https://github.com/vatesfr/xen-orchestra/pull/5067))
- [SDN Controller] Fix broken private network creation when specifiyng a preferred center [#5076](https://github.com/vatesfr/xen-orchestra/issues/5076) (PRs [#5079](https://github.com/vatesfr/xen-orchestra/pull/5079) & [#5080](https://github.com/vatesfr/xen-orchestra/pull/5080))
- [Import/VMDK] Import of VMDK disks has been broken since 5.45.0 (PR [#5087](https://github.com/vatesfr/xen-orchestra/pull/5087))

### Packages to release

> Packages will be released in the order they are here, therefore, they should
> be listed by inverse order of dependency.
>
> Rule of thumb: add packages on top.
>
> The format is the following: - `$packageName` `$version`
>
> Where `$version` is
>
> - patch: if the change is a bug fix or a simple code improvement
> - minor: if the change is a new feature
> - major: if the change breaks compatibility
>
> In case of conflict, the highest (lowest in previous list) `$version` wins.

<<<<<<< HEAD
- xo-server minor
=======
- xo-server-sdn-controller patch
- xo-server-load-balancer patch
- xo-server patch
>>>>>>> c5fa9489
- xo-web minor<|MERGE_RESOLUTION|>--- conflicted
+++ resolved
@@ -41,11 +41,7 @@
 >
 > In case of conflict, the highest (lowest in previous list) `$version` wins.
 
-<<<<<<< HEAD
-- xo-server minor
-=======
 - xo-server-sdn-controller patch
 - xo-server-load-balancer patch
-- xo-server patch
->>>>>>> c5fa9489
+- xo-server minor
 - xo-web minor