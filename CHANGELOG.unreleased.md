--- conflicted
+++ resolved
@@ -7,11 +7,8 @@
 
 > Users must be able to say: “Nice enhancement, I'm eager to test it”
 
-<<<<<<< HEAD
+- [New XOSTOR] Display a warning when replication count is higher than number of hosts with disks (PR [#7625](https://github.com/vatesfr/xen-orchestra/pull/7625))
 - [XOSTOR] Ability to copy VDI UUID in the resources table (PR [#7629](https://github.com/vatesfr/xen-orchestra/pull/7629))
-=======
-- [New XOSTOR] Display a warning when replication count is higher than number of hosts with disks (PR [#7625](https://github.com/vatesfr/xen-orchestra/pull/7625))
->>>>>>> b9a6651f
 
 ### Bug fixes
 
