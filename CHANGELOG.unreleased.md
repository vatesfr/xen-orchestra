> This file contains all changes that have not been released yet.
>
> Keep in mind the changelog is addressed to **users** and should be
> understandable by them.

### Security

> Security fixes and new features should go in this section

### Enhancements

> Users must be able to say: “Nice enhancement, I'm eager to test it”

- **Migrated REST API endpoints**:
  - `DELETE /rest/v0/tasks` (PR [#8905](https://github.com/vatesfr/xen-orchestra/pull/8905))
  - `DELETE /rest/v0/tasks/<task-id>` (PR [#8905](https://github.com/vatesfr/xen-orchestra/pull/8905))
  - `DELETE /rest/v0/vms/<vm-id>` (PR [#8938](https://github.com/vatesfr/xen-orchestra/pull/8938))
  - `DELETE /rest/v0/vm-templates/<vm-template-id>` (PR [#8938](https://github.com/vatesfr/xen-orchestra/pull/8938))
  - `DELETE /rest/v0/vm-snapshots/<vm-snapshot-id>` (PR [#8938](https://github.com/vatesfr/xen-orchestra/pull/8938))
  - `DELETE /rest/v0/vdis/<vdi-id>` (PR [#8961](https://github.com/vatesfr/xen-orchestra/pull/8961))
  - `DELETE /rest/v0/vdi-snapshots/<vdi-snapshot-id>` (PR [#8961](https://github.com/vatesfr/xen-orchestra/pull/8961))
  - `POST /rest/v0/tasks/<task-id>/actions/abort` (PR [#8908](https://github.com/vatesfr/xen-orchestra/pull/8908))
  - `GET /rest/v0/vdis/<vdi-id>.(raw|vhd)` (PR [#8923](http://github.com/vatesfr/xen-orchestra/pull/8923))
  - `GET /rest/v0/vdi-snapshots/<vdi-snapshot-id>.(raw|vhd)` (PR [#8923](http://github.com/vatesfr/xen-orchestra/pull/8923))
  - `GET /rest/v0/vms/<vm-id>.(xva|ova)` (PR [#8929](https://github.com/vatesfr/xen-orchestra/pull/8929))
  - `GET /rest/v0/vm-templates/<vm-template-id>.(xva|ova)` (PR [#8929](https://github.com/vatesfr/xen-orchestra/pull/8929))
  - `GET /rest/v0/vm-snapshots/<vm-snapshot-id>.(xva|ova)` (PR [#8929](https://github.com/vatesfr/xen-orchestra/pull/8929))
  - `GET /rest/v0/groups/<group-id>/users` (PR [#8932](https://github.com/vatesfr/xen-orchestra/pull/8932))
  - `GET /rest/v0/users/<user-id>/groups` (PR [#8936](https://github.com/vatesfr/xen-orchestra/pull/8936))

- [REST API] Expose `/rest/v0/proxies` and `/rest/v0/proxies/<proxy-id>` (PR [#8920](https://github.com/vatesfr/xen-orchestra/pull/8920))
- [XO5/Templates] Show template id when expanded the templates list (PR [#8949](https://github.com/vatesfr/xen-orchestra/pull/8949))
- [REST API] Expose `/rest/v0/vms/<vm-id>/backup-jobs` (PR [#8948](https://github.com/vatesfr/xen-orchestra/pull/8948))
- [SR/Advanced] Add a security to prevent accidentally reclaiming freed space during backups (PR [#8947](https://github.com/vatesfr/xen-orchestra/pull/8947))
<<<<<<< HEAD
- [New VM] Add a new variable in custom cloud config to easily add SSH keys (PR [#8968](https://github.com/vatesfr/xen-orchestra/pull/8968))
=======

- **XO 6:**
  - [VM/dashboard] Update QuickInfo card in dashboard to show more information (PR [#8952](https://github.com/vatesfr/xen-orchestra/pull/8952))
  - [StateHero] Update VtsStateHero component and modify usages in every component (PR [#8910](https://github.com/vatesfr/pull/8910))
  - [VM] Add Backup Jobs page (PR [#8976](https://github.com/vatesfr/xen-orchestra/pull/8976))
>>>>>>> 8f2b8791

### Bug fixes

> Users must be able to say: “I had this issue, happy to know it's fixed”

- [Task/Schedule] Set sequences as completely done on success (PR [#8527](https://github.com/vatesfr/xen-orchestra/pull/8527))
- [Pool/HA] Prevent SRs from other pools to be selectable on HA enabling modal (PR [#8924](https://github.com/vatesfr/xen-orchestra/pull/8924))
- [VIFs] Fix sorting by VIF device (PR [#8877](https://github.com/vatesfr/xen-orchestra/pull/8877))
- [Home/Pool] Fix "an error has occurred" for non-admin users (PR [#8946](https://github.com/vatesfr/xen-orchestra/pull/8946))
- [Backup] Fix VDI_NOT_MANAGED error during incremental replication (PR [#8935](https://github.com/vatesfr/xen-orchestra/pull/8935))
- [Backup] Fix replication delta always falling back to full [Forum#11261](https://xcp-ng.org/forum/topic/11261/continuous-replication-jobs-creates-full-backups-every-time-since-2025-09-06-xo-from-source) (PR [#8971](https://github.com/vatesfr/xen-orchestra/pull/8971))

### Packages to release

> When modifying a package, add it here with its release type.
>
> The format is the following: `- $packageName $releaseType`
>
> Where `$releaseType` is
>
> - patch: if the change is a bug fix or a simple code improvement
> - minor: if the change is a new feature
> - major: if the change breaks compatibility
>
> Keep this list alphabetically ordered to avoid merge conflicts

<!--packages-start-->

- @vates/types minor
- @xen-orchestra/backups patch
- @xen-orchestra/rest-api minor
- @xen-orchestra/web minor
- @xen-orchestra/web-core minor
- xo-server minor
- xo-web minor

<!--packages-end--><|MERGE_RESOLUTION|>--- conflicted
+++ resolved
@@ -32,15 +32,12 @@
 - [XO5/Templates] Show template id when expanded the templates list (PR [#8949](https://github.com/vatesfr/xen-orchestra/pull/8949))
 - [REST API] Expose `/rest/v0/vms/<vm-id>/backup-jobs` (PR [#8948](https://github.com/vatesfr/xen-orchestra/pull/8948))
 - [SR/Advanced] Add a security to prevent accidentally reclaiming freed space during backups (PR [#8947](https://github.com/vatesfr/xen-orchestra/pull/8947))
-<<<<<<< HEAD
 - [New VM] Add a new variable in custom cloud config to easily add SSH keys (PR [#8968](https://github.com/vatesfr/xen-orchestra/pull/8968))
-=======
 
 - **XO 6:**
   - [VM/dashboard] Update QuickInfo card in dashboard to show more information (PR [#8952](https://github.com/vatesfr/xen-orchestra/pull/8952))
   - [StateHero] Update VtsStateHero component and modify usages in every component (PR [#8910](https://github.com/vatesfr/pull/8910))
   - [VM] Add Backup Jobs page (PR [#8976](https://github.com/vatesfr/xen-orchestra/pull/8976))
->>>>>>> 8f2b8791
 
 ### Bug fixes
 
