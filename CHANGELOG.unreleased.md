--- conflicted
+++ resolved
@@ -7,18 +7,10 @@
 
 > Users must be able to say: “Nice enhancement, I'm eager to test it”
 
-<<<<<<< HEAD
-- [VM Creation] Automatically create a VTPM if the template requests it (Windows templates starting from XCP-ng 8.3) (PR [#7436](https://github.com/vatesfr/xen-orchestra/pull/7436))
-- [OTP] Accepts (ignores) whitespaces in the one-time password (some OTP applications add them for nicer display)
-- [VM/General] Show current VM tags without the need to search them in advanced creation tag selector [#7351](https://github.com/vatesfr/xen-orchestra/issues/7351) (PR [#7434](https://github.com/vatesfr/xen-orchestra/pull/7434))
-- [xo-cli] Supports signing in with one-time password (PR [#7459](https://github.com/vatesfr/xen-orchestra/pull/7459))
-- [Plugin/load-balancer] A parameter was added in performance mode to balance VMs on hosts depending on their number of vCPUs, when it does not cause performance issues [#5389](https://github.com/vatesfr/xen-orchestra/issues/5389) (PR [#7333](https://github.com/vatesfr/xen-orchestra/pull/7333))
-- [Template] Attempting to delete a template protected against accidental deletion displays a confirmation modal (PR [#7493](https://github.com/vatesfr/xen-orchestra/pull/7493))
-=======
 - [VMWare/Migration] Make one pass for the cold base disk and snapshots (PR [#7487](https://github.com/vatesfr/xen-orchestra/pull/7487))
 - [VMWare/Migration] Use NFS datastore from XO Remote to bypass VMFS6 lock (PR [#7487](https://github.com/vatesfr/xen-orchestra/pull/7487))
 - [Remotes] S3 (Object storage) and remote encryption are production ready (PR [#7515](https://github.com/vatesfr/xen-orchestra/pull/7515))
->>>>>>> f26cbf4c
+- [Template] Attempting to delete a template protected against accidental deletion displays a confirmation modal (PR [#7493](https://github.com/vatesfr/xen-orchestra/pull/7493))
 
 ### Bug fixes
 
