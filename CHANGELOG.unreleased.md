> This file contains all changes that have not been released yet.
>
> Keep in mind the changelog is addressed to **users** and should be
> understandable by them.

### Enhancements

> Users must be able to say: “Nice enhancement, I'm eager to test it”

- [Web hooks] Possibility to wait a response from the server before continuing [#4948](https://github.com/vatesfr/xen-orchestra/issues/4948) (PR [#5420](https://github.com/vatesfr/xen-orchestra/pull/5420))

### Bug fixes

> Users must be able to say: “I had this issue, happy to know it's fixed”

<<<<<<< HEAD
- [Backup reports] Fix malformed sent email in case of multiple VMs (PR [#5479](https://github.com/vatesfr/xen-orchestra/pull/5479))
=======
- [VM/network] Change VIF's locking mode automatically to `locked` when adding allowed IPs (PR [#5472](https://github.com/vatesfr/xen-orchestra/pull/5472))
- [Backup Reports] Don't hide errors during plugin test [#5486](https://github.com/vatesfr/xen-orchestra/issues/5486) (PR [#5491](https://github.com/vatesfr/xen-orchestra/pull/5491))
>>>>>>> d4f78056

### Packages to release

> Packages will be released in the order they are here, therefore, they should
> be listed by inverse order of dependency.
>
> Rule of thumb: add packages on top.
>
> The format is the following: - `$packageName` `$version`
>
> Where `$version` is
>
> - patch: if the change is a bug fix or a simple code improvement
> - minor: if the change is a new feature
> - major: if the change breaks compatibility
>
> In case of conflict, the highest (lowest in previous list) `$version` wins.

<<<<<<< HEAD
- xo-server-backup-reports patch
=======
- xo-server-backup-reports patch
- xo-server minor
- xo-server-web-hooks minor
>>>>>>> d4f78056
<|MERGE_RESOLUTION|>--- conflicted
+++ resolved
@@ -13,12 +13,9 @@
 
 > Users must be able to say: “I had this issue, happy to know it's fixed”
 
-<<<<<<< HEAD
-- [Backup reports] Fix malformed sent email in case of multiple VMs (PR [#5479](https://github.com/vatesfr/xen-orchestra/pull/5479))
-=======
 - [VM/network] Change VIF's locking mode automatically to `locked` when adding allowed IPs (PR [#5472](https://github.com/vatesfr/xen-orchestra/pull/5472))
 - [Backup Reports] Don't hide errors during plugin test [#5486](https://github.com/vatesfr/xen-orchestra/issues/5486) (PR [#5491](https://github.com/vatesfr/xen-orchestra/pull/5491))
->>>>>>> d4f78056
+- [Backup reports] Fix malformed sent email in case of multiple VMs (PR [#5479](https://github.com/vatesfr/xen-orchestra/pull/5479))
 
 ### Packages to release
 
@@ -37,10 +34,6 @@
 >
 > In case of conflict, the highest (lowest in previous list) `$version` wins.
 
-<<<<<<< HEAD
-- xo-server-backup-reports patch
-=======
 - xo-server-backup-reports patch
 - xo-server minor
-- xo-server-web-hooks minor
->>>>>>> d4f78056
+- xo-server-web-hooks minor