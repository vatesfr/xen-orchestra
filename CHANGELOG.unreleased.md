--- conflicted
+++ resolved
@@ -7,20 +7,8 @@
 
 > Users must be able to say: “Nice enhancement, I'm eager to test it”
 
-<<<<<<< HEAD
-- [Plugins] Add user feedback when a plugin test finishes successfully (PR [#5409](https://github.com/vatesfr/xen-orchestra/pull/5409))
-- [New HBA SR] Show LUN serial and id in LUN selector (PR [#5422](https://github.com/vatesfr/xen-orchestra/pull/5422))
-- [Proxy] Ability to delete VM backups (PR [#5428](https://github.com/vatesfr/xen-orchestra/pull/5428))
-- [Home] Ability to sort VMs by total disks physical usage (PR [#5418](https://github.com/vatesfr/xen-orchestra/pull/5418))
-- [Home/VM] Ability to choose network for bulk migration within a pool (PR [#5427](https://github.com/vatesfr/xen-orchestra/pull/5427))
-- [Host] Ability to set host control domain memory [#2218](https://github.com/vatesfr/xen-orchestra/issues/2218) (PR [#5437](https://github.com/vatesfr/xen-orchestra/pull/5437))
-- [VM/disks, SR/disks] Destroy/forget VDIs: improve tooltip messages (PR [#5435](https://github.com/vatesfr/xen-orchestra/pull/5435))
-- [Patches] Rolling pool update: automatically patch and restart a whole pool by live migrating running VMs back and forth as needed [#5286](https://github.com/vatesfr/xen-orchestra/issues/5286) (PR [#5430](https://github.com/vatesfr/xen-orchestra/pull/5430))
-- [Host] Replace `disabled/enabled state` by `maintenance mode` (PR [#5421](https://github.com/vatesfr/xen-orchestra/pull/5421))
 - [Web hooks] Possibility to wait a response from the server before execute the call (PR [#5420](https://github.com/vatesfr/xen-orchestra/pull/5420))
 
-=======
->>>>>>> e01d3c64
 ### Bug fixes
 
 > Users must be able to say: “I had this issue, happy to know it's fixed”
@@ -40,12 +28,7 @@
 > - minor: if the change is a new feature
 > - major: if the change breaks compatibility
 >
-<<<<<<< HEAD
 > In case of conflict, the highest (lowest in previous list) `$version` wins.
 
-- xo-web minor
 - xo-server minor
-- xo-server-web-hooks minor
-=======
-> In case of conflict, the highest (lowest in previous list) `$version` wins.
->>>>>>> e01d3c64
+- xo-server-web-hooks minor