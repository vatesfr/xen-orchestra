--- conflicted
+++ resolved
@@ -32,10 +32,7 @@
 >
 > In case of conflict, the highest (lowest in previous list) `$version` wins.
 
-<<<<<<< HEAD
-=======
 - xen-api minor
 - xo-vmdk-to-vhd minor
 - @xen-orchestra/proxy patch
->>>>>>> 4fe9a4eb
 - xo-server patch