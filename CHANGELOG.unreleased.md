> This file contains all changes that have not been released yet.
>
> Keep in mind the changelog is addressed to **users** and should be
> understandable by them.

### Security

> Security fixes and new features should go in this section

### Enhancements

> Users must be able to say: “Nice enhancement, I'm eager to test it”

- **Migrated REST API endpoints**:

  - `GET /rest/v0/vm-controllers/<vm-controller-id>/alarms` (PR [#8826](http://github.com/vatesfr/xen-orchestra/pull/8826))
  - `GET /rest/v0/vifs/<vif-id>/alarms` (PR [#8825](http://github.com/vatesfr/xen-orchestra/pull/8825))
  - `GET /rest/v0/vbds/<vbd-id>/alarms` (PR [#8822](http://github.com/vatesfr/xen-orchestra/pull/8822))
  - `POST /rest/v0/groups` (PR [#8703](https://github.com/vatesfr/xen-orchestra/pull/8703))

- **XO 6:**

  - [Pool/connect] add page to connect new pool (PR [#8763](https://github.com/vatesfr/xen-orchestra/pull/8763))

- [Backups] Extra confirmation step when deleting specific VM backups (PR [#8813](https://github.com/vatesfr/xen-orchestra/pull/8813))

### Bug fixes

> Users must be able to say: “I had this issue, happy to know it's fixed”

<<<<<<< HEAD
- [Backup] Fix full backup retry failing with EEXIST error (PR [#8776](https://github.com/vatesfr/xen-orchestra/pull/8776))

- **XO 6:**

  - [Host/VM/Dashboard] Fix display error due to inversion of upload and download (PR [#8793](https://github.com/vatesfr/xen-orchestra/pull/8793))

- [Health] Fix labels and modals mentioning VMs instead of snapshots when deleting snapshots (PR [#8775](https://github.com/vatesfr/xen-orchestra/pull/8775))
- [REST API] Alarm time is now in milliseconds and body value is now in percentage (PR [#8802](https://github.com/vatesfr/xen-orchestra/pull/8802))
- [REST API/XOA/Dashboard] Fix some type issues. Some object may return `{error: true}` instead of `undefined` on error.`s3` and `other` object may be undefined (if no S3 or other backup repositories detected) (PR [#8806](https://github.com/vatesfr/xen-orchestra/pull/8806))
- [REST API] An unauthenticated request no longer creates a failed XO task `XO user authentication` ([#8821](https://github.com/vatesfr/xen-orchestra/pull/8821))
- [REST API/Dashboard] Consider a host disabled only if it is running ([#8833](https://github.com/vatesfr/xen-orchestra/pull/8833))

=======
>>>>>>> 13f406fe
### Packages to release

> When modifying a package, add it here with its release type.
>
> The format is the following: `- $packageName $releaseType`
>
> Where `$releaseType` is
>
> - patch: if the change is a bug fix or a simple code improvement
> - minor: if the change is a new feature
> - major: if the change breaks compatibility
>
> Keep this list alphabetically ordered to avoid merge conflicts

<!--packages-start-->

- @xen-orchestra/rest-api minor
- @xen-orchestra/web minor
- @xen-orchestra/web-core minor
- xo-server minor
- xo-web minor

<!--packages-end--><|MERGE_RESOLUTION|>--- conflicted
+++ resolved
@@ -28,21 +28,8 @@
 
 > Users must be able to say: “I had this issue, happy to know it's fixed”
 
-<<<<<<< HEAD
-- [Backup] Fix full backup retry failing with EEXIST error (PR [#8776](https://github.com/vatesfr/xen-orchestra/pull/8776))
-
-- **XO 6:**
-
-  - [Host/VM/Dashboard] Fix display error due to inversion of upload and download (PR [#8793](https://github.com/vatesfr/xen-orchestra/pull/8793))
-
-- [Health] Fix labels and modals mentioning VMs instead of snapshots when deleting snapshots (PR [#8775](https://github.com/vatesfr/xen-orchestra/pull/8775))
-- [REST API] Alarm time is now in milliseconds and body value is now in percentage (PR [#8802](https://github.com/vatesfr/xen-orchestra/pull/8802))
-- [REST API/XOA/Dashboard] Fix some type issues. Some object may return `{error: true}` instead of `undefined` on error.`s3` and `other` object may be undefined (if no S3 or other backup repositories detected) (PR [#8806](https://github.com/vatesfr/xen-orchestra/pull/8806))
-- [REST API] An unauthenticated request no longer creates a failed XO task `XO user authentication` ([#8821](https://github.com/vatesfr/xen-orchestra/pull/8821))
 - [REST API/Dashboard] Consider a host disabled only if it is running ([#8833](https://github.com/vatesfr/xen-orchestra/pull/8833))
 
-=======
->>>>>>> 13f406fe
 ### Packages to release
 
 > When modifying a package, add it here with its release type.
