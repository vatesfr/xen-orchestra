--- conflicted
+++ resolved
@@ -28,11 +28,8 @@
 >
 > In case of conflict, the highest (lowest in previous list) `$version` wins.
 
-<<<<<<< HEAD
 - @xen-orchestra/fs patch
-=======
 - @xen-orchestra/xapi patch
->>>>>>> 0ded95ce
 - @xen-orchestra/backups patch
 - @xen-orchestra/backups-cli patch
 - @xen-orchestra/mixins minor
