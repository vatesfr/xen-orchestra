> This file contains all changes that have not been released yet.
>
> Keep in mind the changelog is addressed to **users** and should be
> understandable by them.

### Security

> Security fixes and new features should go in this section

### Enhancements

> Users must be able to say: “Nice enhancement, I'm eager to test it”

- **Migrated REST API endpoints**:
  - `GET /rest/v0/srs/<sr-id>/messages` (PR [#9028](https://github.com/vatesfr/xen-orchestra/pull/9028))

### Bug fixes

> Users must be able to say: “I had this issue, happy to know it's fixed”

### Packages to release

> When modifying a package, add it here with its release type.
>
> The format is the following: `- $packageName $releaseType`
>
> Where `$releaseType` is
>
> - patch: if the change is a bug fix or a simple code improvement
> - minor: if the change is a new feature
> - major: if the change breaks compatibility
>
> Keep this list alphabetically ordered to avoid merge conflicts

<!--packages-start-->

<<<<<<< HEAD
- @xen-orchestra/rest-api patch
=======
- @xen-orchestra/rest-api minor
- xo-server patch
>>>>>>> bf330311

<!--packages-end--><|MERGE_RESOLUTION|>--- conflicted
+++ resolved
@@ -34,11 +34,7 @@
 
 <!--packages-start-->
 
-<<<<<<< HEAD
-- @xen-orchestra/rest-api patch
-=======
 - @xen-orchestra/rest-api minor
 - xo-server patch
->>>>>>> bf330311
 
 <!--packages-end-->