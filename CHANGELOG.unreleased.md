--- conflicted
+++ resolved
@@ -15,12 +15,9 @@
 
 > Users must be able to say: “I had this issue, happy to know it's fixed”
 
-<<<<<<< HEAD
+- [OTP] Fix rendering of OTP signin page (PR [#9340](https://github.com/vatesfr/xen-orchestra/pull/9340))
 - **XO 5:**
   - Fix infinite loading when `redirectToHttps=true` (PR [#9339](https://github.com/vatesfr/xen-orchestra/pull/9339))
-=======
-- [OTP] Fix rendering of OTP signin page (PR [#9340](https://github.com/vatesfr/xen-orchestra/pull/9340))
->>>>>>> 86ddff46
 
 ### Packages to release
 
