> This file contains all changes that have not been released yet.
>
> Keep in mind the changelog is addressed to **users** and should be
> understandable by them.

### Enhancements

> Users must be able to say: “Nice enhancement, I'm eager to test it”

- [Netbox] Ability to synchronize XO users as Netbox tenants (PR [#7158](https://github.com/vatesfr/xen-orchestra/pull/7158))
<<<<<<< HEAD
- [VM Creation] Added ISO option in new VM form when creating from template with a disk [#3464](https://github.com/vatesfr/xen-orchestra/issues/3464) (PR [#7166](https://github.com/vatesfr/xen-orchestra/pull/7166))
=======
- [VM/Console] Add a message to indicate that the console view has been [disabled](https://support.citrix.com/article/CTX217766/how-to-disable-the-console-for-the-vm-in-xencenter) for this VM [#6319](https://github.com/vatesfr/xen-orchestra/issues/6319) (PR [#7161](https://github.com/vatesfr/xen-orchestra/pull/7161))
- [Restore] Show source remote and restoration time on a restored VM (PR [#7186](https://github.com/vatesfr/xen-orchestra/pull/7186))
- [Backup/Import] Show disk import status during Incremental Replication or restoration of Incremental Backup (PR [#7171](https://github.com/vatesfr/xen-orchestra/pull/7171))
>>>>>>> 887b49eb

### Bug fixes

> Users must be able to say: “I had this issue, happy to know it's fixed”

- [Backup/Restore] In case of snapshot with memory, create the suspend VDI on the correct SR instead of the default one
- [Import/ESXi] Handle `Cannot read properties of undefined (reading 'perDatastoreUsage')` error when importing VM without storage (PR [#7168](https://github.com/vatesfr/xen-orchestra/pull/7168))
- [Export/OVA] Handle export with resulting disk larger than 8.2GB (PR [#7183](https://github.com/vatesfr/xen-orchestra/pull/7183))
- [Self Service] Fix error displayed after adding a VM to a resource set (PR [#7144](https://github.com/vatesfr/xen-orchestra/pull/7144))

### Packages to release

> When modifying a package, add it here with its release type.
>
> The format is the following: `- $packageName $releaseType`
>
> Where `$releaseType` is
>
> - patch: if the change is a bug fix or a simple code improvement
> - minor: if the change is a new feature
> - major: if the change breaks compatibility
>
> Keep this list alphabetically ordered to avoid merge conflicts

<!--packages-start-->

- @vates/nbd-client patch
- @xen-orchestra/backups minor
- @xen-orchestra/cr-seed-cli major
- @xen-orchestra/vmware-explorer patch
- xen-api major
- xo-server patch
- xo-server-netbox minor
- xo-vmdk-to-vhd patch
<<<<<<< HEAD
- xo-web patch
=======
>>>>>>> 887b49eb
- xo-web minor

<!--packages-end--><|MERGE_RESOLUTION|>--- conflicted
+++ resolved
@@ -8,13 +8,10 @@
 > Users must be able to say: “Nice enhancement, I'm eager to test it”
 
 - [Netbox] Ability to synchronize XO users as Netbox tenants (PR [#7158](https://github.com/vatesfr/xen-orchestra/pull/7158))
-<<<<<<< HEAD
-- [VM Creation] Added ISO option in new VM form when creating from template with a disk [#3464](https://github.com/vatesfr/xen-orchestra/issues/3464) (PR [#7166](https://github.com/vatesfr/xen-orchestra/pull/7166))
-=======
 - [VM/Console] Add a message to indicate that the console view has been [disabled](https://support.citrix.com/article/CTX217766/how-to-disable-the-console-for-the-vm-in-xencenter) for this VM [#6319](https://github.com/vatesfr/xen-orchestra/issues/6319) (PR [#7161](https://github.com/vatesfr/xen-orchestra/pull/7161))
 - [Restore] Show source remote and restoration time on a restored VM (PR [#7186](https://github.com/vatesfr/xen-orchestra/pull/7186))
 - [Backup/Import] Show disk import status during Incremental Replication or restoration of Incremental Backup (PR [#7171](https://github.com/vatesfr/xen-orchestra/pull/7171))
->>>>>>> 887b49eb
+- [VM Creation] Added ISO option in new VM form when creating from template with a disk [#3464](https://github.com/vatesfr/xen-orchestra/issues/3464) (PR [#7166](https://github.com/vatesfr/xen-orchestra/pull/7166))
 
 ### Bug fixes
 
@@ -49,10 +46,6 @@
 - xo-server patch
 - xo-server-netbox minor
 - xo-vmdk-to-vhd patch
-<<<<<<< HEAD
-- xo-web patch
-=======
->>>>>>> 887b49eb
 - xo-web minor
 
 <!--packages-end-->