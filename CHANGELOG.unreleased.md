> This file contains all changes that have not been released yet.
>
> Keep in mind the changelog is addressed to **users** and should be
> understandable by them.

### Enhancements

> Users must be able to say: “Nice enhancement, I'm eager to test it”

- [Delta Backup] Use [NBD](https://en.wikipedia.org/wiki/Network_block_device) to download disks (PR [#6461](https://github.com/vatesfr/xen-orchestra/pull/6461))

### Bug fixes

> Users must be able to say: “I had this issue, happy to know it's fixed”

<<<<<<< HEAD
- [Plugin/auth-saml] Certificate input support multiline (PR [#6403](https://github.com/vatesfr/xen-orchestra/pull/6403))
- [Backup] Launch Health Check after a full backup (PR [#6401](https://github.com/vatesfr/xen-orchestra/pull/6401))
- [Backup] Fix `Lock file is already being held` error when deleting a VM backup while the VM is currently being backed up
- [Licenses] Remove "Bind license" button for proxies whose corresponding VM cannot be found (PR [#6472](https://github.com/vatesfr/xen-orchestra/pull/6472))

=======
>>>>>>> 7ede6bdb
### Packages to release

> When modifying a package, add it here with its release type.
>
> The format is the following: - `$packageName` `$releaseType`
>
> Where `$releaseType` is
>
> - patch: if the change is a bug fix or a simple code improvement
> - minor: if the change is a new feature
> - major: if the change breaks compatibility
>
> Keep this list alphabetically ordered to avoid merge conflicts

<!--packages-start-->

- xo-server minor
- xo-web minor

<!--packages-end--><|MERGE_RESOLUTION|>--- conflicted
+++ resolved
@@ -13,14 +13,8 @@
 
 > Users must be able to say: “I had this issue, happy to know it's fixed”
 
-<<<<<<< HEAD
-- [Plugin/auth-saml] Certificate input support multiline (PR [#6403](https://github.com/vatesfr/xen-orchestra/pull/6403))
-- [Backup] Launch Health Check after a full backup (PR [#6401](https://github.com/vatesfr/xen-orchestra/pull/6401))
-- [Backup] Fix `Lock file is already being held` error when deleting a VM backup while the VM is currently being backed up
 - [Licenses] Remove "Bind license" button for proxies whose corresponding VM cannot be found (PR [#6472](https://github.com/vatesfr/xen-orchestra/pull/6472))
 
-=======
->>>>>>> 7ede6bdb
 ### Packages to release
 
 > When modifying a package, add it here with its release type.
