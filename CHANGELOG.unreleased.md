--- conflicted
+++ resolved
@@ -28,11 +28,7 @@
 >
 > In case of conflict, the highest (lowest in previous list) `$version` wins.
 
-<<<<<<< HEAD
 - @xen-orchestra/mixins minor
-- xo-server minor
-=======
 - @xen-orchestra/backups patch
 - @xen-orchestra/proxy patch
-- xo-server patch
->>>>>>> 9af06996
+- xo-server minor