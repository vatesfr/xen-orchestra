--- conflicted
+++ resolved
@@ -36,13 +36,8 @@
 
 <!--packages-start-->
 
-<<<<<<< HEAD
 - @vates/types minor
 - @xen-orchestra/rest-api minor
-- @xen-orchestra/web patch
-- @xen-orchestra/web-core patch
 - xo-server minor
 
-=======
->>>>>>> 4e3c1a82
 <!--packages-end-->