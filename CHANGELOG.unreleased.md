> This file contains all changes that have not been released yet.
>
> Keep in mind the changelog is addressed to **users** and should be
> understandable by them.

### Enhancements

> Users must be able to say: “Nice enhancement, I'm eager to test it”

- [Proxy] Make proxy address editable (PR [#6816](https://github.com/vatesfr/xen-orchestra/pull/6816))

### Bug fixes

> Users must be able to say: “I had this issue, happy to know it's fixed”

- [Sorted table] In collapsed actions, a spinner is displayed during the action time (PR [#6831](https://github.com/vatesfr/xen-orchestra/pull/6831))
- [New/VM] Fix stuck Cloud Config import ([GitHub comment](https://github.com/vatesfr/xen-orchestra/issues/5896#issuecomment-1465253774))

### Packages to release

> When modifying a package, add it here with its release type.
>
> The format is the following: `- $packageName $releaseType`
>
> Where `$releaseType` is
>
> - patch: if the change is a bug fix or a simple code improvement
> - minor: if the change is a new feature
> - major: if the change breaks compatibility
>
> Keep this list alphabetically ordered to avoid merge conflicts

<!--packages-start-->

<<<<<<< HEAD
- xo-web minor
=======
- xen-api patch
- xo-web patch
>>>>>>> 01ba10fe

<!--packages-end--><|MERGE_RESOLUTION|>--- conflicted
+++ resolved
@@ -32,11 +32,7 @@
 
 <!--packages-start-->
 
-<<<<<<< HEAD
+- xen-api patch
 - xo-web minor
-=======
-- xen-api patch
-- xo-web patch
->>>>>>> 01ba10fe
 
 <!--packages-end-->