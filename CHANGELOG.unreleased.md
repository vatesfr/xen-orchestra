> This file contains all changes that have not been released yet.
>
> Keep in mind the changelog is addressed to **users** and should be
> understandable by them.

### Enhancements

> Users must be able to say: “Nice enhancement, I'm eager to test it”

- [VM] Show distro icon for opensuse-microos [Forum#6965](https://xcp-ng.org/forum/topic/6965) (PR [#6746](https://github.com/vatesfr/xen-orchestra/pull/6746))
- [Backup] Display the VM name label in the log even if the VM is not currently connected
- [Backup] Display the SR name label in the log even if the SR is not currently connected
- [Import VM] Ability to import multiple VMs from ESXi (PR [#6718](https://github.com/vatesfr/xen-orchestra/pull/6718))

### Bug fixes

> Users must be able to say: “I had this issue, happy to know it's fixed”

- [Backup/Restore] Fix restore via a proxy showing as interupted (PR [#6702](https://github.com/vatesfr/xen-orchestra/pull/6702))
- [REST API] Backup logs are now available at `/rest/v0/backups/logs` and `/rest/v0/restore/logs`
- [ESXI import] Fix failing imports when using non default datacenter name [Forum#59543](https://xcp-ng.org/forum/post/59543) PR [#6729](https://github.com/vatesfr/xen-orchestra/pull/6729)
- [Backup] Fix backup worker consuming too much memory and being killed by system during full VM backup to S3 compatible remote PR [#6732](https://github.com/vatesfr/xen-orchestra/pull/6732)
- [REST API] Backup jobs are now available at `/rest/v0/backups/jobs`
<<<<<<< HEAD
- [S3 remote] Relax bucket checks in browser to improve experience on S3 compatible remote [Forum#60426](https://xcp-ng.org/forum/post/60426) (PR [#6757](https://github.com/vatesfr/xen-orchestra/pull/6757))
=======
- [Plugin/perf-alert] Ignore special SRs (e.g. *XCP-ng Tools*, *DVD drives*, etc) as their usage is always 100% (PR [#6755](https://github.com/vatesfr/xen-orchestra/pull/6755))
>>>>>>> f237101b

### Packages to release

> When modifying a package, add it here with its release type.
>
> The format is the following: `- $packageName $releaseType`
>
> Where `$releaseType` is
>
> - patch: if the change is a bug fix or a simple code improvement
> - minor: if the change is a new feature
> - major: if the change breaks compatibility
>
> Keep this list alphabetically ordered to avoid merge conflicts

<!--packages-start-->

- @xen-orchestra/fs patch
- @xen-orchestra/vmware-explorer patch
- @xen-orchestra/backups minor
- xo-cli patch
- xo-server minor
- xo-server-perf-alert patch
- xo-web minor

<!--packages-end--><|MERGE_RESOLUTION|>--- conflicted
+++ resolved
@@ -21,11 +21,8 @@
 - [ESXI import] Fix failing imports when using non default datacenter name [Forum#59543](https://xcp-ng.org/forum/post/59543) PR [#6729](https://github.com/vatesfr/xen-orchestra/pull/6729)
 - [Backup] Fix backup worker consuming too much memory and being killed by system during full VM backup to S3 compatible remote PR [#6732](https://github.com/vatesfr/xen-orchestra/pull/6732)
 - [REST API] Backup jobs are now available at `/rest/v0/backups/jobs`
-<<<<<<< HEAD
+- [Plugin/perf-alert] Ignore special SRs (e.g. *XCP-ng Tools*, *DVD drives*, etc) as their usage is always 100% (PR [#6755](https://github.com/vatesfr/xen-orchestra/pull/6755))
 - [S3 remote] Relax bucket checks in browser to improve experience on S3 compatible remote [Forum#60426](https://xcp-ng.org/forum/post/60426) (PR [#6757](https://github.com/vatesfr/xen-orchestra/pull/6757))
-=======
-- [Plugin/perf-alert] Ignore special SRs (e.g. *XCP-ng Tools*, *DVD drives*, etc) as their usage is always 100% (PR [#6755](https://github.com/vatesfr/xen-orchestra/pull/6755))
->>>>>>> f237101b
 
 ### Packages to release
 
