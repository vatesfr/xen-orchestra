> This file contains all changes that have not been released yet.
>
> Keep in mind the changelog is addressed to **users** and should be
> understandable by them.

### Enhancements

> Users must be able to say: “Nice enhancement, I'm eager to test it”

<<<<<<< HEAD
- [Snapshot] Confirmation message before creating a snapshot with memory [#4914](https://github.com/vatesfr/xen-orchestra/issues/4914) (PR [#4917](https://github.com/vatesfr/xen-orchestra/pull/4917))
- [OVA import] Add support for OVA 2.0 file format (PR [#4921](https://github.com/vatesfr/xen-orchestra/pull/4921))
=======
- [VM] Move boot order setting from Disk tab to Advanced tab [#1523](https://github.com/vatesfr/xen-orchestra/issues/1523#issuecomment-563141573) (PR [#4975](https://github.com/vatesfr/xen-orchestra/pull/4975))
- [XOA/licenses] Display proxy licenses (PR [#4944](https://github.com/vatesfr/xen-orchestra/pull/4944))
- [Network selector] Display pool's name [#4885](https://github.com/vatesfr/xen-orchestra/issues/4885) (PR [#4990](https://github.com/vatesfr/xen-orchestra/pull/4990))
- [Usage report] Include CSV raw data files to the sent email [#4970](https://github.com/vatesfr/xen-orchestra/issues/4970) (PR [#4979](https://github.com/vatesfr/xen-orchestra/pull/4979))
- [Modal] Don't close pop-up forms when you click outside or press escape (PR [#5002](https://github.com/vatesfr/xen-orchestra/pull/5002))
- [Plugin/auth-ldap] Support `StartTLS` [#4999](https://github.com/vatesfr/xen-orchestra/issues/4999)
>>>>>>> ec8df7ce

### Bug fixes

> Users must be able to say: “I had this issue, happy to know it's fixed”

- Fix mounting of NFS remote in FreeBSD (PR [#4988](https://github.com/vatesfr/xen-orchestra/issues/4988))
- [Remotes] Fix "remote is disabled" error on getting the remotes info (commit [eb2f429964d7adc264bf678c37e49a856454388e](https://github.com/vatesfr/xen-orchestra/commit/eb2f429964d7adc264bf678c37e49a856454388e))
- Fix default filters not being set in all tables (PR [#4994](https://github.com/vatesfr/xen-orchestra/pull/4994))
- [SDN Controller] Broken encrypted tunnels after host reboot [#4996](https://github.com/vatesfr/xen-orchestra/pull/4996)
- Don't log server's credentials in case of `SESSION_AUTHENTICATION_FAILED` error (PR [#4995](https://github.com/vatesfr/xen-orchestra/pull/4995))
- [Plugin/perf-alert] Fix compatibility of the alert messages with XenCenter (PR [#5004](https://github.com/vatesfr/xen-orchestra/pull/5004))
- [Plugin/backup-reports] Fix `No recipients defined` error when recipients defined at plugin level (PR [#4998](https://github.com/vatesfr/xen-orchestra/pull/4998))

### Released packages

> Packages will be released in the order they are here, therefore, they should
> be listed by inverse order of dependency.
>
> Rule of thumb: add packages on top.
<<<<<<< HEAD

xo-vmdk-to-vhd minor
xo-web minor
=======
>
> The format is the following: - `$packageName` `$version`
>
> Where `$version` is
>
> - patch: if the change is a bug fix or a simple code improvement
> - minor: if the change is a new feature
> - major: if the change breaks compatibility
>
> In case of conflict, the highest (lowest in previous list) `$version` wins.

- xo-server-backup-reports patch
- xo-server-perf-alert patch
- xen-api patch
- xo-server-auth-ldap minor
- xo-server-sdn-controller patch
- xo-server-usage-report minor
- @xen-orchestra/fs patch
- xo-server patch
- xo-web minor
>>>>>>> ec8df7ce
<|MERGE_RESOLUTION|>--- conflicted
+++ resolved
@@ -7,17 +7,13 @@
 
 > Users must be able to say: “Nice enhancement, I'm eager to test it”
 
-<<<<<<< HEAD
-- [Snapshot] Confirmation message before creating a snapshot with memory [#4914](https://github.com/vatesfr/xen-orchestra/issues/4914) (PR [#4917](https://github.com/vatesfr/xen-orchestra/pull/4917))
-- [OVA import] Add support for OVA 2.0 file format (PR [#4921](https://github.com/vatesfr/xen-orchestra/pull/4921))
-=======
 - [VM] Move boot order setting from Disk tab to Advanced tab [#1523](https://github.com/vatesfr/xen-orchestra/issues/1523#issuecomment-563141573) (PR [#4975](https://github.com/vatesfr/xen-orchestra/pull/4975))
 - [XOA/licenses] Display proxy licenses (PR [#4944](https://github.com/vatesfr/xen-orchestra/pull/4944))
 - [Network selector] Display pool's name [#4885](https://github.com/vatesfr/xen-orchestra/issues/4885) (PR [#4990](https://github.com/vatesfr/xen-orchestra/pull/4990))
 - [Usage report] Include CSV raw data files to the sent email [#4970](https://github.com/vatesfr/xen-orchestra/issues/4970) (PR [#4979](https://github.com/vatesfr/xen-orchestra/pull/4979))
 - [Modal] Don't close pop-up forms when you click outside or press escape (PR [#5002](https://github.com/vatesfr/xen-orchestra/pull/5002))
 - [Plugin/auth-ldap] Support `StartTLS` [#4999](https://github.com/vatesfr/xen-orchestra/issues/4999)
->>>>>>> ec8df7ce
+- [OVA import] Add support for OVA 2.0 file format (PR [#4921](https://github.com/vatesfr/xen-orchestra/pull/4921))
 
 ### Bug fixes
 
@@ -37,11 +33,6 @@
 > be listed by inverse order of dependency.
 >
 > Rule of thumb: add packages on top.
-<<<<<<< HEAD
-
-xo-vmdk-to-vhd minor
-xo-web minor
-=======
 >
 > The format is the following: - `$packageName` `$version`
 >
@@ -53,6 +44,7 @@
 >
 > In case of conflict, the highest (lowest in previous list) `$version` wins.
 
+- xo-vmdk-to-vhd minor
 - xo-server-backup-reports patch
 - xo-server-perf-alert patch
 - xen-api patch
@@ -61,5 +53,4 @@
 - xo-server-usage-report minor
 - @xen-orchestra/fs patch
 - xo-server patch
-- xo-web minor
->>>>>>> ec8df7ce
+- xo-web minor