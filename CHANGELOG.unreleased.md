--- conflicted
+++ resolved
@@ -40,11 +40,8 @@
 
 <!--packages-start-->
 
-<<<<<<< HEAD
 - @xen-orchestra/backups patch
-=======
 - @xen-orchestra/web minor
 - @xen-orchestra/web-core minor
->>>>>>> 097aa5a5
 
 <!--packages-end-->