> This file contains all changes that have not been released yet.
>
> Keep in mind the changelog is addressed to **users** and should be
> understandable by them.

### Enhancements

> Users must be able to say: “Nice enhancement, I'm eager to test it”

### Bug fixes

> Users must be able to say: “I had this issue, happy to know it's fixed”

<<<<<<< HEAD
- [Smart backup/edit] Fix "Excluded VMs tags" being reset to the default ones (PR [#5136](https://github.com/vatesfr/xen-orchestra/pull/5136))
=======
- [Proxy] Don't use configured HTTP proxy to connect to XO proxy
>>>>>>> 3720a46f

### Packages to release

> Packages will be released in the order they are here, therefore, they should
> be listed by inverse order of dependency.
>
> Rule of thumb: add packages on top.
>
> The format is the following: - `$packageName` `$version`
>
> Where `$version` is
>
> - patch: if the change is a bug fix or a simple code improvement
> - minor: if the change is a new feature
> - major: if the change breaks compatibility
>
> In case of conflict, the highest (lowest in previous list) `$version` wins.

<<<<<<< HEAD
- xo-web patch
=======
- xo-server patch
>>>>>>> 3720a46f
<|MERGE_RESOLUTION|>--- conflicted
+++ resolved
@@ -11,11 +11,8 @@
 
 > Users must be able to say: “I had this issue, happy to know it's fixed”
 
-<<<<<<< HEAD
+- [Proxy] Don't use configured HTTP proxy to connect to XO proxy
 - [Smart backup/edit] Fix "Excluded VMs tags" being reset to the default ones (PR [#5136](https://github.com/vatesfr/xen-orchestra/pull/5136))
-=======
-- [Proxy] Don't use configured HTTP proxy to connect to XO proxy
->>>>>>> 3720a46f
 
 ### Packages to release
 
@@ -34,8 +31,5 @@
 >
 > In case of conflict, the highest (lowest in previous list) `$version` wins.
 
-<<<<<<< HEAD
-- xo-web patch
-=======
 - xo-server patch
->>>>>>> 3720a46f
+- xo-web patch