--- conflicted
+++ resolved
@@ -13,11 +13,8 @@
 
 > Users must be able to say: “I had this issue, happy to know it's fixed”
 
-<<<<<<< HEAD
+- [Backups] Delete unused snapshots related to other schedules (even no longer existing) (PR [#5949](https://github.com/vatesfr/xen-orchestra/pull/5949))
 - [Jobs] Fix `job.runSequence` method (PR [#5944](https://github.com/vatesfr/xen-orchestra/pull/5944))
-=======
-- [Backups] Delete unused snapshots related to other schedules (even no longer existing) (PR [#5949](https://github.com/vatesfr/xen-orchestra/pull/5949))
->>>>>>> 84dccd80
 
 ### Packages to release
 
