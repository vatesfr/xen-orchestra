> This file contains all changes that have not been released yet.
>
> Keep in mind the changelog is addressed to **users** and should be
> understandable by them.

### Security

> Security fixes and new features should go in this section

### Enhancements

> Users must be able to say: “Nice enhancement, I'm eager to test it”

- [HUB Recipe] Support custom cluster CIDR and Xo CCM (Cloud Controller Manager) in Pyrgos recipe
- [Disk] Add warning before disconnecting a VBD (PR [#9211](https://github.com/vatesfr/xen-orchestra/pull/9211))
<<<<<<< HEAD
- [vhd-cli] **Breaking changes** Changed commands input to make plugin usable on encrypted remotes (PR [#9235](https://github.com/vatesfr/xen-orchestra/pull/9235))
=======
- [Plugins/OIDC] Import user groups from OIDC (PR [#9206](https://github.com/vatesfr/xen-orchestra/pull/9206))
>>>>>>> 1818a031

- **XO 6:**
  - [New/VM] Display unsupported features information message (PR [#9203](https://github.com/vatesfr/xen-orchestra/pull/9203))
  - [i18n] Update Czech, German, French, Italian, Dutch, Portuguese (Brazil), and Ukrainian translations, and add Danish translation (PR [#9165](https://github.com/vatesfr/xen-orchestra/pull/9165))
  - [Header] Add EasyVirt DC Scope and DC NetScope buttons to install and access EasyVirt solutions (PR [#9242](https://github.com/vatesfr/xen-orchestra/pull/9242))

### Bug fixes

- [V2V] fix transfer failing at 99% for unaligned disk (PR [#9233](https://github.com/vatesfr/xen-orchestra/pull/9233))

### Packages to release

> When modifying a package, add it here with its release type.
>
> The format is the following: `- $packageName $releaseType`
>
> Where `$releaseType` is
>
> - patch: if the change is a bug fix or a simple code improvement
> - minor: if the change is a new feature
> - major: if the change breaks compatibility
>
> Keep this list alphabetically ordered to avoid merge conflicts

<!--packages-start-->

- @vates/nbd-client patch
<<<<<<< HEAD
- vhd-cli major
=======
- @xen-orchestra/rest-api patch
>>>>>>> 1818a031
- vhd-lib patch
- xo-server-auth-oidc minor
- xo-web minor

<!--packages-end--><|MERGE_RESOLUTION|>--- conflicted
+++ resolved
@@ -13,11 +13,8 @@
 
 - [HUB Recipe] Support custom cluster CIDR and Xo CCM (Cloud Controller Manager) in Pyrgos recipe
 - [Disk] Add warning before disconnecting a VBD (PR [#9211](https://github.com/vatesfr/xen-orchestra/pull/9211))
-<<<<<<< HEAD
 - [vhd-cli] **Breaking changes** Changed commands input to make plugin usable on encrypted remotes (PR [#9235](https://github.com/vatesfr/xen-orchestra/pull/9235))
-=======
 - [Plugins/OIDC] Import user groups from OIDC (PR [#9206](https://github.com/vatesfr/xen-orchestra/pull/9206))
->>>>>>> 1818a031
 
 - **XO 6:**
   - [New/VM] Display unsupported features information message (PR [#9203](https://github.com/vatesfr/xen-orchestra/pull/9203))
@@ -45,11 +42,8 @@
 <!--packages-start-->
 
 - @vates/nbd-client patch
-<<<<<<< HEAD
+- @xen-orchestra/rest-api patch
 - vhd-cli major
-=======
-- @xen-orchestra/rest-api patch
->>>>>>> 1818a031
 - vhd-lib patch
 - xo-server-auth-oidc minor
 - xo-web minor
