--- conflicted
+++ resolved
@@ -36,12 +36,9 @@
 
 <!--packages-start-->
 
-<<<<<<< HEAD
+- @xen-orchestra/backups minor
 - @xen-orchestra/fs patch
-=======
 - @xen-orchestra/vmware-explorer minor
->>>>>>> 13837e0b
-- @xen-orchestra/backups minor
 - xo-cli minor
 - xo-server-auth-oidc minor
 - xo-web minor
