> This file contains all changes that have not been released yet.
>
> Keep in mind the changelog is addressed to **users** and should be
> understandable by them.

### Enhancements

> Users must be able to say: “Nice enhancement, I'm eager to test it”

### Bug fixes

> Users must be able to say: “I had this issue, happy to know it's fixed”

- [Continuous Replication] Fix `VDI_IO_ERROR` when after a VDI has been resized
- [REST API] Fix VDI import
<<<<<<< HEAD
- [Pool/License] Fix license expiration on license binding modal (PR [#6666](https://github.com/vatesfr/xen-orchestra/pull/6666))
=======
- Fix failing imports (REST API and web UI) [Forum#58146](https://xcp-ng.org/forum/post/58146)
>>>>>>> 914decd4

### Packages to release

> When modifying a package, add it here with its release type.
>
> The format is the following: `- $packageName $releaseType`
>
> Where `$releaseType` is
>
> - patch: if the change is a bug fix or a simple code improvement
> - minor: if the change is a new feature
> - major: if the change breaks compatibility
>
> Keep this list alphabetically ordered to avoid merge conflicts

<!--packages-start-->

- @xen-orchestra/backups patch
- xen-api patch
- xo-server patch
- xo-web patch

<!--packages-end--><|MERGE_RESOLUTION|>--- conflicted
+++ resolved
@@ -13,11 +13,8 @@
 
 - [Continuous Replication] Fix `VDI_IO_ERROR` when after a VDI has been resized
 - [REST API] Fix VDI import
-<<<<<<< HEAD
+- Fix failing imports (REST API and web UI) [Forum#58146](https://xcp-ng.org/forum/post/58146)
 - [Pool/License] Fix license expiration on license binding modal (PR [#6666](https://github.com/vatesfr/xen-orchestra/pull/6666))
-=======
-- Fix failing imports (REST API and web UI) [Forum#58146](https://xcp-ng.org/forum/post/58146)
->>>>>>> 914decd4
 
 ### Packages to release
 
