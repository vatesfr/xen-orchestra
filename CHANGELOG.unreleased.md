> This file contains all changes that have not been released yet.
>
> Keep in mind the changelog is addressed to **users** and should be
> understandable by them.

### Enhancements

> Users must be able to say: “Nice enhancement, I'm eager to test it”

- [Backup/Restore] Button to open the raw log in the REST API (PR [#6936](https://github.com/vatesfr/xen-orchestra/pull/6936))

### Bug fixes

> Users must be able to say: “I had this issue, happy to know it's fixed”

<<<<<<< HEAD
- [Incremental Backup & Replication] Attempt to work around HVM multiplier issues when creating VMs on older XAPIs (PR [#6866](https://github.com/vatesfr/xen-orchestra/pull/6866))
=======
- [REST API] Fix VDI export when NBD is enabled
>>>>>>> 6d440a5a

### Packages to release

> When modifying a package, add it here with its release type.
>
> The format is the following: `- $packageName $releaseType`
>
> Where `$releaseType` is
>
> - patch: if the change is a bug fix or a simple code improvement
> - minor: if the change is a new feature
> - major: if the change breaks compatibility
>
> Keep this list alphabetically ordered to avoid merge conflicts

<!--packages-start-->

- @xen-orchestra/backups minor
- @xen-orchestra/xapi major
- complex-matcher patch
- xo-server patch
- xo-web minor

<!--packages-end--><|MERGE_RESOLUTION|>--- conflicted
+++ resolved
@@ -13,11 +13,8 @@
 
 > Users must be able to say: “I had this issue, happy to know it's fixed”
 
-<<<<<<< HEAD
 - [Incremental Backup & Replication] Attempt to work around HVM multiplier issues when creating VMs on older XAPIs (PR [#6866](https://github.com/vatesfr/xen-orchestra/pull/6866))
-=======
 - [REST API] Fix VDI export when NBD is enabled
->>>>>>> 6d440a5a
 
 ### Packages to release
 
