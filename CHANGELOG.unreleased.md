> This file contains all changes that have not been released yet.
>
> Keep in mind the changelog is addressed to **users** and should be
> understandable by them.

### Enhancements

> Users must be able to say: “Nice enhancement, I'm eager to test it”

- [About] Clicking on commit version number opens a new tab [#7427](https://github.com/vatesfr/xen-orchestra/issues/7427) (PR [#7430](https://github.com/vatesfr/xen-orchestra/pull/7430))

### Bug fixes

> Users must be able to say: “I had this issue, happy to know it's fixed”

<<<<<<< HEAD
- [SR/XOSTOR] VG `linstor_group` removed if SR creation failed. (Deletion occurs only if `xo-server` was responsible for this VG creation) (PR [#7426](https://github.com/vatesfr/xen-orchestra/pull/7426))
=======
- [Jobs] Fix `t.value is undefined` when saving a new job (broken in XO 5.91)
- [XOSTOR] Move `ignore file sytems` outside of advanced settings (PR [#7429](https://github.com/vatesfr/xen-orchestra/pull/7429))
>>>>>>> da51b164

### Packages to release

> When modifying a package, add it here with its release type.
>
> The format is the following: `- $packageName $releaseType`
>
> Where `$releaseType` is
>
> - patch: if the change is a bug fix or a simple code improvement
> - minor: if the change is a new feature
> - major: if the change breaks compatibility
>
> Keep this list alphabetically ordered to avoid merge conflicts

<!--packages-start-->

<<<<<<< HEAD
- xo-server patch
=======
- xo-web minor
>>>>>>> da51b164

<!--packages-end--><|MERGE_RESOLUTION|>--- conflicted
+++ resolved
@@ -13,12 +13,9 @@
 
 > Users must be able to say: “I had this issue, happy to know it's fixed”
 
-<<<<<<< HEAD
-- [SR/XOSTOR] VG `linstor_group` removed if SR creation failed. (Deletion occurs only if `xo-server` was responsible for this VG creation) (PR [#7426](https://github.com/vatesfr/xen-orchestra/pull/7426))
-=======
 - [Jobs] Fix `t.value is undefined` when saving a new job (broken in XO 5.91)
 - [XOSTOR] Move `ignore file sytems` outside of advanced settings (PR [#7429](https://github.com/vatesfr/xen-orchestra/pull/7429))
->>>>>>> da51b164
+- [SR/XOSTOR] VG `linstor_group` removed if SR creation failed. (Deletion occurs only if `xo-server` was responsible for this VG creation) (PR [#7426](https://github.com/vatesfr/xen-orchestra/pull/7426))
 
 ### Packages to release
 
@@ -36,10 +33,7 @@
 
 <!--packages-start-->
 
-<<<<<<< HEAD
 - xo-server patch
-=======
 - xo-web minor
->>>>>>> da51b164
 
 <!--packages-end-->