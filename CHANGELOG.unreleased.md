> This file contains all changes that have not been released yet.
>
> Keep in mind the changelog is addressed to **users** and should be
> understandable by them.

### Enhancements

> Users must be able to say: “Nice enhancement, I'm eager to test it”

- [VM] Ability to protect VM from accidental shutdown [#4773](https://github.com/vatesfr/xen-orchestra/issues/4773)

### Bug fixes

> Users must be able to say: “I had this issue, happy to know it's fixed”

- [Proxy/deploy] Fix `no such proxy ok` error on a failure trial start (PR [#5196](https://github.com/vatesfr/xen-orchestra/pull/5196))

### Packages to release

> Packages will be released in the order they are here, therefore, they should
> be listed by inverse order of dependency.
>
> Rule of thumb: add packages on top.
>
> The format is the following: - `$packageName` `$version`
>
> Where `$version` is
>
> - patch: if the change is a bug fix or a simple code improvement
> - minor: if the change is a new feature
> - major: if the change breaks compatibility
>
> In case of conflict, the highest (lowest in previous list) `$version` wins.

<<<<<<< HEAD
- xo-web patch
=======
xo-web minor
>>>>>>> ed5b066c
<|MERGE_RESOLUTION|>--- conflicted
+++ resolved
@@ -32,8 +32,4 @@
 >
 > In case of conflict, the highest (lowest in previous list) `$version` wins.
 
-<<<<<<< HEAD
-- xo-web patch
-=======
-xo-web minor
->>>>>>> ed5b066c
+xo-web minor