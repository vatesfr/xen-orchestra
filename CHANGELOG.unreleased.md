--- conflicted
+++ resolved
@@ -32,8 +32,5 @@
 >
 > In case of conflict, the highest (lowest in previous list) `$version` wins.
 
-<<<<<<< HEAD
-- xo-web patch
-=======
 xo-server-load-balancer minor
->>>>>>> da349374
+- xo-web patch