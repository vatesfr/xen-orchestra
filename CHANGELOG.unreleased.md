--- conflicted
+++ resolved
@@ -13,11 +13,8 @@
 
 > Users must be able to say: “I had this issue, happy to know it's fixed”
 
-<<<<<<< HEAD
+- [New SR] Fix `method.startsWith is not a function` when creating an _ext_ SR
 - Import VDI content now works when there is a HTTP proxy between XO and the host (PR [#6261](https://github.com/vatesfr/xen-orchestra/pull/6261))
-=======
-- [New SR] Fix `method.startsWith is not a function` when creating an _ext_ SR
->>>>>>> 877383ac
 
 ### Packages to release
 
@@ -33,12 +30,9 @@
 
 <!--packages-start-->
 
-<<<<<<< HEAD
 - xen-api patch
-=======
 - xo-cli minor
 - @xen-orchestra/xapi minor
 - xo-server minor
->>>>>>> 877383ac
 
 <!--packages-end-->