> This file contains all changes that have not been released yet.
>
> Keep in mind the changelog is addressed to **users** and should be
> understandable by them.

### Security

> Security fixes and new features should go in this section

### Enhancements

> Users must be able to say: “Nice enhancement, I'm eager to test it”

- [Settings/Servers] Display last known pool name as server default label (PR [#8206](https://github.com/vatesfr/xen-orchestra/pull/8206))

### Bug fixes

> Users must be able to say: “I had this issue, happy to know it's fixed”

- [VM/New] Fix _Int64 expected, got 'N'_ when trying to create a VM without passing VDI sizes in `existingDisks` (PR [#8291](https://github.com/vatesfr/xen-orchestra/pull/8291))

### Packages to release

> When modifying a package, add it here with its release type.
>
> The format is the following: `- $packageName $releaseType`
>
> Where `$releaseType` is
>
> - patch: if the change is a bug fix or a simple code improvement
> - minor: if the change is a new feature
> - major: if the change breaks compatibility
>
> Keep this list alphabetically ordered to avoid merge conflicts

<!--packages-start-->

<<<<<<< HEAD
- xo-server minor
=======
- xo-server patch
>>>>>>> 7aa51f20

<!--packages-end--><|MERGE_RESOLUTION|>--- conflicted
+++ resolved
@@ -35,10 +35,6 @@
 
 <!--packages-start-->
 
-<<<<<<< HEAD
 - xo-server minor
-=======
-- xo-server patch
->>>>>>> 7aa51f20
 
 <!--packages-end-->