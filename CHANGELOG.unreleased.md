--- conflicted
+++ resolved
@@ -19,11 +19,8 @@
 
 > Users must be able to say: “I had this issue, happy to know it's fixed”
 
-<<<<<<< HEAD
+- [Hub/Recipes/Kubernetes] Properly sort versions in selector
 - [Host/Network] Fix `an error has occurred` briefly displaying in 'Mode' column of the host's Network tab (PR [#7954](https://github.com/vatesfr/xen-orchestra/pull/7954))
-=======
-- [Hub/Recipes/Kubernetes] Properly sort versions in selector
->>>>>>> 385ff21f
 
 ### Packages to release
 
@@ -41,12 +38,9 @@
 
 <!--packages-start-->
 
-<<<<<<< HEAD
-=======
 - @xen-orchestra/lite minor
 - @xen-orchestra/web minor
 - @xen-orchestra/web-core minor
->>>>>>> 385ff21f
 - xo-web minor
 
 <!--packages-end-->