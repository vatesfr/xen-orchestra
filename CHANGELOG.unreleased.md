--- conflicted
+++ resolved
@@ -5,14 +5,8 @@
 
 ### Enhancements
 
-<<<<<<< HEAD
-> Users must be able to say: “Nice enhancement, I'm eager to test it”
-
-- [Backup] Run backup jobs on different system processes (PR [#5660](https://github.com/vatesfr/xen-orchestra/pull/5660))
 - [Plugins/perf-alert] Ability to choose all hosts, VMs and SRs [#2987](https://github.com/vatesfr/xen-orchestra/issues/2987) (PR [#5692](https://github.com/vatesfr/xen-orchestra/pull/5692))
 
-=======
->>>>>>> b475b265
 ### Bug fixes
 
 ### Packages to release
@@ -32,13 +26,7 @@
 >
 > In case of conflict, the highest (lowest in previous list) `$version` wins.
 
-<<<<<<< HEAD
-- xo-server-perf-alert minor
-- @xen-orchestra/disposable patch
-- xo-server-transport-email minor
-- @xen-orchestra/fs minor
-=======
->>>>>>> b475b265
 - @xen-orchestra/xapi minor
 - @xen-orchestra/backups minor
+- xo-server-perf-alert minor
 - xo-server patch