--- conflicted
+++ resolved
@@ -21,12 +21,8 @@
 > Users must be able to say: “I had this issue, happy to know it's fixed”
 
 - **XO 6:**
-<<<<<<< HEAD
-  - [Host/Vm] fix issues on dashboards, and translation on charts (PR [#9204](https://github.com/vatesfr/xen-orchestra/pull/9204))
+  - [VDIs] Fix broken fallback link to XO 5 VDIs page (PR [#9267](https://github.com/vatesfr/xen-orchestra/pull/9267))
   - Redirect non admin user to XO5 (PR [#9219](https://github.com/vatesfr/xen-orchestra/pull/9219))
-=======
-  - [VDIs] Fix broken fallback link to XO 5 VDIs page (PR [#9267](https://github.com/vatesfr/xen-orchestra/pull/9267))
->>>>>>> efa5b1a7
 
 ### Packages to release
 
