--- conflicted
+++ resolved
@@ -24,11 +24,8 @@
 >
 > Rule of thumb: add packages on top.
 
-<<<<<<< HEAD
 - @xen-orchestra/fs v0.10.3
-=======
 - xen-api v0.28.1
->>>>>>> ae812806
 - xo-server-backup-reports v0.16.5
 - xo-server v5.58.0
 - xo-web v5.58.0