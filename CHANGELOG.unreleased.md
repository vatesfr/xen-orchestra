> This file contains all changes that have not been released yet.
>
> Keep in mind the changelog is addressed to **users** and should be
> understandable by them.

### Enhancements

> Users must be able to say: “Nice enhancement, I'm eager to test it”

- Log the `Invalid XML-RPC message` error as an unexpected response (PR [#5138](https://github.com/vatesfr/xen-orchestra/pull/5138))
- [VM/disks] By default, sort disks by their device position instead of their name [#5163](https://github.com/vatesfr/xen-orchestra/issues/5163) (PR [#5165](https://github.com/vatesfr/xen-orchestra/pull/5165))

### Bug fixes

> Users must be able to say: “I had this issue, happy to know it's fixed”

- [Backup/Restore] Fixes `an error has occurred` when all backups for a specific VM have been deleted (PR [#5156](https://github.com/vatesfr/xen-orchestra/pull/5156))
- [OVA Import] fix import of Red Hat generated .ova files (PR [#5159](https://github.com/vatesfr/xen-orchestra/pull/5159))

### Packages to release

> Packages will be released in the order they are here, therefore, they should
> be listed by inverse order of dependency.
>
> Rule of thumb: add packages on top.
>
> The format is the following: - `$packageName` `$version`
>
> Where `$version` is
>
> - patch: if the change is a bug fix or a simple code improvement
> - minor: if the change is a new feature
> - major: if the change breaks compatibility
>
> In case of conflict, the highest (lowest in previous list) `$version` wins.

<<<<<<< HEAD
- xo-vmdk-to-vhd patch
- xo-web patch
- xo-server patch
=======
- xo-web minor
>>>>>>> e1573069
<|MERGE_RESOLUTION|>--- conflicted
+++ resolved
@@ -34,10 +34,6 @@
 >
 > In case of conflict, the highest (lowest in previous list) `$version` wins.
 
-<<<<<<< HEAD
 - xo-vmdk-to-vhd patch
-- xo-web patch
 - xo-server patch
-=======
-- xo-web minor
->>>>>>> e1573069
+- xo-web minor