--- conflicted
+++ resolved
@@ -11,13 +11,11 @@
 
 > Users must be able to say: “Nice enhancement, I'm eager to test it”
 
-<<<<<<< HEAD
 **XO 6**:
   - [Dashboard] Cards are displayed as soon as they are ready (PR [#8695](https://github.com/vatesfr/xen-orchestra/pull/8695))
-=======
+
 - [Backup] Support qcow2 disks > 2TB for backup and replication (PR [#8668](https://github.com/vatesfr/xen-orchestra/pull/8668))
 - [Export] Support qcow2 disks exports (PR [#8668](https://github.com/vatesfr/xen-orchestra/pull/8668))
->>>>>>> cbc07b31
 
 ### Bug fixes
 
@@ -39,20 +37,15 @@
 
 <!--packages-start-->
 
-<<<<<<< HEAD
-- @xen-orchestra/rest-api minor
-- @xen-orchestra/web minor
-- xo-acl-resolver patch
-- xo-server patch
-
-=======
 - @xen-orchestra/backups minor
 - @xen-orchestra/disk-transform minor
 - @xen-orchestra/qcow2 major
+- @xen-orchestra/rest-api minor
+- @xen-orchestra/web minor
 - @xen-orchestra/xapi minor
 - vhd-lib minor
 - xo-acl-resolver patch
 - xo-server minor
 - xo-web minor
->>>>>>> cbc07b31
+
 <!--packages-end-->