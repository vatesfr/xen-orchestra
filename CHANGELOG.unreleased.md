--- conflicted
+++ resolved
@@ -7,13 +7,10 @@
 
 > Users must be able to say: “Nice enhancement, I'm eager to test it”
 
-<<<<<<< HEAD
-- [VM] Ability to export a snapshot's memory (PR [#6015](https://github.com/vatesfr/xen-orchestra/pull/6015))
-=======
 - [Backup/logs] identify XAPI errors (PR [#6001](https://github.com/vatesfr/xen-orchestra/pull/6001))
 - [S3] Ability to authorize self signed certificates for S3 remote (PR [#5961](https://github.com/vatesfr/xen-orchestra/pull/5961))
 - [Cloud config] Ability to create a network cloud config template and reuse it in the VM creation [#5931](https://github.com/vatesfr/xen-orchestra/issues/5931) (PR [#5979](https://github.com/vatesfr/xen-orchestra/pull/5979))
->>>>>>> fe69928b
+- [VM] Ability to export a snapshot's memory (PR [#6015](https://github.com/vatesfr/xen-orchestra/pull/6015))
 
 ### Bug fixes
 
@@ -43,13 +40,9 @@
 - @xen-orchestra/fs minor
 - @xen-orchestra/xapi patch
 - vhd-lib major
-<<<<<<< HEAD
-- @xen-orchestra/backup minor
-=======
 - @xen-orchestra/backups minor
 - xo-lib patch
 - @xen-orchestra/proxy patch
->>>>>>> fe69928b
 - xo-server minor
 - vhd-cli minor
 - xo-web minor