> This file contains all changes that have not been released yet.
>
> Keep in mind the changelog is addressed to **users** and should be
> understandable by them.

### Enhancements

> Users must be able to say: “Nice enhancement, I'm eager to test it”

- [i18n] Japanese translation (PR [#7582](https://github.com/vatesfr/xen-orchestra/pull/7582))
- [REST API] [Watch mode for the tasks collection](./packages/xo-server/docs/rest-api.md#all-tasks) (PR [#7565](https://github.com/vatesfr/xen-orchestra/pull/7565))

### Bug fixes

> Users must be able to say: “I had this issue, happy to know it's fixed”

- Fix support of XenServer 6.5 (broken in XO 5.93.0)

### Packages to release

> When modifying a package, add it here with its release type.
>
> The format is the following: `- $packageName $releaseType`
>
> Where `$releaseType` is
>
> - patch: if the change is a bug fix or a simple code improvement
> - minor: if the change is a new feature
> - major: if the change breaks compatibility
>
> Keep this list alphabetically ordered to avoid merge conflicts

<!--packages-start-->

<<<<<<< HEAD
- @vates/task minor
- @xen-orchestra/proxy minor
- xo-server patch
=======
- @vates/xml major
- @vates/xml-rpc major
- @xen-orchestra/mixins minor
- xen-api patch
- xo-cli patch
- xo-server minor
>>>>>>> 7b7a4690
- xo-web minor

<!--packages-end--><|MERGE_RESOLUTION|>--- conflicted
+++ resolved
@@ -32,18 +32,12 @@
 
 <!--packages-start-->
 
-<<<<<<< HEAD
-- @vates/task minor
-- @xen-orchestra/proxy minor
-- xo-server patch
-=======
 - @vates/xml major
 - @vates/xml-rpc major
 - @xen-orchestra/mixins minor
 - xen-api patch
 - xo-cli patch
 - xo-server minor
->>>>>>> 7b7a4690
 - xo-web minor
 
 <!--packages-end-->