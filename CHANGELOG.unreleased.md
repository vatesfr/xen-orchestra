> This file contains all changes that have not been released yet.
>
> Keep in mind the changelog is addressed to **users** and should be
> understandable by them.

### Enhancements

> Users must be able to say: “Nice enhancement, I'm eager to test it”

- [Backup/Restore] Button to open the raw log in the REST API (PR [#6936](https://github.com/vatesfr/xen-orchestra/pull/6936))

### Bug fixes

> Users must be able to say: “I had this issue, happy to know it's fixed”

<<<<<<< HEAD
- [XO Config Cloud Backup] Improve wording about passphrase (PR [#6938](https://github.com/vatesfr/xen-orchestra/pull/6938))
=======
- [Incremental Backup & Replication] Attempt to work around HVM multiplier issues when creating VMs on older XAPIs (PR [#6866](https://github.com/vatesfr/xen-orchestra/pull/6866))
- [REST API] Fix VDI export when NBD is enabled
>>>>>>> de8abd5b

### Packages to release

> When modifying a package, add it here with its release type.
>
> The format is the following: `- $packageName $releaseType`
>
> Where `$releaseType` is
>
> - patch: if the change is a bug fix or a simple code improvement
> - minor: if the change is a new feature
> - major: if the change breaks compatibility
>
> Keep this list alphabetically ordered to avoid merge conflicts

<!--packages-start-->

- @xen-orchestra/backups minor
- @xen-orchestra/xapi major
- complex-matcher patch
- xo-server patch
- xo-server-audit patch
- xo-web minor

<!--packages-end--><|MERGE_RESOLUTION|>--- conflicted
+++ resolved
@@ -13,12 +13,9 @@
 
 > Users must be able to say: “I had this issue, happy to know it's fixed”
 
-<<<<<<< HEAD
-- [XO Config Cloud Backup] Improve wording about passphrase (PR [#6938](https://github.com/vatesfr/xen-orchestra/pull/6938))
-=======
 - [Incremental Backup & Replication] Attempt to work around HVM multiplier issues when creating VMs on older XAPIs (PR [#6866](https://github.com/vatesfr/xen-orchestra/pull/6866))
 - [REST API] Fix VDI export when NBD is enabled
->>>>>>> de8abd5b
+- [XO Config Cloud Backup] Improve wording about passphrase (PR [#6938](https://github.com/vatesfr/xen-orchestra/pull/6938))
 
 ### Packages to release
 
