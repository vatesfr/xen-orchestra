> This file contains all changes that have not been released yet.
>
> Keep in mind the changelog is addressed to **users** and should be
> understandable by them.

### Security

> Security fixes and new features should go in this section

### Enhancements

> Users must be able to say: “Nice enhancement, I'm eager to test it”

- **XO 6:**

  - [Pool/system] Display pool information in pool/system tab (PR [#8581](https://github.com/vatesfr/xen-orchestra/pull/8581))
  - [Host/Dashboard] Update RAM usage components wordings and update CPU provisioning logic (PR [#8648](https://github.com/vatesfr/xen-orchestra/pull/8648))
  - [Site/Dashboard] Update BackupIssues and VtsBackupState components to display data in table (PR [#8674](https://github.com/vatesfr/xen-orchestra/pull/8674)

- **Migrated REST API endpoints**

  - `/rest/v0/pools/<pool-id>/actions/emergency_shutdown` (PR [#8653](https://github.com/vatesfr/xen-orchestra/pull/8653))
  - `/rest/v0/pools/<pool-id>/actions/rolling_reboot` (PR [#8653](https://github.com/vatesfr/xen-orchestra/pull/8653))
  - `/rest/v0/pools/<pool-id>/actions/rolling_update` (PR [#8653](https://github.com/vatesfr/xen-orchestra/pull/8653))
  - `/rest/v0/dashboard` (PR [#8580](https://github.com/vatesfr/xen-orchestra/pull/8580))

- [VM] Ability to hide XSA-468 warnings for specific VMs by adding `HIDE_XSA468` tag (PR [#8665](https://github.com/vatesfr/xen-orchestra/pull/8665))
- [OTP] Change wording from "Password" to "OTP code" when enabling OTP (PR [#8666](https://github.com/vatesfr/xen-orchestra/pull/8666))
- [Backups] Fix `HANDLE_INVALID(SR)` when replicated to multiples tagret (PR [#8668](https://github.com/vatesfr/xen-orchestra/pull/8668))
- [REST API] Ability to create a network `POST /rest/v0/pools/<pool-id/actions/createNetwork` (PR [#8671](https://github.com/vatesfr/xen-orchestra/pull/8671))
- [REST API] Ability to delete a network `DELETE /rest/v0/networks/<network-id>` (PR [#8671](https://github.com/vatesfr/xen-orchestra/pull/8671))
- [REST API] Expose `GET /rest/v0/pcis` and `GET /rest/v0/pcis/<pci-id>` (PR [#8686](https://github.com/vatesfr/xen-orchestra/pull/8686))
- [REST API] expose `GET /rest/v0/pgpus` and `GET /rest/v0/pgpus/<pgpu-id>` (PR [#8684](https://github.com/vatesfr/xen-orchestra/pull/8684))

- **Azure Blob Storage**:
  - [Backups]: Implemented Azure Blob Storage for backups, Integrating with both the Azurite emulator and Azure (PR [#8415](https://github.com/vatesfr/xen-orchestra/pull/8415))

### Bug fixes

[REST API] Ability to use `ndjson` query parameter also on migrated collections (PR [#8628](https://github.com/vatesfr/xen-orchestra/pull/8628))

> Users must be able to say: “I had this issue, happy to know it's fixed”

- [VM/Advanced] Fix CPU mask list in VM (PR [#8661](https://github.com/vatesfr/xen-orchestra/pull/8661))

### Packages to release

> When modifying a package, add it here with its release type.
>
> The format is the following: `- $packageName $releaseType`
>
> Where `$releaseType` is
>
> - patch: if the change is a bug fix or a simple code improvement
> - minor: if the change is a new feature
> - major: if the change breaks compatibility
>
> Keep this list alphabetically ordered to avoid merge conflicts

<!--packages-start-->

<<<<<<< HEAD
- xo-server-auth-oidc patch
=======
- @vates/types minor
- @xen-orchestra/fs minor
- @xen-orchestra/rest-api minor
- @xen-orchestra/web minor
- @xen-orchestra/web-core minor
- xen-api patch
- xo-remote-parser minor
- xo-server minor
- xo-server-perf-alert patch
- xo-web patch
>>>>>>> 36e594a3

<!--packages-end--><|MERGE_RESOLUTION|>--- conflicted
+++ resolved
@@ -59,9 +59,6 @@
 
 <!--packages-start-->
 
-<<<<<<< HEAD
-- xo-server-auth-oidc patch
-=======
 - @vates/types minor
 - @xen-orchestra/fs minor
 - @xen-orchestra/rest-api minor
@@ -70,8 +67,8 @@
 - xen-api patch
 - xo-remote-parser minor
 - xo-server minor
+- xo-server-auth-oidc patch
 - xo-server-perf-alert patch
 - xo-web patch
->>>>>>> 36e594a3
 
 <!--packages-end-->