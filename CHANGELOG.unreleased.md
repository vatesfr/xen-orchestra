> This file contains all changes that have not been released yet.
>
> Keep in mind the changelog is addressed to **users** and should be
> understandable by them.

### Security

> Security fixes and new features should go in this section

### Enhancements

> Users must be able to say: “Nice enhancement, I'm eager to test it”

- **XO 6**:
  - [Console]: Displays a loader when the console is loading (PR [#8226](https://github.com/vatesfr/xen-orchestra/pull/8226))
  - [i18n] Add Spanish translation (contribution made by [@DSJ2](https://github.com/DSJ2)) (PR [#8220](https://github.com/vatesfr/xen-orchestra/pull/8220))

### Bug fixes

> Users must be able to say: “I had this issue, happy to know it's fixed”

- Fix SR tags not being listed in tag selectors (PR [#8251](https://github.com/vatesfr/xen-orchestra/pull/8251))
<<<<<<< HEAD
- [Backups/Logs] Display mirror backup transfer size (PR [#8224](https://github.com/vatesfr/xen-orchestra/pull/8224))
=======
- [Settings/Remotes] Only allow using encryption when using data block storage to prevent errors during backups (PR [#8244](https://github.com/vatesfr/xen-orchestra/pull/8244))
>>>>>>> 6405eeb1

### Packages to release

> When modifying a package, add it here with its release type.
>
> The format is the following: `- $packageName $releaseType`
>
> Where `$releaseType` is
>
> - patch: if the change is a bug fix or a simple code improvement
> - minor: if the change is a new feature
> - major: if the change breaks compatibility
>
> Keep this list alphabetically ordered to avoid merge conflicts

<!--packages-start-->

- @xen-orchestra/backups patch
- @xen-orchestra/web minor
- @xen-orchestra/web-core minor
- xo-server patch
- xo-web patch

<!--packages-end--><|MERGE_RESOLUTION|>--- conflicted
+++ resolved
@@ -20,11 +20,8 @@
 > Users must be able to say: “I had this issue, happy to know it's fixed”
 
 - Fix SR tags not being listed in tag selectors (PR [#8251](https://github.com/vatesfr/xen-orchestra/pull/8251))
-<<<<<<< HEAD
 - [Backups/Logs] Display mirror backup transfer size (PR [#8224](https://github.com/vatesfr/xen-orchestra/pull/8224))
-=======
 - [Settings/Remotes] Only allow using encryption when using data block storage to prevent errors during backups (PR [#8244](https://github.com/vatesfr/xen-orchestra/pull/8244))
->>>>>>> 6405eeb1
 
 ### Packages to release
 
