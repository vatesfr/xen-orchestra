> This file contains all changes that have not been released yet.
>
> Keep in mind the changelog is addressed to **users** and should be
> understandable by them.

### Enhancements

> Users must be able to say: “Nice enhancement, I'm eager to test it”

<<<<<<< HEAD
- [VM/Network] Show IP addresses in front of their VIFs [#4882](https://github.com/vatesfr/xen-orchestra/issues/4882) (PR [#5003](https://github.com/vatesfr/xen-orchestra/pull/5003))
- [VM] Ability to protect VM from accidental deletion [#4773](https://github.com/vatesfr/xen-orchestra/issues/4773)
- [Plugin] Disable test plugin action when the plugin is not loaded (PR [#5038](https://github.com/vatesfr/xen-orchestra/pull/5038))
- [Home/Template] Ability to copy/clone VM templates [#4734](https://github.com/vatesfr/xen-orchestra/issues/4734) (PR [#5006](https://github.com/vatesfr/xen-orchestra/pull/5006))
- [VM/bulk copy] Add fast clone option (PR [#5006](https://github.com/vatesfr/xen-orchestra/pull/5006))
- [Audit] Automatic integrity check with fingerprints back up [#4844](https://github.com/vatesfr/xen-orchestra/issues/4844) (PR [#5077](https://github.com/vatesfr/xen-orchestra/pull/5077))

=======
>>>>>>> 04f2f50d
### Bug fixes

> Users must be able to say: “I had this issue, happy to know it's fixed”

### Packages to release

> Packages will be released in the order they are here, therefore, they should
> be listed by inverse order of dependency.
>
> Rule of thumb: add packages on top.
>
> The format is the following: - `$packageName` `$version`
>
> Where `$version` is
>
> - patch: if the change is a bug fix or a simple code improvement
> - minor: if the change is a new feature
> - major: if the change breaks compatibility
>
> In case of conflict, the highest (lowest in previous list) `$version` wins.<|MERGE_RESOLUTION|>--- conflicted
+++ resolved
@@ -7,16 +7,8 @@
 
 > Users must be able to say: “Nice enhancement, I'm eager to test it”
 
-<<<<<<< HEAD
-- [VM/Network] Show IP addresses in front of their VIFs [#4882](https://github.com/vatesfr/xen-orchestra/issues/4882) (PR [#5003](https://github.com/vatesfr/xen-orchestra/pull/5003))
-- [VM] Ability to protect VM from accidental deletion [#4773](https://github.com/vatesfr/xen-orchestra/issues/4773)
-- [Plugin] Disable test plugin action when the plugin is not loaded (PR [#5038](https://github.com/vatesfr/xen-orchestra/pull/5038))
-- [Home/Template] Ability to copy/clone VM templates [#4734](https://github.com/vatesfr/xen-orchestra/issues/4734) (PR [#5006](https://github.com/vatesfr/xen-orchestra/pull/5006))
-- [VM/bulk copy] Add fast clone option (PR [#5006](https://github.com/vatesfr/xen-orchestra/pull/5006))
 - [Audit] Automatic integrity check with fingerprints back up [#4844](https://github.com/vatesfr/xen-orchestra/issues/4844) (PR [#5077](https://github.com/vatesfr/xen-orchestra/pull/5077))
 
-=======
->>>>>>> 04f2f50d
 ### Bug fixes
 
 > Users must be able to say: “I had this issue, happy to know it's fixed”
@@ -36,4 +28,7 @@
 > - minor: if the change is a new feature
 > - major: if the change breaks compatibility
 >
-> In case of conflict, the highest (lowest in previous list) `$version` wins.+> In case of conflict, the highest (lowest in previous list) `$version` wins.
+
+- xo-server-audit minor
+- xo-server minor