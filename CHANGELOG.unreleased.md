--- conflicted
+++ resolved
@@ -34,9 +34,6 @@
 <!--packages-start-->
 
 - xo-server minor
-<<<<<<< HEAD
-=======
 - xo-web minor
->>>>>>> b0ab26b7
 
 <!--packages-end-->