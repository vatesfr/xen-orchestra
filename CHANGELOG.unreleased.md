> This file contains all changes that have not been released yet.
>
> Keep in mind the changelog is addressed to **users** and should be
> understandable by them.

### Enhancements

> Users must be able to say: “Nice enhancement, I'm eager to test it”

- [VM Import] Make the `Description` field optional (PR [#5258](https://github.com/vatesfr/xen-orchestra/pull/5258))
<<<<<<< HEAD
- [Proxy] Ability to update HTTP proxy configuration (PR [#5148](https://github.com/vatesfr/xen-orchestra/pull/5148))
=======
- [New VM] Hide missing ISOs in selector [#5222](https://github.com/vatesfr/xen-orchestra/issues/5222)
- [Dashboard/Health] Show VMs that have too many snapshots [#5238](https://github.com/vatesfr/xen-orchestra/pull/5238)
- [Groups] Ability to delete multiple groups at once (PR [#5264](https://github.com/vatesfr/xen-orchestra/pull/5264))
- [Backup/logs] Log's tasks pagination [#4406](https://github.com/vatesfr/xen-orchestra/issues/4406) (PR [#5209](https://github.com/vatesfr/xen-orchestra/pull/5209))
- [Backup logs] Ability to filter by VM/pool name [#4406](https://github.com/vatesfr/xen-orchestra/issues/4406) (PR [#5208](https://github.com/vatesfr/xen-orchestra/pull/5208))
>>>>>>> aed09b15

### Bug fixes

> Users must be able to say: “I had this issue, happy to know it's fixed”

- [Import VMDK] Fix `No position specified for vmdisk1` error (PR [#5255](https://github.com/vatesfr/xen-orchestra/pull/5255))
- [API] Fix `this.removeSubjectFromResourceSet is not a function` error on calling `resourceSet.removeSubject` via `xo-cli` [#5265](https://github.com/vatesfr/xen-orchestra/issues/5265) (PR [#5266](https://github.com/vatesfr/xen-orchestra/pull/5266))
- [Import OVA] Fix frozen UI when dropping a big OVA on the page (PR [#5274](https://github.com/vatesfr/xen-orchestra/pull/5274))
- [Remotes/S3] Fix S3 backup of 50GB+ files [#5197](https://github.com/vatesfr/xen-orchestra/issues/5197) (PR[ #5242](https://github.com/vatesfr/xen-orchestra/pull/5242) )
- [Import OVA] Improve import speed of embedded gzipped VMDK disks (PR [#5275](https://github.com/vatesfr/xen-orchestra/pull/5275))
- [Remotes] Fix editing bucket and directory for S3 remotes [#5233](https://github.com/vatesfr/xen-orchestra/issues/5233) (PR [5276](https://github.com/vatesfr/xen-orchestra/pull/5276))

### Packages to release

> Packages will be released in the order they are here, therefore, they should
> be listed by inverse order of dependency.
>
> Rule of thumb: add packages on top.
>
> The format is the following: - `$packageName` `$version`
>
> Where `$version` is
>
> - patch: if the change is a bug fix or a simple code improvement
> - minor: if the change is a new feature
> - major: if the change breaks compatibility
>
> In case of conflict, the highest (lowest in previous list) `$version` wins.

<<<<<<< HEAD
- xo-server minor
- xo-web minor
=======
- @xen-orchestra/fs patch
- xo-vmdk-to-vhd patch
- xo-web minor
- xo-server patch
>>>>>>> aed09b15
<|MERGE_RESOLUTION|>--- conflicted
+++ resolved
@@ -8,15 +8,12 @@
 > Users must be able to say: “Nice enhancement, I'm eager to test it”
 
 - [VM Import] Make the `Description` field optional (PR [#5258](https://github.com/vatesfr/xen-orchestra/pull/5258))
-<<<<<<< HEAD
-- [Proxy] Ability to update HTTP proxy configuration (PR [#5148](https://github.com/vatesfr/xen-orchestra/pull/5148))
-=======
 - [New VM] Hide missing ISOs in selector [#5222](https://github.com/vatesfr/xen-orchestra/issues/5222)
 - [Dashboard/Health] Show VMs that have too many snapshots [#5238](https://github.com/vatesfr/xen-orchestra/pull/5238)
 - [Groups] Ability to delete multiple groups at once (PR [#5264](https://github.com/vatesfr/xen-orchestra/pull/5264))
 - [Backup/logs] Log's tasks pagination [#4406](https://github.com/vatesfr/xen-orchestra/issues/4406) (PR [#5209](https://github.com/vatesfr/xen-orchestra/pull/5209))
 - [Backup logs] Ability to filter by VM/pool name [#4406](https://github.com/vatesfr/xen-orchestra/issues/4406) (PR [#5208](https://github.com/vatesfr/xen-orchestra/pull/5208))
->>>>>>> aed09b15
+- [Proxy] Ability to update HTTP proxy configuration (PR [#5148](https://github.com/vatesfr/xen-orchestra/pull/5148))
 
 ### Bug fixes
 
@@ -46,12 +43,7 @@
 >
 > In case of conflict, the highest (lowest in previous list) `$version` wins.
 
-<<<<<<< HEAD
-- xo-server minor
-- xo-web minor
-=======
 - @xen-orchestra/fs patch
 - xo-vmdk-to-vhd patch
 - xo-web minor
-- xo-server patch
->>>>>>> aed09b15
+- xo-server patch