> This file contains all changes that have not been released yet.
>
> Keep in mind the changelog is addressed to **users** and should be
> understandable by them.

### Enhancements

> Users must be able to say: “Nice enhancement, I'm eager to test it”

<<<<<<< HEAD
- [Backup] **BETA** Ability to backup running VMs with their memory [#645](https://github.com/vatesfr/xen-orchestra/issues/645) (PR [#4252](https://github.com/vatesfr/xen-orchestra/pull/4252))
- [VDI migration] Remove 'Migrate all VDIs' checkbox (PR [#4876](https://github.com/vatesfr/xen-orchestra/pull/4876))

=======
>>>>>>> 1ba386bb
### Bug fixes

> Users must be able to say: “I had this issue, happy to know it's fixed”

### Released packages

> Packages will be released in the order they are here, therefore, they should
> be listed by inverse order of dependency.
>
> Rule of thumb: add packages on top.

- xo-server minor
- xo-web minor<|MERGE_RESOLUTION|>--- conflicted
+++ resolved
@@ -7,12 +7,8 @@
 
 > Users must be able to say: “Nice enhancement, I'm eager to test it”
 
-<<<<<<< HEAD
-- [Backup] **BETA** Ability to backup running VMs with their memory [#645](https://github.com/vatesfr/xen-orchestra/issues/645) (PR [#4252](https://github.com/vatesfr/xen-orchestra/pull/4252))
 - [VDI migration] Remove 'Migrate all VDIs' checkbox (PR [#4876](https://github.com/vatesfr/xen-orchestra/pull/4876))
 
-=======
->>>>>>> 1ba386bb
 ### Bug fixes
 
 > Users must be able to say: “I had this issue, happy to know it's fixed”
