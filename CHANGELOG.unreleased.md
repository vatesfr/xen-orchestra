> This file contains all changes that have not been released yet.
>
> Keep in mind the changelog is addressed to **users** and should be
> understandable by them.

### Enhancements

> Users must be able to say: “Nice enhancement, I'm eager to test it”

<<<<<<< HEAD
- [Pool,VM/advanced] Ability to change the suspend SR [#4163](https://github.com/vatesfr/xen-orchestra/issues/4163) (PR [#6044](https://github.com/vatesfr/xen-orchestra/pull/6044))
=======
- [About] Show commit instead of version numbers for source users (PR [#6045](https://github.com/vatesfr/xen-orchestra/pull/6045))
- [Health] Display default SRs that aren't shared [#5871](https://github.com/vatesfr/xen-orchestra/issues/5871) (PR [#6033](https://github.com/vatesfr/xen-orchestra/pull/6033))
>>>>>>> 7bfd190c

### Bug fixes

> Users must be able to say: “I had this issue, happy to know it's fixed”

- [Tables/actions] Fix collapsed actions being clickable despite being disabled (PR [#6023](https://github.com/vatesfr/xen-orchestra/pull/6023))
- [Continuous Replication] Fix `could not find the base VM`

### Packages to release

> Packages will be released in the order they are here, therefore, they should
> be listed by inverse order of dependency.
>
> Rule of thumb: add packages on top.
>
> The format is the following: - `$packageName` `$version`
>
> Where `$version` is
>
> - patch: if the change is a bug fix or a simple code improvement
> - minor: if the change is a new feature
> - major: if the change breaks compatibility
>
> In case of conflict, the highest (lowest in previous list) `$version` wins.

<<<<<<< HEAD
- @xen-orchestra/fs patch
- vhd-lib patch
- xo-server patch
- @xen-orchestra/proxy patch
=======
>>>>>>> 7bfd190c
- xo-web minor<|MERGE_RESOLUTION|>--- conflicted
+++ resolved
@@ -7,12 +7,9 @@
 
 > Users must be able to say: “Nice enhancement, I'm eager to test it”
 
-<<<<<<< HEAD
-- [Pool,VM/advanced] Ability to change the suspend SR [#4163](https://github.com/vatesfr/xen-orchestra/issues/4163) (PR [#6044](https://github.com/vatesfr/xen-orchestra/pull/6044))
-=======
 - [About] Show commit instead of version numbers for source users (PR [#6045](https://github.com/vatesfr/xen-orchestra/pull/6045))
 - [Health] Display default SRs that aren't shared [#5871](https://github.com/vatesfr/xen-orchestra/issues/5871) (PR [#6033](https://github.com/vatesfr/xen-orchestra/pull/6033))
->>>>>>> 7bfd190c
+- [Pool,VM/advanced] Ability to change the suspend SR [#4163](https://github.com/vatesfr/xen-orchestra/issues/4163) (PR [#6044](https://github.com/vatesfr/xen-orchestra/pull/6044))
 
 ### Bug fixes
 
@@ -38,11 +35,4 @@
 >
 > In case of conflict, the highest (lowest in previous list) `$version` wins.
 
-<<<<<<< HEAD
-- @xen-orchestra/fs patch
-- vhd-lib patch
-- xo-server patch
-- @xen-orchestra/proxy patch
-=======
->>>>>>> 7bfd190c
 - xo-web minor