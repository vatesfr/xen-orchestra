> This file contains all changes that have not been released yet.
>
> Keep in mind the changelog is addressed to **users** and should be
> understandable by them.

### Enhancements

> Users must be able to say: “Nice enhancement, I'm eager to test it”

<<<<<<< HEAD
- [SAML] Setting to disable requested authentication context (helps with _Active Directory_) (PR [#4675](https://github.com/vatesfr/xen-orchestra/pull/4675))
=======
- [Backup NG] Make report recipients configurable in the backup settings [#4581](https://github.com/vatesfr/xen-orchestra/issues/4581) (PR [#4646](https://github.com/vatesfr/xen-orchestra/pull/4646))
>>>>>>> 19e10bbb

### Bug fixes

> Users must be able to say: “I had this issue, happy to know it's fixed”

### Released packages

> Packages will be released in the order they are here, therefore, they should
> be listed by inverse order of dependency.
>
> Rule of thumb: add packages on top.

<<<<<<< HEAD
- xo-server-auth-saml v0.7.0
=======
- xo-server-backup-reports v0.16.4
>>>>>>> 19e10bbb
- @xen-orchestra/fs v0.10.2
- xo-server v5.53.0
- xo-web v5.53.0<|MERGE_RESOLUTION|>--- conflicted
+++ resolved
@@ -7,11 +7,8 @@
 
 > Users must be able to say: “Nice enhancement, I'm eager to test it”
 
-<<<<<<< HEAD
+- [Backup NG] Make report recipients configurable in the backup settings [#4581](https://github.com/vatesfr/xen-orchestra/issues/4581) (PR [#4646](https://github.com/vatesfr/xen-orchestra/pull/4646))
 - [SAML] Setting to disable requested authentication context (helps with _Active Directory_) (PR [#4675](https://github.com/vatesfr/xen-orchestra/pull/4675))
-=======
-- [Backup NG] Make report recipients configurable in the backup settings [#4581](https://github.com/vatesfr/xen-orchestra/issues/4581) (PR [#4646](https://github.com/vatesfr/xen-orchestra/pull/4646))
->>>>>>> 19e10bbb
 
 ### Bug fixes
 
@@ -24,11 +21,8 @@
 >
 > Rule of thumb: add packages on top.
 
-<<<<<<< HEAD
 - xo-server-auth-saml v0.7.0
-=======
 - xo-server-backup-reports v0.16.4
->>>>>>> 19e10bbb
 - @xen-orchestra/fs v0.10.2
 - xo-server v5.53.0
 - xo-web v5.53.0