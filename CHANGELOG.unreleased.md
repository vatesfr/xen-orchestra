> This file contains all changes that have not been released yet.
>
> Keep in mind the changelog is addressed to **users** and should be
> understandable by them.

### Enhancements

> Users must be able to say: “Nice enhancement, I'm eager to test it”

- [VM/Network] Show IP addresses in front of their VIFs [#4882](https://github.com/vatesfr/xen-orchestra/issues/4882) (PR [#5003](https://github.com/vatesfr/xen-orchestra/pull/5003))
<<<<<<< HEAD
- [Home/VM] Homogenize the list of backed up VMs with the normal list (PR [#5046](https://github.com/vatesfr/xen-orchestra/pull/5046)
=======
- [VM] Ability to protect VM from accidental deletion [#4773](https://github.com/vatesfr/xen-orchestra/issues/4773)
- [Plugin] Disable test plugin action when the plugin is not loaded (PR [#5038](https://github.com/vatesfr/xen-orchestra/pull/5038))
- [Home/Template] Ability to copy/clone VM templates [#4734](https://github.com/vatesfr/xen-orchestra/issues/4734) (PR [#5006](https://github.com/vatesfr/xen-orchestra/pull/5006))
- [VM/bulk copy] Add fast clone option (PR [#5006](https://github.com/vatesfr/xen-orchestra/pull/5006))
- [VM] Differentiate PV drivers detection from management agent detection [#4783](https://github.com/vatesfr/xen-orchestra/issues/4783) (PR [#5007](https://github.com/vatesfr/xen-orchestra/pull/5007))
>>>>>>> 1bd504d6

### Bug fixes

> Users must be able to say: “I had this issue, happy to know it's fixed”

- [VM/Creation] Fix `insufficient space` which could happened when moving and resizing disks (PR [#5044](https://github.com/vatesfr/xen-orchestra/pull/5044))
- [VM/General] Fix displayed IPV6 instead of IPV4 in case of an old version of XenServer (PR [#5036](https://github.com/vatesfr/xen-orchestra/pull/5036)))
- [Host/Load-balancer] Fix VM migration condition: free memory in the destination host must be greater or equal to used VM memory (PR [#5054](https://github.com/vatesfr/xen-orchestra/pull/5054))
- [Home] Broken "Import VM" link [#5055](https://github.com/vatesfr/xen-orchestra/issues/5055) (PR [#5056](https://github.com/vatesfr/xen-orchestra/pull/5056))
- [Home/SR] Fix inability to edit SRs' name [#5057](https://github.com/vatesfr/xen-orchestra/issues/5057) (PR [#5058](https://github.com/vatesfr/xen-orchestra/pull/5058))
- [Backup] Fix huge logs in case of Continuous Replication or Disaster Recovery errors (PR [#5069](https://github.com/vatesfr/xen-orchestra/pull/5069))
- [Notification] Fix same notification showing again as unread (PR [#5067](https://github.com/vatesfr/xen-orchestra/pull/5067))
- [SDN Controller] Fix broken private network creation when specifiyng a preferred center [#5076](https://github.com/vatesfr/xen-orchestra/issues/5076) (PRs [#5079](https://github.com/vatesfr/xen-orchestra/pull/5079) & [#5080](https://github.com/vatesfr/xen-orchestra/pull/5080))
- [Import/VMDK] Import of VMDK disks has been broken since 5.45.0 (PR [#5087](https://github.com/vatesfr/xen-orchestra/pull/5087))
- [Remotes] Fix not displayed used/total disk (PR [#5093](https://github.com/vatesfr/xen-orchestra/pull/5093))

### Packages to release

> Packages will be released in the order they are here, therefore, they should
> be listed by inverse order of dependency.
>
> Rule of thumb: add packages on top.
>
> The format is the following: - `$packageName` `$version`
>
> Where `$version` is
>
> - patch: if the change is a bug fix or a simple code improvement
> - minor: if the change is a new feature
> - major: if the change breaks compatibility
>
> In case of conflict, the highest (lowest in previous list) `$version` wins.

<<<<<<< HEAD
=======
- xo-server-audit minor
- xo-server-sdn-controller patch
- xo-server-load-balancer patch
- xo-server minor
>>>>>>> 1bd504d6
- xo-web minor<|MERGE_RESOLUTION|>--- conflicted
+++ resolved
@@ -8,15 +8,12 @@
 > Users must be able to say: “Nice enhancement, I'm eager to test it”
 
 - [VM/Network] Show IP addresses in front of their VIFs [#4882](https://github.com/vatesfr/xen-orchestra/issues/4882) (PR [#5003](https://github.com/vatesfr/xen-orchestra/pull/5003))
-<<<<<<< HEAD
-- [Home/VM] Homogenize the list of backed up VMs with the normal list (PR [#5046](https://github.com/vatesfr/xen-orchestra/pull/5046)
-=======
 - [VM] Ability to protect VM from accidental deletion [#4773](https://github.com/vatesfr/xen-orchestra/issues/4773)
 - [Plugin] Disable test plugin action when the plugin is not loaded (PR [#5038](https://github.com/vatesfr/xen-orchestra/pull/5038))
 - [Home/Template] Ability to copy/clone VM templates [#4734](https://github.com/vatesfr/xen-orchestra/issues/4734) (PR [#5006](https://github.com/vatesfr/xen-orchestra/pull/5006))
 - [VM/bulk copy] Add fast clone option (PR [#5006](https://github.com/vatesfr/xen-orchestra/pull/5006))
 - [VM] Differentiate PV drivers detection from management agent detection [#4783](https://github.com/vatesfr/xen-orchestra/issues/4783) (PR [#5007](https://github.com/vatesfr/xen-orchestra/pull/5007))
->>>>>>> 1bd504d6
+- [Home/VM] Homogenize the list of backed up VMs with the normal list (PR [#5046](https://github.com/vatesfr/xen-orchestra/pull/5046)
 
 ### Bug fixes
 
@@ -50,11 +47,8 @@
 >
 > In case of conflict, the highest (lowest in previous list) `$version` wins.
 
-<<<<<<< HEAD
-=======
 - xo-server-audit minor
 - xo-server-sdn-controller patch
 - xo-server-load-balancer patch
 - xo-server minor
->>>>>>> 1bd504d6
 - xo-web minor