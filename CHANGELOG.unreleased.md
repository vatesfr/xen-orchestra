--- conflicted
+++ resolved
@@ -34,10 +34,7 @@
 
 <!--packages-start-->
 
-<<<<<<< HEAD
+- @xen-orchestra/web-core minor
 - xo-server-perf-alert patch
-=======
-- @xen-orchestra/web-core minor
->>>>>>> 77389f91
 
 <!--packages-end-->