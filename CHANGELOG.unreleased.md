> This file contains all changes that have not been released yet.
>
> Keep in mind the changelog is addressed to **users** and should be
> understandable by them.

### Enhancements

> Users must be able to say: “Nice enhancement, I'm eager to test it”

<<<<<<< HEAD
- [Home/Host] Displays a warning for hosts with HVM disabled [#6823](https://github.com/vatesfr/xen-orchestra/issues/6823) (PR [#6834](https://github.com/vatesfr/xen-orchestra/pull/6834))
=======
- [Proxy] Make proxy address editable (PR [#6816](https://github.com/vatesfr/xen-orchestra/pull/6816))
>>>>>>> 315e5c92

### Bug fixes

> Users must be able to say: “I had this issue, happy to know it's fixed”

- [Sorted table] In collapsed actions, a spinner is displayed during the action time (PR [#6831](https://github.com/vatesfr/xen-orchestra/pull/6831))
- [New/VM] Fix stuck Cloud Config import ([GitHub comment](https://github.com/vatesfr/xen-orchestra/issues/5896#issuecomment-1465253774))

### Packages to release

> When modifying a package, add it here with its release type.
>
> The format is the following: `- $packageName $releaseType`
>
> Where `$releaseType` is
>
> - patch: if the change is a bug fix or a simple code improvement
> - minor: if the change is a new feature
> - major: if the change breaks compatibility
>
> Keep this list alphabetically ordered to avoid merge conflicts

<!--packages-start-->

<<<<<<< HEAD
=======
- xen-api patch
>>>>>>> 315e5c92
- xo-web minor

<!--packages-end--><|MERGE_RESOLUTION|>--- conflicted
+++ resolved
@@ -7,11 +7,8 @@
 
 > Users must be able to say: “Nice enhancement, I'm eager to test it”
 
-<<<<<<< HEAD
+- [Proxy] Make proxy address editable (PR [#6816](https://github.com/vatesfr/xen-orchestra/pull/6816))
 - [Home/Host] Displays a warning for hosts with HVM disabled [#6823](https://github.com/vatesfr/xen-orchestra/issues/6823) (PR [#6834](https://github.com/vatesfr/xen-orchestra/pull/6834))
-=======
-- [Proxy] Make proxy address editable (PR [#6816](https://github.com/vatesfr/xen-orchestra/pull/6816))
->>>>>>> 315e5c92
 
 ### Bug fixes
 
@@ -36,10 +33,7 @@
 
 <!--packages-start-->
 
-<<<<<<< HEAD
-=======
 - xen-api patch
->>>>>>> 315e5c92
 - xo-web minor
 
 <!--packages-end-->