> This file contains all changes that have not been released yet.
>
> Keep in mind the changelog is addressed to **users** and should be
> understandable by them.

### Security

> Security fixes and new features should go in this section

### Enhancements

> Users must be able to say: “Nice enhancement, I'm eager to test it”

- **Migrated REST API endpoints**:
  - `/rest/v0/pifs` (PR [#8569](https://github.com/vatesfr/xen-orchestra/pull/8569))
  - `/rest/v0/pifs/<pif-id>` (PR [#8569](https://github.com/vatesfr/xen-orchestra/pull/8569))
- **XO 6:**
  - [i18n] Update Czech, German, Spanish, Dutch, Russian and Swedish translations (PR [#8534](https://github.com/vatesfr/xen-orchestra/pull/8534))

### Bug fixes

> Users must be able to say: “I had this issue, happy to know it's fixed”

<<<<<<< HEAD
- [Backups] mirror full backup bigger han 50GB from encrypted source (PR [#8570](https://github.com/vatesfr/xen-orchestra/pull/8570))
- [ACLs] Fix ACLs not being assigned properly when resource set is assigned to a VM (PR [#8571](https://github.com/vatesfr/xen-orchestra/pull/8571))
- [Plugins/Perf-alert] Fixing plugin configuration error happening while editing config [Forum#9658](https://xcp-ng.org/forum/post/90573) (PR [#8561](https://github.com/vatesfr/xen-orchestra/pull/8561))
- [Plugins/Perf-alert] Prevent non-running VMs and hosts to be monitored in specific cases [Forum#10802](https://xcp-ng.org/forum/topic/10802/performance-alerts-fail-when-turning-on-all-running-hosts-all-running-vm-s-etc) (PR [#8561](https://github.com/vatesfr/xen-orchestra/pull/8561))
- [VM] Fix "an error has occurred" in Advanced tab when VTPM is `null` (PR [#8601](https://github.com/vatesfr/xen-orchestra/pull/8601))
=======
- **XO 6**:
  - [VM] Add auto redirection from /vm/[id] to /vm/[id]/console (PR [#8553](https://github.com/vatesfr/xen-orchestra/pull/8553))
  - [Hosts] Avoid getting XO tasks logs flooded with errors on `host.isPubKeyTooShort` (PR [#8605](https://github.com/vatesfr/xen-orchestra/pull/8605))
>>>>>>> bf7518c9

### Packages to release

> When modifying a package, add it here with its release type.
>
> The format is the following: `- $packageName $releaseType`
>
> Where `$releaseType` is
>
> - patch: if the change is a bug fix or a simple code improvement
> - minor: if the change is a new feature
> - major: if the change breaks compatibility
>
> Keep this list alphabetically ordered to avoid merge conflicts

<!--packages-start-->

- @vates/types minor
- @xen-orchestra/rest-api minor
- @xen-orchestra/web patch
- @xen-orchestra/web-core patch
- xo-server patch
- xo-web patch

<!--packages-end--><|MERGE_RESOLUTION|>--- conflicted
+++ resolved
@@ -21,17 +21,11 @@
 
 > Users must be able to say: “I had this issue, happy to know it's fixed”
 
-<<<<<<< HEAD
-- [Backups] mirror full backup bigger han 50GB from encrypted source (PR [#8570](https://github.com/vatesfr/xen-orchestra/pull/8570))
-- [ACLs] Fix ACLs not being assigned properly when resource set is assigned to a VM (PR [#8571](https://github.com/vatesfr/xen-orchestra/pull/8571))
-- [Plugins/Perf-alert] Fixing plugin configuration error happening while editing config [Forum#9658](https://xcp-ng.org/forum/post/90573) (PR [#8561](https://github.com/vatesfr/xen-orchestra/pull/8561))
-- [Plugins/Perf-alert] Prevent non-running VMs and hosts to be monitored in specific cases [Forum#10802](https://xcp-ng.org/forum/topic/10802/performance-alerts-fail-when-turning-on-all-running-hosts-all-running-vm-s-etc) (PR [#8561](https://github.com/vatesfr/xen-orchestra/pull/8561))
-- [VM] Fix "an error has occurred" in Advanced tab when VTPM is `null` (PR [#8601](https://github.com/vatesfr/xen-orchestra/pull/8601))
-=======
 - **XO 6**:
   - [VM] Add auto redirection from /vm/[id] to /vm/[id]/console (PR [#8553](https://github.com/vatesfr/xen-orchestra/pull/8553))
-  - [Hosts] Avoid getting XO tasks logs flooded with errors on `host.isPubKeyTooShort` (PR [#8605](https://github.com/vatesfr/xen-orchestra/pull/8605))
->>>>>>> bf7518c9
+
+ - [Hosts] Avoid getting XO tasks logs flooded with errors on `host.isPubKeyTooShort` (PR [#8605](https://github.com/vatesfr/xen-orchestra/pull/8605))
+ - [VM] Fix "an error has occurred" in Advanced tab when VTPM is `null` (PR [#8601](https://github.com/vatesfr/xen-orchestra/pull/8601))
 
 ### Packages to release
 
