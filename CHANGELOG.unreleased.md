--- conflicted
+++ resolved
@@ -7,13 +7,8 @@
 
 > Users must be able to say: “Nice enhancement, I'm eager to test it”
 
-- [Task] Display age and estimated duration (PR [#5530](https://github.com/vatesfr/xen-orchestra/pull/5530))
-- [Proxy] Ask for a confirmation before upgrading a proxy with running backups (PR [#5533](https://github.com/vatesfr/xen-orchestra/pull/5533))
-<<<<<<< HEAD
+- [Backup/restore] Allow backup restore to any licence even if XOA isn't registered (PR [#5547](https://github.com/vatesfr/xen-orchestra/pull/5547))
 - [XOA] Add warning message in the menu if "XOA check" reports any problems (PR [#5534](https://github.com/vatesfr/xen-orchestra/pull/5534))
-=======
-- [Backup/restore] Allow backup restore to any licence even if XOA isn't registered (PR [#5547](https://github.com/vatesfr/xen-orchestra/pull/5547))
->>>>>>> bf51ba86
 
 ### Bug fixes
 
