> This file contains all changes that have not been released yet.
>
> Keep in mind the changelog is addressed to **users** and should be
> understandable by them.

### Enhancements

> Users must be able to say: “Nice enhancement, I'm eager to test it”

- [Backups] Make health check timeout configurable: property `healthCheckTimeout` of config file (PR [#7561](https://github.com/vatesfr/xen-orchestra/pull/7561))
- [Plugin/audit] Expose records in the REST API at `/rest/v0/plugins/audit/records`

### Bug fixes

> Users must be able to say: “I had this issue, happy to know it's fixed”

- [Import/VMWare] Fix `Cannot read properties of undefined (reading 'match')`
- [Plugin/load-balancer] Density plan will no longer try to migrate VMs to a host which is reaching critical memory or CPU usage (PR [#7544](https://github.com/vatesfr/xen-orchestra/pull/7544))
- [VMWare/Migration] Don't use default proxy to query the source
- [Import/VMWare] Remove additional whitespaces in host address
<<<<<<< HEAD
- [VM/Advanced] Fix error displayed when a non-admin user activates "auto power on" (PR [#7580](https://github.com/vatesfr/xen-orchestra/pull/7580))
=======
- [Backup/HealthCheck] Health check failing with timeout while waiting for guest metrics on XO Proxy
>>>>>>> b3ea140a

### Packages to release

> When modifying a package, add it here with its release type.
>
> The format is the following: `- $packageName $releaseType`
>
> Where `$releaseType` is
>
> - patch: if the change is a bug fix or a simple code improvement
> - minor: if the change is a new feature
> - major: if the change breaks compatibility
>
> Keep this list alphabetically ordered to avoid merge conflicts

<!--packages-start-->

- @vates/node-vsphere-soap patch
- @vates/task minor
- @xen-orchestra/audit-core minor
- @xen-orchestra/backups minor
- @xen-orchestra/proxy minor
- @xen-orchestra/vmware-explorer minor
- xo-server patch
- xo-server-audit minor
- xo-server-load-balancer patch
- xo-web patch

<!--packages-end--><|MERGE_RESOLUTION|>--- conflicted
+++ resolved
@@ -18,11 +18,9 @@
 - [Plugin/load-balancer] Density plan will no longer try to migrate VMs to a host which is reaching critical memory or CPU usage (PR [#7544](https://github.com/vatesfr/xen-orchestra/pull/7544))
 - [VMWare/Migration] Don't use default proxy to query the source
 - [Import/VMWare] Remove additional whitespaces in host address
-<<<<<<< HEAD
+- [Backup/HealthCheck] Health check failing with timeout while waiting for guest metrics on XO Proxy
 - [VM/Advanced] Fix error displayed when a non-admin user activates "auto power on" (PR [#7580](https://github.com/vatesfr/xen-orchestra/pull/7580))
-=======
-- [Backup/HealthCheck] Health check failing with timeout while waiting for guest metrics on XO Proxy
->>>>>>> b3ea140a
+
 
 ### Packages to release
 
