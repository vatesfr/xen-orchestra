> This file contains all changes that have not been released yet.
>
> Keep in mind the changelog is addressed to **users** and should be
> understandable by them.

### Enhancements

> Users must be able to say: “Nice enhancement, I'm eager to test it”

- [Remotes] Prevent remote path from ending with `xo-vm-backups` as it's usually a mistake
- [OVA export] Speed up OVA generation by 2. Generated file will be bigger (as big as uncompressed XVA) (PR [#6487](https://github.com/vatesfr/xen-orchestra/pull/6487))
<<<<<<< HEAD
- [Proxies] Ability to register an existing proxy (PR [#6556](https://github.com/vatesfr/xen-orchestra/pull/6556))
=======
- [Settings/Users] Add `Remove` button to delete OTP of users from the admin panel [Forum#6521](https://xcp-ng.org/forum/topic/6521/remove-totp-on-a-user-account) (PR [#6541](https://github.com/vatesfr/xen-orchestra/pull/6541))
- [Plugin/transport-nagios] XO now reports backed up VMs invidually with the VM name label used as _host_ and backup job name used as _service_
>>>>>>> ed34d9cb

### Bug fixes

> Users must be able to say: “I had this issue, happy to know it's fixed”

- [Dashboard/Health] Fix `Unknown SR` and `Unknown VDI` in Unhealthy VDIs (PR [#6519](https://github.com/vatesfr/xen-orchestra/pull/6519))
- [Delta Backup] Can now recover VHD merge when failed at the begining
- [Delta Backup] Fix `ENOENT` errors when merging a VHD directory on non-S3 remote
- [Remote] Prevent the browser from auto-completing the encryption key field

### Packages to release

> When modifying a package, add it here with its release type.
>
> The format is the following: - `$packageName` `$releaseType`
>
> Where `$releaseType` is
>
> - patch: if the change is a bug fix or a simple code improvement
> - minor: if the change is a new feature
> - major: if the change breaks compatibility
>
> Keep this list alphabetically ordered to avoid merge conflicts

<!--packages-start-->

- @xen-orchestra/backups-cli major
- @xen-orchestra/fs minor
- @xen-orchestra/log minor
- vhd-lib minor
- xo-cli patch
- xo-server minor
- xo-server-transport-nagios major
- xo-vmdk-to-vhd minor
- xo-web minor

<!--packages-end--><|MERGE_RESOLUTION|>--- conflicted
+++ resolved
@@ -9,12 +9,9 @@
 
 - [Remotes] Prevent remote path from ending with `xo-vm-backups` as it's usually a mistake
 - [OVA export] Speed up OVA generation by 2. Generated file will be bigger (as big as uncompressed XVA) (PR [#6487](https://github.com/vatesfr/xen-orchestra/pull/6487))
-<<<<<<< HEAD
-- [Proxies] Ability to register an existing proxy (PR [#6556](https://github.com/vatesfr/xen-orchestra/pull/6556))
-=======
 - [Settings/Users] Add `Remove` button to delete OTP of users from the admin panel [Forum#6521](https://xcp-ng.org/forum/topic/6521/remove-totp-on-a-user-account) (PR [#6541](https://github.com/vatesfr/xen-orchestra/pull/6541))
 - [Plugin/transport-nagios] XO now reports backed up VMs invidually with the VM name label used as _host_ and backup job name used as _service_
->>>>>>> ed34d9cb
+- [Proxies] Ability to register an existing proxy (PR [#6556](https://github.com/vatesfr/xen-orchestra/pull/6556))
 
 ### Bug fixes
 
