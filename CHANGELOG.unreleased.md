> This file contains all changes that have not been released yet.
>
> Keep in mind the changelog is addressed to **users** and should be
> understandable by them.

### Enhancements

> Users must be able to say: “Nice enhancement, I'm eager to test it”

- [VMWare/Migration] Make one pass for the cold base disk and snapshots (PR [#7487](https://github.com/vatesfr/xen-orchestra/pull/7487))
- [VMWare/Migration] Use NFS datastore from XO Remote to bypass VMFS6 lock (PR [#7487](https://github.com/vatesfr/xen-orchestra/pull/7487))

### Bug fixes

> Users must be able to say: “I had this issue, happy to know it's fixed”

- [VMWare/Migration] Alignment of the end of delta on older ESXi (PR [#7487](https://github.com/vatesfr/xen-orchestra/pull/7487))

### Packages to release

> When modifying a package, add it here with its release type.
>
> The format is the following: `- $packageName $releaseType`
>
> Where `$releaseType` is
>
> - patch: if the change is a bug fix or a simple code improvement
> - minor: if the change is a new feature
> - major: if the change breaks compatibility
>
> Keep this list alphabetically ordered to avoid merge conflicts

<!--packages-start-->

<<<<<<< HEAD
- xo-acl-resolver minor
=======
- @xen-orchestra/vmware-explorer minor
- vhd-lib patch
>>>>>>> 68f5db58

<!--packages-end--><|MERGE_RESOLUTION|>--- conflicted
+++ resolved
@@ -32,11 +32,8 @@
 
 <!--packages-start-->
 
-<<<<<<< HEAD
-- xo-acl-resolver minor
-=======
 - @xen-orchestra/vmware-explorer minor
 - vhd-lib patch
->>>>>>> 68f5db58
+- xo-acl-resolver minor
 
 <!--packages-end-->