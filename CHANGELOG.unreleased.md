--- conflicted
+++ resolved
@@ -34,14 +34,10 @@
 >
 > In case of conflict, the highest (lowest in previous list) `$version` wins.
 
-<<<<<<< HEAD
-- @xen-orchestra/backups minor
-- xo-server minor
-=======
 - @xen-orchestra/disposable patch
 - xo-server-transport-email minor
 - @xen-orchestra/fs minor
 - @xen-orchestra/xapi minor
-- xo-server patch
-- xo-web patch
->>>>>>> 8921d786
+- @xen-orchestra/backups minor
+- xo-server minor
+- xo-web patch