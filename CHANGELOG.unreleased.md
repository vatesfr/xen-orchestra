> This file contains all changes that have not been released yet.
>
> Keep in mind the changelog is addressed to **users** and should be
> understandable by them.

### Enhancements

> Users must be able to say: “Nice enhancement, I'm eager to test it”

- [Web hooks] Possibility to wait a response from the server before execute the call (PR [#5420](https://github.com/vatesfr/xen-orchestra/pull/5420))

### Bug fixes

> Users must be able to say: “I had this issue, happy to know it's fixed”

- [VM/network] Change VIF's locking mode automatically to `locked` when adding allowed IPs (PR [#5472](https://github.com/vatesfr/xen-orchestra/pull/5472))


### Packages to release

> Packages will be released in the order they are here, therefore, they should
> be listed by inverse order of dependency.
>
> Rule of thumb: add packages on top.
>
> The format is the following: - `$packageName` `$version`
>
> Where `$version` is
>
> - patch: if the change is a bug fix or a simple code improvement
> - minor: if the change is a new feature
> - major: if the change breaks compatibility
>
> In case of conflict, the highest (lowest in previous list) `$version` wins.

<<<<<<< HEAD
- xo-server minor
- xo-server-web-hooks minor
=======
- xo-server patch
>>>>>>> 038dad83
<|MERGE_RESOLUTION|>--- conflicted
+++ resolved
@@ -33,9 +33,5 @@
 >
 > In case of conflict, the highest (lowest in previous list) `$version` wins.
 
-<<<<<<< HEAD
 - xo-server minor
-- xo-server-web-hooks minor
-=======
-- xo-server patch
->>>>>>> 038dad83
+- xo-server-web-hooks minor