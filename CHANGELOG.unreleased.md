> This file contains all changes that have not been released yet.
>
> Keep in mind the changelog is addressed to **users** and should be
> understandable by them.

### Enhancements

> Users must be able to say: “Nice enhancement, I'm eager to test it”

<<<<<<< HEAD
- [Schedule/edit] Ability to enable/disable an ordinary job's schedule [#5026](https://github.com/vatesfr/xen-orchestra/issues/5026) (PR [#5111](https://github.com/vatesfr/xen-orchestra/pull/5111))
- [New schedule] Enable 'Enable immediately after creation' by default (PR [#5111](https://github.com/vatesfr/xen-orchestra/pull/5111))
=======
- Log the `Invalid XML-RPC message` error as an unexpected response (PR [#5138](https://github.com/vatesfr/xen-orchestra/pull/5138))
- [VM/disks] By default, sort disks by their device position instead of their name [#5163](https://github.com/vatesfr/xen-orchestra/issues/5163) (PR [#5165](https://github.com/vatesfr/xen-orchestra/pull/5165))
>>>>>>> 7c915241

### Bug fixes

> Users must be able to say: “I had this issue, happy to know it's fixed”

- [Backup/Restore] Fixes `an error has occurred` when all backups for a specific VM have been deleted (PR [#5156](https://github.com/vatesfr/xen-orchestra/pull/5156))
- [OVA Import] fix import of Red Hat generated .ova files (PR [#5159](https://github.com/vatesfr/xen-orchestra/pull/5159))

### Packages to release

> Packages will be released in the order they are here, therefore, they should
> be listed by inverse order of dependency.
>
> Rule of thumb: add packages on top.
>
> The format is the following: - `$packageName` `$version`
>
> Where `$version` is
>
> - patch: if the change is a bug fix or a simple code improvement
> - minor: if the change is a new feature
> - major: if the change breaks compatibility
>
> In case of conflict, the highest (lowest in previous list) `$version` wins.

<<<<<<< HEAD
=======
- xo-vmdk-to-vhd patch
>>>>>>> 7c915241
- xo-server patch
- xo-web minor<|MERGE_RESOLUTION|>--- conflicted
+++ resolved
@@ -7,13 +7,10 @@
 
 > Users must be able to say: “Nice enhancement, I'm eager to test it”
 
-<<<<<<< HEAD
+- Log the `Invalid XML-RPC message` error as an unexpected response (PR [#5138](https://github.com/vatesfr/xen-orchestra/pull/5138))
+- [VM/disks] By default, sort disks by their device position instead of their name [#5163](https://github.com/vatesfr/xen-orchestra/issues/5163) (PR [#5165](https://github.com/vatesfr/xen-orchestra/pull/5165))
 - [Schedule/edit] Ability to enable/disable an ordinary job's schedule [#5026](https://github.com/vatesfr/xen-orchestra/issues/5026) (PR [#5111](https://github.com/vatesfr/xen-orchestra/pull/5111))
 - [New schedule] Enable 'Enable immediately after creation' by default (PR [#5111](https://github.com/vatesfr/xen-orchestra/pull/5111))
-=======
-- Log the `Invalid XML-RPC message` error as an unexpected response (PR [#5138](https://github.com/vatesfr/xen-orchestra/pull/5138))
-- [VM/disks] By default, sort disks by their device position instead of their name [#5163](https://github.com/vatesfr/xen-orchestra/issues/5163) (PR [#5165](https://github.com/vatesfr/xen-orchestra/pull/5165))
->>>>>>> 7c915241
 
 ### Bug fixes
 
@@ -39,9 +36,6 @@
 >
 > In case of conflict, the highest (lowest in previous list) `$version` wins.
 
-<<<<<<< HEAD
-=======
 - xo-vmdk-to-vhd patch
->>>>>>> 7c915241
 - xo-server patch
 - xo-web minor