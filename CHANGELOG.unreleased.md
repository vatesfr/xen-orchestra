--- conflicted
+++ resolved
@@ -21,12 +21,9 @@
 - [VM/Snapshot export] Fix `Error: no available place in queue` on canceling an export via browser then starting a new one when the concurrency threshold is reached [#5535](https://github.com/vatesfr/xen-orchestra/issues/5535) (PR [#5538](https://github.com/vatesfr/xen-orchestra/pull/5538))
 - [Servers] Hide pool's objects if its master is unreachable [#5475](https://github.com/vatesfr/xen-orchestra/issues/5475) (PR [#5526](https://github.com/vatesfr/xen-orchestra/pull/5526))
 - [Host] Restart toolstack: fix `ECONNREFUSED` error (PR [#5553](https://github.com/vatesfr/xen-orchestra/pull/5553))
-<<<<<<< HEAD
-- [Home/vm] Bulk intra pool migration: fix VM VDIs on a shared SR wrongly migrated to the default SR (PR [#3987](https://github.com/vatesfr/xen-orchestra/pull/3987))
-=======
 - [VM migration] Intra-pool: don't automatically select migration network if no default migration network is defined on the pool (PR [#5564](https://github.com/vatesfr/xen-orchestra/pull/5564))
 - [New SR] Fix `lun.LUNid.trim is not a function` error [#5497](https://github.com/vatesfr/xen-orchestra/issues/5497) (PR [#5581](https://github.com/vatesfr/xen-orchestra/pull/5581))
->>>>>>> 90cafa12
+- [Home/vm] Bulk intra pool migration: fix VM VDIs on a shared SR wrongly migrated to the default SR (PR [#3987](https://github.com/vatesfr/xen-orchestra/pull/3987))
 
 ### Packages to release
 
