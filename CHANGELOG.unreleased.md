> This file contains all changes that have not been released yet.
>
> Keep in mind the changelog is addressed to **users** and should be
> understandable by them.

### Security

> Security fixes and new features should go in this section

### Enhancements

> Users must be able to say: “Nice enhancement, I'm eager to test it”

### Bug fixes

> Users must be able to say: “I had this issue, happy to know it's fixed”

### Packages to release

> When modifying a package, add it here with its release type.
>
> The format is the following: `- $packageName $releaseType`
>
> Where `$releaseType` is
>
> - patch: if the change is a bug fix or a simple code improvement
> - minor: if the change is a new feature
> - major: if the change breaks compatibility
>
> Keep this list alphabetically ordered to avoid merge conflicts

<!--packages-start-->

<<<<<<< HEAD
- xo-web patch
=======
- @xen-orchestra/web-core minor
>>>>>>> cf8065e5

<!--packages-end--><|MERGE_RESOLUTION|>--- conflicted
+++ resolved
@@ -31,10 +31,7 @@
 
 <!--packages-start-->
 
-<<<<<<< HEAD
+- @xen-orchestra/web-core minor
 - xo-web patch
-=======
-- @xen-orchestra/web-core minor
->>>>>>> cf8065e5
 
 <!--packages-end-->