--- conflicted
+++ resolved
@@ -9,9 +9,6 @@
 
 - [REST API] Support exporting VM in OVA format
 - [XOA/Licenses] Ability to manually bind XOSTOR licenses following new licenses (PR [#7573](https://github.com/vatesfr/xen-orchestra/pull/7573))
-<<<<<<< HEAD
-- [VM] Yellow icon when VM is busy [#7593](https://github.com/vatesfr/xen-orchestra/issues/7593) (PR [#7680](https://github.com/vatesfr/xen-orchestra/pull/7680))
-=======
 - [xo-cli] Ability to connect to an XO instance without registering it first
 
   This is helpful when using multiple instances especially when coupled with shell aliases:
@@ -22,7 +19,7 @@
 
   xo-prod vm.start id=e6572e82-983b-4780-a2a7-b19831fb7f45
   ```
->>>>>>> 5fca2f0c
+- [VM] Yellow icon when VM is busy [#7593](https://github.com/vatesfr/xen-orchestra/issues/7593) (PR [#7680](https://github.com/vatesfr/xen-orchestra/pull/7680))
 
 ### Bug fixes
 
