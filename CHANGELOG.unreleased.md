--- conflicted
+++ resolved
@@ -11,12 +11,8 @@
 
 > Users must be able to say: “Nice enhancement, I'm eager to test it”
 
-<<<<<<< HEAD
-- [Home/VMs] Ability to filter by MAC address (don't forget quotes: `"70:1A:83:62:90:D0"`)
 - [REST API] Ability to pass a cloud configuration when creating VM (For Cloud-Init template) (PR [#8070](https://github.com/vatesfr/xen-orchestra/pull/8070))
-
-=======
->>>>>>> 5b34022d
+- 
 ### Bug fixes
 
 > Users must be able to say: “I had this issue, happy to know it's fixed”
@@ -38,21 +34,9 @@
 <!--packages-start-->
 
 - @vates/task minor
-<<<<<<< HEAD
-- @xen-orchestra/backups patch
-- @xen-orchestra/fs minor
-- @xen-orchestra/log minor
-- @xen-orchestra/mixin minor
+- @xen-orchestra/web-core minor
 - @xen-orchestra/xapi minor
 - xen-api minor
-- xo-cli minor
 - xo-server minor
-- xo-server-audit patch
-- xo-server-netbox patch
-- xo-server-test patch
-- xo-web minor
-=======
-- @xen-orchestra/web-core minor
->>>>>>> 5b34022d
 
 <!--packages-end-->