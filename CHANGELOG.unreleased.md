> This file contains all changes that have not been released yet.
>
> Keep in mind the changelog is addressed to **users** and should be
> understandable by them.

### Enhancements

> Users must be able to say: “Nice enhancement, I'm eager to test it”

- [VM migration] Ability to choose network for migration within a pool [#2028](https://github.com/vatesfr/xen-orchestra/issues/2028) (PR [#4828](https://github.com/vatesfr/xen-orchestra/pull/4828))
- [Support] Link to create a new support ticket [#4234](https://github.com/vatesfr/xen-orchestra/issues/4234) (PR [#4833](https://github.com/vatesfr/xen-orchestra/pull/4833))
- [Proxies] Ability to redeploy a proxy VM [#4825](https://github.com/vatesfr/xen-orchestra/issues/4825) (PR [#4725](https://github.com/vatesfr/xen-orchestra/pull/4725))

### Bug fixes

> Users must be able to say: “I had this issue, happy to know it's fixed”

- [XOSAN] Fix the installer (PR [#4839](https://github.com/vatesfr/xen-orchestra/pull/4839))
<<<<<<< HEAD
- [OVA Import] Fix *no host available* error when starting for imported VMs with low memory (PR [#4866](https://github.com/vatesfr/xen-orchestra/pull/4866))
=======
- [Self] When a Self Service related operation fails, always revert the quotas to what they were before the operation (PR [#4861](https://github.com/vatesfr/xen-orchestra/pull/4861))
>>>>>>> ec83b76e

### Released packages

> Packages will be released in the order they are here, therefore, they should
> be listed by inverse order of dependency.
>
> Rule of thumb: add packages on top.

- xo-server minor
- xo-web minor<|MERGE_RESOLUTION|>--- conflicted
+++ resolved
@@ -16,11 +16,8 @@
 > Users must be able to say: “I had this issue, happy to know it's fixed”
 
 - [XOSAN] Fix the installer (PR [#4839](https://github.com/vatesfr/xen-orchestra/pull/4839))
-<<<<<<< HEAD
 - [OVA Import] Fix *no host available* error when starting for imported VMs with low memory (PR [#4866](https://github.com/vatesfr/xen-orchestra/pull/4866))
-=======
 - [Self] When a Self Service related operation fails, always revert the quotas to what they were before the operation (PR [#4861](https://github.com/vatesfr/xen-orchestra/pull/4861))
->>>>>>> ec83b76e
 
 ### Released packages
 
