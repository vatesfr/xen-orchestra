--- conflicted
+++ resolved
@@ -7,11 +7,8 @@
 
 > Users must be able to say: “Nice enhancement, I'm eager to test it”
 
-<<<<<<< HEAD
+- [VM] Ability to protect VM from accidental shutdown [#4773](https://github.com/vatesfr/xen-orchestra/issues/4773)
 - [VM/Network] Ability to set VIF TX checksumming [#5095](https://github.com/vatesfr/xen-orchestra/issues/5095) (PR [#5182](https://github.com/vatesfr/xen-orchestra/pull/5182))
-=======
-- [VM] Ability to protect VM from accidental shutdown [#4773](https://github.com/vatesfr/xen-orchestra/issues/4773)
->>>>>>> af271013
 
 ### Bug fixes
 
@@ -37,9 +34,6 @@
 >
 > In case of conflict, the highest (lowest in previous list) `$version` wins.
 
-<<<<<<< HEAD
+- xo-server-sdn-controller patch
 - xo-server minor
-=======
-- xo-server-sdn-controller patch
->>>>>>> af271013
 - xo-web minor