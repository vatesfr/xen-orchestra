> This file contains all changes that have not been released yet.
>
> Keep in mind the changelog is addressed to **users** and should be
> understandable by them.

### Enhancements

> Users must be able to say: “Nice enhancement, I'm eager to test it”

### Bug fixes

> Users must be able to say: “I had this issue, happy to know it's fixed”

- [Self service] Change identifiers used for VM templates to avoid them from being removed on XCP-ng upgrade
<<<<<<< HEAD
- [Backup/File restore] Do not list backups on non-compatible remotes (S3) (PR [#6116](https://github.com/vatesfr/xen-orchestra/pull/6116))
=======
- [Proxy] Always connect to XAPI via [backup network if defined](https://xen-orchestra.com/blog/xen-orchestra-5-64/#backupmigrationnetwork)
>>>>>>> 1dad6b37

### Packages to release

> Packages will be released in the order they are here, therefore, they should
> be listed by inverse order of dependency.
>
> Rule of thumb: add packages on top.
>
> The format is the following: - `$packageName` `$version`
>
> Where `$version` is
>
> - patch: if the change is a bug fix or a simple code improvement
> - minor: if the change is a new feature
> - major: if the change breaks compatibility
>
> In case of conflict, the highest (lowest in previous list) `$version` wins.

- xen-api minor
- @xen-orchestra/xapi
- @vates/predicates major
- @xen-orchestra/mixins minor
- @xen-orchestra/backups patch
- @xen-orchestra/proxy patch
- xo-cli minor
- xo-server minor
- xo-web patch<|MERGE_RESOLUTION|>--- conflicted
+++ resolved
@@ -12,11 +12,8 @@
 > Users must be able to say: “I had this issue, happy to know it's fixed”
 
 - [Self service] Change identifiers used for VM templates to avoid them from being removed on XCP-ng upgrade
-<<<<<<< HEAD
+- [Proxy] Always connect to XAPI via [backup network if defined](https://xen-orchestra.com/blog/xen-orchestra-5-64/#backupmigrationnetwork)
 - [Backup/File restore] Do not list backups on non-compatible remotes (S3) (PR [#6116](https://github.com/vatesfr/xen-orchestra/pull/6116))
-=======
-- [Proxy] Always connect to XAPI via [backup network if defined](https://xen-orchestra.com/blog/xen-orchestra-5-64/#backupmigrationnetwork)
->>>>>>> 1dad6b37
 
 ### Packages to release
 
