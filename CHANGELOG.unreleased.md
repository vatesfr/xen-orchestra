--- conflicted
+++ resolved
@@ -12,11 +12,8 @@
 - [Host/advanced] Add button to enable/disable the host (PR [#5952](https://github.com/vatesfr/xen-orchestra/pull/5952))
 - [VM/export] Ability to copy the export URL (PR [#5948](https://github.com/vatesfr/xen-orchestra/pull/5948))
 - [Servers] Ability to use an HTTP proxy between XO and a server
-<<<<<<< HEAD
+- [Pool/advanced] Ability to define network for importing/exporting VMs/VDIs (PR [#5957](https://github.com/vatesfr/xen-orchestra/pull/5957))
 - [Menu] Notify user when proxies need to be upgraded (PR [#5930](https://github.com/vatesfr/xen-orchestra/pull/5930))
-=======
-- [Pool/advanced] Ability to define network for importing/exporting VMs/VDIs (PR [#5957](https://github.com/vatesfr/xen-orchestra/pull/5957))
->>>>>>> eb238bf1
 
 ### Bug fixes
 
