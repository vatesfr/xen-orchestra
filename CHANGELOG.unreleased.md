> This file contains all changes that have not been released yet.
>
> Keep in mind the changelog is addressed to **users** and should be
> understandable by them.

### Security

> Security fixes and new features should go in this section

### Enhancements

> Users must be able to say: “Nice enhancement, I'm eager to test it”

<<<<<<< HEAD
- [Host/General] Display additional hardware data for Lenovo server (PR [#9149](https://github.com/vatesfr/xen-orchestra/pull/9149))
- [REST API] Expose `GET /rest/v0/ping` (PR [#9129](https://github.com/vatesfr/xen-orchestra/pull/9129))
- [Backups] Add `Merge backups synchronously` to mirror backup (PR [#9118](https://github.com/vatesfr/xen-orchestra/pull/9118))
- [V2V] support import of disk bigger than 2TB toward qcow enabled SR (PR [#9148](https://github.com/vatesfr/xen-orchestra/pull/9148))
- [Backup] Add warning message: enabling/disabling backup job from VM > Backup affects all VMs in the job (PR [#9155](https://github.com/vatesfr/xen-orchestra/pull/9155))
=======
- [REST API] Expose `GET /rest/v0/events` to open an SSE connection (PR [#9130](https://github.com/vatesfr/xen-orchestra/pull/9130))
- [REST API] Expose `POST /rest/v0/events/:id/subscriptions` to add a subscription in the SSE connection (PR [#9130](https://github.com/vatesfr/xen-orchestra/pull/9130))
- [REST API] Expose `DELETE /rest/v0/events/:id/subscriptions` to remove a subscription in the SSE connection (PR [#9130](https://github.com/vatesfr/xen-orchestra/pull/9130))
>>>>>>> 7112c331

- **XO 6:**

### Bug fixes

> Users must be able to say: “I had this issue, happy to know it's fixed”

### Packages to release

> When modifying a package, add it here with its release type.
>
> The format is the following: `- $packageName $releaseType`
>
> Where `$releaseType` is
>
> - patch: if the change is a bug fix or a simple code improvement
> - minor: if the change is a new feature
> - major: if the change breaks compatibility
>
> Keep this list alphabetically ordered to avoid merge conflicts

<!--packages-start-->

- @xen-orchestra/rest-api minor
- xo-collection minor

<!--packages-end--><|MERGE_RESOLUTION|>--- conflicted
+++ resolved
@@ -11,17 +11,10 @@
 
 > Users must be able to say: “Nice enhancement, I'm eager to test it”
 
-<<<<<<< HEAD
-- [Host/General] Display additional hardware data for Lenovo server (PR [#9149](https://github.com/vatesfr/xen-orchestra/pull/9149))
-- [REST API] Expose `GET /rest/v0/ping` (PR [#9129](https://github.com/vatesfr/xen-orchestra/pull/9129))
-- [Backups] Add `Merge backups synchronously` to mirror backup (PR [#9118](https://github.com/vatesfr/xen-orchestra/pull/9118))
-- [V2V] support import of disk bigger than 2TB toward qcow enabled SR (PR [#9148](https://github.com/vatesfr/xen-orchestra/pull/9148))
-- [Backup] Add warning message: enabling/disabling backup job from VM > Backup affects all VMs in the job (PR [#9155](https://github.com/vatesfr/xen-orchestra/pull/9155))
-=======
 - [REST API] Expose `GET /rest/v0/events` to open an SSE connection (PR [#9130](https://github.com/vatesfr/xen-orchestra/pull/9130))
 - [REST API] Expose `POST /rest/v0/events/:id/subscriptions` to add a subscription in the SSE connection (PR [#9130](https://github.com/vatesfr/xen-orchestra/pull/9130))
 - [REST API] Expose `DELETE /rest/v0/events/:id/subscriptions` to remove a subscription in the SSE connection (PR [#9130](https://github.com/vatesfr/xen-orchestra/pull/9130))
->>>>>>> 7112c331
+- [Backup] Add warning message: enabling/disabling backup job from VM > Backup affects all VMs in the job (PR [#9155](https://github.com/vatesfr/xen-orchestra/pull/9155))
 
 - **XO 6:**
 
@@ -47,5 +40,6 @@
 
 - @xen-orchestra/rest-api minor
 - xo-collection minor
+- xo-web minor
 
 <!--packages-end-->