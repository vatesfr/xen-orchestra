--- conflicted
+++ resolved
@@ -15,12 +15,9 @@
 > Users must be able to say: “I had this issue, happy to know it's fixed”
 
 - [Rolling Pool Update] Don't fail if `load-balancer` plugin is missing (Starter and Enterprise plans)
-<<<<<<< HEAD
-- [New SR] Fix "SR_BACKEND_FAILURE_103" error when selecting "No selected value" for the path [#5991](https://github.com/vatesfr/xen-orchestra/issues/5991) (PR [#6137](https://github.com/vatesfr/xen-orchestra/pull/6137))
-=======
 - [Backup/Restore] Fix missing backups on Backblaze
 - [Templates] Fix "incorrect state" error when trying to delete a default template [#6124](https://github.com/vatesfr/xen-orchestra/issues/6124) (PR [#6119](https://github.com/vatesfr/xen-orchestra/pull/6119))
->>>>>>> 7e27e0bd
+- [New SR] Fix "SR_BACKEND_FAILURE_103" error when selecting "No selected value" for the path [#5991](https://github.com/vatesfr/xen-orchestra/issues/5991) (PR [#6137](https://github.com/vatesfr/xen-orchestra/pull/6137))
 
 ### Packages to release
 
@@ -44,11 +41,7 @@
 - @xen-orchestra/xapi minor
 - @xen-orchestra/fs major
 - vhd-cli minor
-<<<<<<< HEAD
-- xo-server patch
-- xo-web patch
-=======
 - @xen-orchestra/backups minor
 - @xen-orchestra/proxy minor
 - xo-server patch
->>>>>>> 7e27e0bd
+- xo-web patch