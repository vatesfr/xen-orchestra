> This file contains all changes that have not been released yet.
>
> Keep in mind the changelog is addressed to **users** and should be
> understandable by them.

### Enhancements

> Users must be able to say: “Nice enhancement, I'm eager to test it”

- Show raw errors to administrators instead of _unknown error from the peer_ (PR [#6260](https://github.com/vatesfr/xen-orchestra/pull/6260))

### Bug fixes

> Users must be able to say: “I had this issue, happy to know it's fixed”

<<<<<<< HEAD
- [Backup] Ensure a warning is shown if a target preparation step fails (PR [#6266](https://github.com/vatesfr/xen-orchestra/pull/6266))
=======
- [New SR] Fix `method.startsWith is not a function` when creating an _ext_ SR
- Import VDI content now works when there is a HTTP proxy between XO and the host (PR [#6261](https://github.com/vatesfr/xen-orchestra/pull/6261))
- [Backup] Fix `undefined is not iterable (cannot read property Symbol(Symbol.iterator))` on XS 7.0.0
>>>>>>> 05a96ffc

### Packages to release

> When modifying a package, add it here with its release type.
>
> The format is the following: - `$packageName` `$releaseType`
>
> Where `$releaseType` is
>
> - patch: if the change is a bug fix or a simple code improvement
> - minor: if the change is a new feature
> - major: if the change breaks compatibility

<!--packages-start-->

- @xen-orchestra/proxy-cli minor
- xen-api patch
- xo-cli minor
- @xen-orchestra/xapi minor
<<<<<<< HEAD
- @xen-orchestra/backups minor
- xo-server patch
=======
- xo-server minor
- xo-web patch
>>>>>>> 05a96ffc

<!--packages-end--><|MERGE_RESOLUTION|>--- conflicted
+++ resolved
@@ -13,13 +13,10 @@
 
 > Users must be able to say: “I had this issue, happy to know it's fixed”
 
-<<<<<<< HEAD
-- [Backup] Ensure a warning is shown if a target preparation step fails (PR [#6266](https://github.com/vatesfr/xen-orchestra/pull/6266))
-=======
 - [New SR] Fix `method.startsWith is not a function` when creating an _ext_ SR
 - Import VDI content now works when there is a HTTP proxy between XO and the host (PR [#6261](https://github.com/vatesfr/xen-orchestra/pull/6261))
 - [Backup] Fix `undefined is not iterable (cannot read property Symbol(Symbol.iterator))` on XS 7.0.0
->>>>>>> 05a96ffc
+- [Backup] Ensure a warning is shown if a target preparation step fails (PR [#6266](https://github.com/vatesfr/xen-orchestra/pull/6266))
 
 ### Packages to release
 
@@ -35,16 +32,12 @@
 
 <!--packages-start-->
 
+- @xen-orchestra/backups minor
 - @xen-orchestra/proxy-cli minor
 - xen-api patch
 - xo-cli minor
 - @xen-orchestra/xapi minor
-<<<<<<< HEAD
-- @xen-orchestra/backups minor
-- xo-server patch
-=======
 - xo-server minor
 - xo-web patch
->>>>>>> 05a96ffc
 
 <!--packages-end-->