> This file contains all changes that have not been released yet.
>
> Keep in mind the changelog is addressed to **users** and should be
> understandable by them.

### Enhancements

> Users must be able to say: “Nice enhancement, I'm eager to test it”

- [Task] Display age and estimated duration (PR [#5530](https://github.com/vatesfr/xen-orchestra/pull/5530))
- [Proxy] Ask for a confirmation before upgrading a proxy with running backups (PR [#5533](https://github.com/vatesfr/xen-orchestra/pull/5533))

### Bug fixes

> Users must be able to say: “I had this issue, happy to know it's fixed”

- [VM/Snapshot export] Fix `Error: no available place in queue` on canceling an export via browser then starting a new one when the concurrency threshold is reached [#5535](https://github.com/vatesfr/xen-orchestra/issues/5535) (PR [#5538](https://github.com/vatesfr/xen-orchestra/pull/5538))

### Packages to release

> Packages will be released in the order they are here, therefore, they should
> be listed by inverse order of dependency.
>
> Rule of thumb: add packages on top.
>
> The format is the following: - `$packageName` `$version`
>
> Where `$version` is
>
> - patch: if the change is a bug fix or a simple code improvement
> - minor: if the change is a new feature
> - major: if the change breaks compatibility
>
> In case of conflict, the highest (lowest in previous list) `$version` wins.

<<<<<<< HEAD
- xo-server patch
=======
- xo-common minor
- xo-server minor
- xo-web minor
>>>>>>> f823690b
<|MERGE_RESOLUTION|>--- conflicted
+++ resolved
@@ -33,10 +33,6 @@
 >
 > In case of conflict, the highest (lowest in previous list) `$version` wins.
 
-<<<<<<< HEAD
-- xo-server patch
-=======
 - xo-common minor
 - xo-server minor
-- xo-web minor
->>>>>>> f823690b
+- xo-web minor