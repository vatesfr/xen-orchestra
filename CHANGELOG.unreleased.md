> This file contains all changes that have not been released yet.
>
> Keep in mind the changelog is addressed to **users** and should be
> understandable by them.

### Enhancements

> Users must be able to say: “Nice enhancement, I'm eager to test it”

- [VM/Network] Show IP addresses in front of their VIFs [#4882](https://github.com/vatesfr/xen-orchestra/issues/4882) (PR [#5003](https://github.com/vatesfr/xen-orchestra/pull/5003))
- [VM] Ability to protect VM from accidental deletion [#4773](https://github.com/vatesfr/xen-orchestra/issues/4773)
- [Plugin] Disable test plugin action when the plugin is not loaded (PR [#5038](https://github.com/vatesfr/xen-orchestra/pull/5038))
- [Home/Template] Ability to copy/clone VM templates [#4734](https://github.com/vatesfr/xen-orchestra/issues/4734) (PR [#5006](https://github.com/vatesfr/xen-orchestra/pull/5006))
- [VM/bulk copy] Add fast clone option (PR [#5006](https://github.com/vatesfr/xen-orchestra/pull/5006))

### Bug fixes

> Users must be able to say: “I had this issue, happy to know it's fixed”

- [VM/Creation] Fix `insufficient space` which could happened when moving and resizing disks (PR [#5044](https://github.com/vatesfr/xen-orchestra/pull/5044))
- [VM/General] Fix displayed IPV6 instead of IPV4 in case of an old version of XenServer (PR [#5036](https://github.com/vatesfr/xen-orchestra/pull/5036)))
- [Host/Load-balancer] Fix VM migration condition: free memory in the destination host must be greater or equal to used VM memory (PR [#5054](https://github.com/vatesfr/xen-orchestra/pull/5054))
- [Home] Broken "Import VM" link [#5055](https://github.com/vatesfr/xen-orchestra/issues/5055) (PR [#5056](https://github.com/vatesfr/xen-orchestra/pull/5056))
- [Home/SR] Fix inability to edit SRs' name [#5057](https://github.com/vatesfr/xen-orchestra/issues/5057) (PR [#5058](https://github.com/vatesfr/xen-orchestra/pull/5058))
- [Backup] Fix huge logs in case of Continuous Replication or Disaster Recovery errors (PR [#5069](https://github.com/vatesfr/xen-orchestra/pull/5069))
- [Notification] Fix same notification showing again as unread (PR [#5067](https://github.com/vatesfr/xen-orchestra/pull/5067))
- [SDN Controller] Fix broken private network creation when specifiyng a preferred center [#5076](https://github.com/vatesfr/xen-orchestra/issues/5076) (PRs [#5079](https://github.com/vatesfr/xen-orchestra/pull/5079) & [#5080](https://github.com/vatesfr/xen-orchestra/pull/5080))
- [Import/VMDK] Import of VMDK disks has been broken since 5.45.0 (PR [#5087](https://github.com/vatesfr/xen-orchestra/pull/5087))

### Packages to release

> Packages will be released in the order they are here, therefore, they should
> be listed by inverse order of dependency.
>
> Rule of thumb: add packages on top.
>
> The format is the following: - `$packageName` `$version`
>
> Where `$version` is
>
> - patch: if the change is a bug fix or a simple code improvement
> - minor: if the change is a new feature
> - major: if the change breaks compatibility
>
> In case of conflict, the highest (lowest in previous list) `$version` wins.

<<<<<<< HEAD
- xo-server-audit minor
=======
- xo-server-sdn-controller patch
>>>>>>> d9211053
- xo-server-load-balancer patch
- xo-server minor
- xo-web minor<|MERGE_RESOLUTION|>--- conflicted
+++ resolved
@@ -44,11 +44,8 @@
 >
 > In case of conflict, the highest (lowest in previous list) `$version` wins.
 
-<<<<<<< HEAD
 - xo-server-audit minor
-=======
 - xo-server-sdn-controller patch
->>>>>>> d9211053
 - xo-server-load-balancer patch
 - xo-server minor
 - xo-web minor