--- conflicted
+++ resolved
@@ -17,11 +17,8 @@
 - Fix support of XenServer 6.5 (broken in XO 5.93.0)
 - [VMWare/Import] Fix `Cannot create property 'xxx' on string 'yyy' when trying to import from ESXi
 - [Import/VMWare] Fix ERR_PREMATURE_CLOSE error with Xenserver hosts (PR [#7563](https://github.com/vatesfr/xen-orchestra/pull/7563))
-<<<<<<< HEAD
+- [VMWare/Migration] Handle multiple datacenters (PR [#7553](https://github.com/vatesfr/xen-orchestra/pull/7553))
 - [XOSTOR] Install or update packages on all hosts in the pool rather than just hosts with disks (PR [#7597](https://github.com/vatesfr/xen-orchestra/pull/7597))
-=======
-- [VMWare/Migration] Handle multiple datacenters (PR [#7553](https://github.com/vatesfr/xen-orchestra/pull/7553))
->>>>>>> d64c1b8c
 
 ### Packages to release
 
