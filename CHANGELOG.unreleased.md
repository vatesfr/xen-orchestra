--- conflicted
+++ resolved
@@ -33,16 +33,8 @@
 
 <!--packages-start-->
 
-<<<<<<< HEAD
-- @vates/nbd-client minor
-- @xen-orchestra/backups patch
-- @xen-orchestra/xapi patch
-- xen-api minor
 - xo-server minor
 - xo-server-audit minor
 - xo-web minor
-=======
-- xo-web patch
->>>>>>> 636c8853
 
 <!--packages-end-->