> This file contains all changes that have not been released yet.
>
> Keep in mind the changelog is addressed to **users** and should be
> understandable by them.

### Enhancements

> Users must be able to say: “Nice enhancement, I'm eager to test it”

<<<<<<< HEAD
- [Backup] Reduce _VDI chain protection error_ occurrence by being more tolerant (configurable via `xo-server`'s `xapiOptions.maxUncoalescedVdis` setting) [#4124](https://github.com/vatesfr/xen-orchestra/issues/4124) (PR [#4651](https://github.com/vatesfr/xen-orchestra/pull/4651))
=======
- [Logs] Ability to report a bug with attached log (PR [#4201](https://github.com/vatesfr/xen-orchestra/pull/4201))
>>>>>>> 679f4036

### Bug fixes

> Users must be able to say: “I had this issue, happy to know it's fixed”
- [SDN controller] Prevent private network creation on bond slave PIF (Fixes https://github.com/xcp-ng/xcp/issues/300) (PR [4633](https://github.com/vatesfr/xen-orchestra/pull/4633))

- [Metadata backup] Fix failed backup reported as successful [#4596](https://github.com/vatesfr/xen-orchestra/issues/4596) (PR [#4598](https://github.com/vatesfr/xen-orchestra/pull/4598))

### Released packages

> Packages will be released in the order they are here, therefore, they should
> be listed by inverse order of dependency.
>
> Rule of thumb: add packages on top.

- xo-server-backup-reports v0.16.3
- vhd-lib v0.7.1
- xo-server v5.52.0
- xo-web v5.52.0<|MERGE_RESOLUTION|>--- conflicted
+++ resolved
@@ -7,11 +7,8 @@
 
 > Users must be able to say: “Nice enhancement, I'm eager to test it”
 
-<<<<<<< HEAD
+- [Logs] Ability to report a bug with attached log (PR [#4201](https://github.com/vatesfr/xen-orchestra/pull/4201))
 - [Backup] Reduce _VDI chain protection error_ occurrence by being more tolerant (configurable via `xo-server`'s `xapiOptions.maxUncoalescedVdis` setting) [#4124](https://github.com/vatesfr/xen-orchestra/issues/4124) (PR [#4651](https://github.com/vatesfr/xen-orchestra/pull/4651))
-=======
-- [Logs] Ability to report a bug with attached log (PR [#4201](https://github.com/vatesfr/xen-orchestra/pull/4201))
->>>>>>> 679f4036
 
 ### Bug fixes
 
