> This file contains all changes that have not been released yet.
>
> Keep in mind the changelog is addressed to **users** and should be
> understandable by them.

### Enhancements

> Users must be able to say: “Nice enhancement, I'm eager to test it”

- [VM Import] Make the `Description` field optional (PR [#5258](https://github.com/vatesfr/xen-orchestra/pull/5258))
- [New VM] Hide missing ISOs in selector [#5222](https://github.com/vatesfr/xen-orchestra/issues/5222)
- [Dashboard/Health] Show VMs that have too many snapshots [#5238](https://github.com/vatesfr/xen-orchestra/pull/5238)
- [Groups] Ability to delete multiple groups at once (PR [#5264](https://github.com/vatesfr/xen-orchestra/pull/5264))

### Bug fixes

> Users must be able to say: “I had this issue, happy to know it's fixed”

- [Import VMDK] Fix `No position specified for vmdisk1` error (PR [#5255](https://github.com/vatesfr/xen-orchestra/pull/5255))

### Packages to release

> Packages will be released in the order they are here, therefore, they should
> be listed by inverse order of dependency.
>
> Rule of thumb: add packages on top.
>
> The format is the following: - `$packageName` `$version`
>
> Where `$version` is
>
> - patch: if the change is a bug fix or a simple code improvement
> - minor: if the change is a new feature
> - major: if the change breaks compatibility
>
> In case of conflict, the highest (lowest in previous list) `$version` wins.

<<<<<<< HEAD
- xo-server-audit minor
- xo-web patch
- xo-server patch
=======
- xo-vmdk-to-vhd patch
- xo-web minor
>>>>>>> 14b8cda5
<|MERGE_RESOLUTION|>--- conflicted
+++ resolved
@@ -35,11 +35,6 @@
 >
 > In case of conflict, the highest (lowest in previous list) `$version` wins.
 
-<<<<<<< HEAD
 - xo-server-audit minor
-- xo-web patch
-- xo-server patch
-=======
 - xo-vmdk-to-vhd patch
-- xo-web minor
->>>>>>> 14b8cda5
+- xo-web minor