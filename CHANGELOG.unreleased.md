> This file contains all changes that have not been released yet.
>
> Keep in mind the changelog is addressed to **users** and should be
> understandable by them.

### Security

> Security fixes and new features should go in this section

### Enhancements

> Users must be able to say: “Nice enhancement, I'm eager to test it”

<<<<<<< HEAD
- [Dashboard/Health] Do not count PVS cache VDI as orphan VDIs [#7938](https://github.com/vatesfr/xen-orchestra/issues/7938) (PR [#8039](https://github.com/vatesfr/xen-orchestra/pull/8039))
- [OTP] Use numeric mode for easier input on mobile devices
- [Editable/Text] Ignore leading and trailing spaces when editing VM/Pools/Hosts/SRs names and descriptions (PR [#8115](https://github.com/vatesfr/xen-orchestra/pull/8115))

=======
>>>>>>> 28735191
### Bug fixes

> Users must be able to say: “I had this issue, happy to know it's fixed”

### Packages to release

> When modifying a package, add it here with its release type.
>
> The format is the following: `- $packageName $releaseType`
>
> Where `$releaseType` is
>
> - patch: if the change is a bug fix or a simple code improvement
> - minor: if the change is a new feature
> - major: if the change breaks compatibility
>
> Keep this list alphabetically ordered to avoid merge conflicts

<!--packages-start-->

- @xen-orchestra/web patch
- @xen-orchestra/web-core minor

<!--packages-end--><|MERGE_RESOLUTION|>--- conflicted
+++ resolved
@@ -11,13 +11,8 @@
 
 > Users must be able to say: “Nice enhancement, I'm eager to test it”
 
-<<<<<<< HEAD
-- [Dashboard/Health] Do not count PVS cache VDI as orphan VDIs [#7938](https://github.com/vatesfr/xen-orchestra/issues/7938) (PR [#8039](https://github.com/vatesfr/xen-orchestra/pull/8039))
-- [OTP] Use numeric mode for easier input on mobile devices
 - [Editable/Text] Ignore leading and trailing spaces when editing VM/Pools/Hosts/SRs names and descriptions (PR [#8115](https://github.com/vatesfr/xen-orchestra/pull/8115))
 
-=======
->>>>>>> 28735191
 ### Bug fixes
 
 > Users must be able to say: “I had this issue, happy to know it's fixed”
