--- conflicted
+++ resolved
@@ -17,20 +17,10 @@
 
 > Users must be able to say: “I had this issue, happy to know it's fixed”
 
-<<<<<<< HEAD
-- [VM] Fix some action buttons being hidden from admin users when VM had been created with Self Service (PR [#9061](https://github.com/vatesfr/xen-orchestra/pull/9061))
-- [Copy to clipboard] Fix button sometimes disappearing when trying to reach it (PR [#9059](https://github.com/vatesfr/xen-orchestra/pull/9059))
-- [Plugins/SAML] Fix SAML authentication with audience matching (PR [#9093](https://github.com/vatesfr/xen-orchestra/pull/9093))
-- [Backup/immutabiltiy] Fix double delete file that can block immutability lifting (PR [#9104](https://github.com/vatesfr/xen-orchestra/pull/9104))
-- [Backups] Fix VDI_NO_MANAGED error during replication (PR [#9117](https://github.com/vatesfr/xen-orchestra/pull/9117))
 - [Hub/EasyVirt] Fix the EasyVirt deployment form to allow static network configuration and password for DC Netscope web interface (PR [#9107](https://github.com/vatesfr/xen-orchestra/pull/9107))
 
 - **XO 6**:
-  - [Site/Backups] Fix an issue properties of undefined in backups tab (PR [#9064](https://github.com/vatesfr/xen-orchestra/pull/9064))
-  - [User Menu] Fix display user menu in front of tree structure (PR [#9115](https://github.com/vatesfr/xen-orchestra/pull/9115))
 
-=======
->>>>>>> 285d1da3
 ### Packages to release
 
 > When modifying a package, add it here with its release type.
@@ -47,22 +37,6 @@
 
 <!--packages-start-->
 
-<<<<<<< HEAD
-- @vates/generator-toolbox minor
-- @vates/types minor
-- @xen-orchestra/backups minor
-- @xen-orchestra/disk-transform minor
-- @xen-orchestra/immutable-backups patch
-- @xen-orchestra/rest-api minor
-- @xen-orchestra/vmware-explorer patch
-- @xen-orchestra/web minor
-- @xen-orchestra/web-core minor
-- @xen-orchestra/xapi patch
-- vhd-lib patch
-- xo-server minor
-- xo-server-auth-saml minor
 - xo-web minor
 
-=======
->>>>>>> 285d1da3
 <!--packages-end-->