> This file contains all changes that have not been released yet.
>
> Keep in mind the changelog is addressed to **users** and should be
> understandable by them.

### Enhancements

> Users must be able to say: “Nice enhancement, I'm eager to test it”

- [Backup] Run backup jobs on different system processes (PR [#5660](https://github.com/vatesfr/xen-orchestra/pull/5660))
- [VM] Display the full driver version in the general and advanced tab instead of `major.minor` [#5680](https://github.com/vatesfr/xen-orchestra/issues/5680) (PR [#5691](https://github.com/vatesfr/xen-orchestra/pull/5691))
- [Usage report] Add VM IP addresses to the report (PR [#5696](https://github.com/vatesfr/xen-orchestra/pull/5696))

### Bug fixes

> Users must be able to say: “I had this issue, happy to know it's fixed”

- [Proxy] _Force upgrade_ no longer fails on broken proxy
- [Proxy] _Redeploy_ now works when the bound VM is missing
- [VM template] Fix confirmation modal doesn't appear on deleting a default template (PR [#5644](https://github.com/vatesfr/xen-orchestra/pull/5644))
- [OVA VM Import] Fix imported VMs all having the same MAC addresses
- [Disk import] Fix `an error has occurred` when importing wrong format or corrupted files [#5663](https://github.com/vatesfr/xen-orchestra/issues/5663) (PR [#5683](https://github.com/vatesfr/xen-orchestra/pull/5683))

### Packages to release

> Packages will be released in the order they are here, therefore, they should
> be listed by inverse order of dependency.
>
> Rule of thumb: add packages on top.
>
> The format is the following: - `$packageName` `$version`
>
> Where `$version` is
>
> - patch: if the change is a bug fix or a simple code improvement
> - minor: if the change is a new feature
> - major: if the change breaks compatibility
>
> In case of conflict, the highest (lowest in previous list) `$version` wins.

<<<<<<< HEAD
- xo-server-usage-report minor
=======
- xo-server-backup-reports patch
>>>>>>> cb52a8b5
- @vates/disposable patch
- xo-server-transport-email minor
- @xen-orchestra/fs minor
- @xen-orchestra/xapi minor
- @xen-orchestra/backups minor
- @xen-orchestra/backups-cli minor
- xo-server minor
- xo-web patch<|MERGE_RESOLUTION|>--- conflicted
+++ resolved
@@ -38,11 +38,8 @@
 >
 > In case of conflict, the highest (lowest in previous list) `$version` wins.
 
-<<<<<<< HEAD
 - xo-server-usage-report minor
-=======
 - xo-server-backup-reports patch
->>>>>>> cb52a8b5
 - @vates/disposable patch
 - xo-server-transport-email minor
 - @xen-orchestra/fs minor
