--- conflicted
+++ resolved
@@ -11,12 +11,8 @@
 
 > Users must be able to say: “I had this issue, happy to know it's fixed”
 
-<<<<<<< HEAD
-- [Proxy/deploy] Fix `no such proxy ok` error on a failure trial start (PR [#5196](https://github.com/vatesfr/xen-orchestra/pull/5196))
+- [VM/Network] Fix TX checksumming [#5234](https://github.com/vatesfr/xen-orchestra/issues/5234)
 - [New SR] Fix `Cannot read property 'trim' of undefined` error (PR [#5212](https://github.com/vatesfr/xen-orchestra/pull/5212))
-=======
-- [VM/Network] Fix TX checksumming [#5234](https://github.com/vatesfr/xen-orchestra/issues/5234)
->>>>>>> 24b264b6
 
 ### Packages to release
 
@@ -35,9 +31,5 @@
 >
 > In case of conflict, the highest (lowest in previous list) `$version` wins.
 
-<<<<<<< HEAD
-xo-server patch
-xo-web minor
-=======
-- xo-server patch
->>>>>>> 24b264b6
+- xo-web patch
+- xo-server patch