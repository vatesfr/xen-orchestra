--- conflicted
+++ resolved
@@ -7,12 +7,9 @@
 
 > Users must be able to say: “Nice enhancement, I'm eager to test it”
 
-<<<<<<< HEAD
-- [Cloud config] Ability to create a network cloud config template and reuse it in the VM creation [#5931](https://github.com/vatesfr/xen-orchestra/issues/5931) (PR [#5979](https://github.com/vatesfr/xen-orchestra/pull/5979))
-=======
 - [Backup/logs] identify XAPI errors (PR [#6001](https://github.com/vatesfr/xen-orchestra/pull/6001))
 - [S3] Ability to authorize self signed certificates for S3 remote (PR [#5961](https://github.com/vatesfr/xen-orchestra/pull/5961))
->>>>>>> 6276c487
+- [Cloud config] Ability to create a network cloud config template and reuse it in the VM creation [#5931](https://github.com/vatesfr/xen-orchestra/issues/5931) (PR [#5979](https://github.com/vatesfr/xen-orchestra/pull/5979))
 
 ### Bug fixes
 
@@ -37,10 +34,6 @@
 >
 > In case of conflict, the highest (lowest in previous list) `$version` wins.
 
-<<<<<<< HEAD
-- xo-web minor
-- xo-server minor
-=======
 - @vates/async-each minor
 - xo-remote-parser minor
 - @xen-orchestra/fs minor
@@ -49,7 +42,6 @@
 - @xen-orchestra/backups minor
 - xo-lib patch
 - @xen-orchestra/proxy patch
-- xo-server patch
+- xo-server minor
 - vhd-cli minor
-- xo-web minor
->>>>>>> 6276c487
+- xo-web minor