--- conflicted
+++ resolved
@@ -7,14 +7,11 @@
 
 > Users must be able to say: “Nice enhancement, I'm eager to test it”
 
-<<<<<<< HEAD
-- [Select license] Display product type in the options (PR [#6512](https://github.com/vatesfr/xen-orchestra/pull/6512))
-=======
 - [API] `proxy.register` accepts `vmUuid` parameter which can be used when not connected to the XAPI containing the XO Proxy VM
 - [Proxy] Can now upgrade proxies in VMs not connected to XO
 - [REST API] Expose VM snapshots and templates
 - [REST API] Expose VDI snapshots
->>>>>>> 131643a9
+- [Select license] Display product type in the options (PR [#6512](https://github.com/vatesfr/xen-orchestra/pull/6512))
 
 ### Bug fixes
 
@@ -39,12 +36,7 @@
 
 <!--packages-start-->
 
-<<<<<<< HEAD
-- xo-server patch
+- xo-server minor
 - xo-web minor
-=======
-- xo-web patch
-- xo-server minor
->>>>>>> 131643a9
 
 <!--packages-end-->