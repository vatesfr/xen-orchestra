> This file contains all changes that have not been released yet.
>
> Keep in mind the changelog is addressed to **users** and should be
> understandable by them.

### Security

> Security fixes and new features should go in this section

### Enhancements

> Users must be able to say: “Nice enhancement, I'm eager to test it”

- [REST API] Expose `/rest/v0/proxies` and `/rest/v0/proxies/<proxy-id>` (PR [#8920](https://github.com/vatesfr/xen-orchestra/pull/8920))

### Bug fixes

> Users must be able to say: “I had this issue, happy to know it's fixed”

[XO6/New VM] Display only ISO VDIs for the ISO input (PR [#8922](https://github.com/vatesfr/pull/8922))

### Packages to release

> When modifying a package, add it here with its release type.
>
> The format is the following: `- $packageName $releaseType`
>
> Where `$releaseType` is
>
> - patch: if the change is a bug fix or a simple code improvement
> - minor: if the change is a new feature
> - major: if the change breaks compatibility
>
> Keep this list alphabetically ordered to avoid merge conflicts

<!--packages-start-->
- @vates/types minor
- @xen-orchestra/rest-api minor
<<<<<<< HEAD
- xo-web patch
=======
- @xen-orchestra/web patch

>>>>>>> 0c2c9487
<!--packages-end--><|MERGE_RESOLUTION|>--- conflicted
+++ resolved
@@ -34,12 +34,10 @@
 > Keep this list alphabetically ordered to avoid merge conflicts
 
 <!--packages-start-->
+
 - @vates/types minor
 - @xen-orchestra/rest-api minor
-<<<<<<< HEAD
+- @xen-orchestra/web patch
 - xo-web patch
-=======
-- @xen-orchestra/web patch
 
->>>>>>> 0c2c9487
 <!--packages-end-->