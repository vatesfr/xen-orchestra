--- conflicted
+++ resolved
@@ -15,16 +15,13 @@
 
 > Users must be able to say: “I had this issue, happy to know it's fixed”
 
-<<<<<<< HEAD
-- **XO5**:
-  - [XOA/Updates] Fix xoa-updater service appears to be down (PR [#9349](https://github.com/vatesfr/xen-orchestra/pull/9349))
-=======
 - [OpenMetrics] Fix compliance with OpenMetrics 1.0 specification: use correct Content-Type header and timestamps in seconds [#9351](https://github.com/vatesfr/xen-orchestra/pull/9351)
 - [OpenMetrics] Fix authentication bypass for `/openmetrics` routes to allow Prometheus scraping with Bearer token [#9351](https://github.com/vatesfr/xen-orchestra/pull/9351)
 - **XO 6:**
   - [Select component] Fix randomly empty select component at initialization (PR [#9282](https://github.com/vatesfr/xen-orchestra/pull/9282))
   - [TaskItem] Fix tree on task item component due to a different behavior on firefox (PR [#9352](https://github.com/vatesfr/xen-orchestra/pull/9352))
->>>>>>> 6908001b
+- **XO5**:
+  - [XOA/Updates] Fix xoa-updater service appears to be down (PR [#9349](https://github.com/vatesfr/xen-orchestra/pull/9349))
 
 ### Packages to release
 
@@ -42,13 +39,9 @@
 
 <!--packages-start-->
 
-<<<<<<< HEAD
-- xo-server patch
-=======
 - @xen-orchestra/web patch
 - @xen-orchestra/web-core patch
 - xo-server patch
 - xo-server-openmetrics patch
->>>>>>> 6908001b
 
 <!--packages-end-->