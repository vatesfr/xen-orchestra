--- conflicted
+++ resolved
@@ -15,13 +15,10 @@
 
 > Users must be able to say: “I had this issue, happy to know it's fixed”
 
-<<<<<<< HEAD
+- Fix `incorrect state` error when trying to delete a disabled server [#11128](https://xcp-ng.org/forum/topic/11128/can-t-delete-disconnected-server-in-settings) (PR [#8854](https://github.com/vatesfr/xen-orchestra/pull/8854))
 **XO 6**:
 
     - [Pool,Host/Dashboard] CPU provisioning considers all VMs instead of just running VMs (PR [#8858](https://github.com/vatesfr/xen-orchestra/pull/8858))
-=======
-- Fix `incorrect state` error when trying to delete a disabled server [#11128](https://xcp-ng.org/forum/topic/11128/can-t-delete-disconnected-server-in-settings) (PR [#8854](https://github.com/vatesfr/xen-orchestra/pull/8854))
->>>>>>> bf444552
 
 ### Packages to release
 
@@ -39,12 +36,9 @@
 
 <!--packages-start-->
 
-<<<<<<< HEAD
 - @xen-orchestra/rest-api patch
 - @xen-orchestra/web patch
 - @xen-orchestra/web-core patch
-=======
 - xo-server patch
->>>>>>> bf444552
 
 <!--packages-end-->