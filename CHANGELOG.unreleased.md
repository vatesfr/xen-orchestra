--- conflicted
+++ resolved
@@ -14,20 +14,10 @@
 
 > Users must be able to say: “I had this issue, happy to know it's fixed”
 
-<<<<<<< HEAD
-- [Import/VMWare] Fix `Cannot read properties of undefined (reading 'match')`
-- [Plugin/load-balancer] Density plan will no longer try to migrate VMs to a host which is reaching critical memory or CPU usage (PR [#7544](https://github.com/vatesfr/xen-orchestra/pull/7544))
-- [VMWare/Migration] Don't use default proxy to query the source
-- [Import/VMWare] Remove additional whitespaces in host address
-- [Backup/HealthCheck] Health check failing with timeout while waiting for guest metrics on XO Proxy
-- [VM/Advanced] Fix error displayed when a non-admin user activates "auto power on" (PR [#7580](https://github.com/vatesfr/xen-orchestra/pull/7580))
-- [XOSTOR] Install or update packages on all hosts in the pool rather than just hosts with disks (PR [#7597](https://github.com/vatesfr/xen-orchestra/pull/7597))
-=======
 - Fix support of XenServer 6.5 (broken in XO 5.93.0)
-
 - [VMWare/Import] Fix `Cannot create property 'xxx' on string 'yyy' when trying to import from ESXi
 - [Import/VMWare] Fix ERR_PREMATURE_CLOSE error with Xenserver hosts (PR [#7563](https://github.com/vatesfr/xen-orchestra/pull/7563))
->>>>>>> 2427f486
+- [XOSTOR] Install or update packages on all hosts in the pool rather than just hosts with disks (PR [#7597](https://github.com/vatesfr/xen-orchestra/pull/7597))
 
 ### Packages to release
 
