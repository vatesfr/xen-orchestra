--- conflicted
+++ resolved
@@ -15,11 +15,8 @@
   - [Console]: Displays a loader when the console is loading (PR [#8226](https://github.com/vatesfr/xen-orchestra/pull/8226))
   - [i18n] Add Spanish translation (contribution made by [@DSJ2](https://github.com/DSJ2)) (PR [#8220](https://github.com/vatesfr/xen-orchestra/pull/8220))
   - [Console]: Add Ctrl+Alt+Del functionality to console (PR [#8239](https://github.com/vatesfr/xen-orchestra/pull/8239))
-<<<<<<< HEAD
+  - [UI]: Use user language set in XO 5 to set the language in XO 6 (PR [#8232](https://github.com/vatesfr/xen-orchestra/pull/8232))
   - [Console]: Adding a border when console is focused (PR [#8235](https://github.com/vatesfr/xen-orchestra/pull/8235))
-=======
-  - [UI]: Use user language set in XO 5 to set the language in XO 6 (PR [#8232](https://github.com/vatesfr/xen-orchestra/pull/8232))
->>>>>>> 42f205e4
 - [Backup] New [ChaCha20-Poly1305](https://en.wikipedia.org/wiki/ChaCha20-Poly1305) encryption for remotes, allow encrypted files larger than 64GB (PR [#8237](https://github.com/vatesfr/xen-orchestra/pull/8237))
 
 ### Bug fixes
