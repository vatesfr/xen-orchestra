--- conflicted
+++ resolved
@@ -31,12 +31,8 @@
 
 <!--packages-start-->
 
-<<<<<<< HEAD
-- @xen-orchestra/fs patch
-=======
 - @xen-orchestra/fs minor
 - vhd-lib patch
->>>>>>> dca3f391
 - xo-server minor
 - xo-web minor
 
