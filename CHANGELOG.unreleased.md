--- conflicted
+++ resolved
@@ -33,11 +33,8 @@
 >
 > In case of conflict, the highest (lowest in previous list) `$version` wins.
 
-<<<<<<< HEAD
+- xen-api minor
 - xo-server-auth-saml minor
-=======
-- xen-api minor
->>>>>>> dadb16bb
 - xo-server-backup-reports patch
 - xo-web minor
 - xo-server patch