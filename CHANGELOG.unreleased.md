--- conflicted
+++ resolved
@@ -18,12 +18,9 @@
 > Users must be able to say: “I had this issue, happy to know it's fixed”
 
 - [Pool] Add tooltip on "no XCP-ng Pro support" warning icon (PR [#6505](https://github.com/vatesfr/xen-orchestra/pull/6505))
-<<<<<<< HEAD
-- [Backup] Really disable Healthcheck when unchecking settings [#6501](https://github.com/vatesfr/xen-orchestra/issues/6501) (PR [#6515](https://github.com/vatesfr/xen-orchestra/pull/6515))
-=======
 - [Backup] Respect HTTP proxy setting when connecting to XCP-ng/XenServer pools
 - [Dashboard/Health] Fix `an error has occurred` in case of unknown default SR (PR [#6508](https://github.com/vatesfr/xen-orchestra/pull/6508))
->>>>>>> 12e98bfd
+- [Backup] Really disable Healthcheck when unchecking settings [#6501](https://github.com/vatesfr/xen-orchestra/issues/6501) (PR [#6515](https://github.com/vatesfr/xen-orchestra/pull/6515))
 
 ### Packages to release
 
