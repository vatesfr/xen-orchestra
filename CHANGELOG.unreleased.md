> This file contains all changes that have not been released yet.
>
> Keep in mind the changelog is addressed to **users** and should be
> understandable by them.

### Security

> Security fixes and new features should go in this section

### Enhancements

> Users must be able to say: “Nice enhancement, I'm eager to test it”

### Bug fixes

> Users must be able to say: “I had this issue, happy to know it's fixed”

<<<<<<< HEAD
- [VM/General] Fix 'an error as occured' in general tab view for non-admin users (PR [#7928](https://github.com/vatesfr/xen-orchestra/pull/7928))
=======
- [New/SR] Fix 'an error as occured' when creating a new SR (PR [#7931](https://github.com/vatesfr/xen-orchestra/pull/7931))
>>>>>>> fb01d20c

### Packages to release

> When modifying a package, add it here with its release type.
>
> The format is the following: `- $packageName $releaseType`
>
> Where `$releaseType` is
>
> - patch: if the change is a bug fix or a simple code improvement
> - minor: if the change is a new feature
> - major: if the change breaks compatibility
>
> Keep this list alphabetically ordered to avoid merge conflicts

<!--packages-start-->

- xo-web patch

<!--packages-end--><|MERGE_RESOLUTION|>--- conflicted
+++ resolved
@@ -15,11 +15,9 @@
 
 > Users must be able to say: “I had this issue, happy to know it's fixed”
 
-<<<<<<< HEAD
+- [New/SR] Fix 'an error as occured' when creating a new SR (PR [#7931](https://github.com/vatesfr/xen-orchestra/pull/7931))
 - [VM/General] Fix 'an error as occured' in general tab view for non-admin users (PR [#7928](https://github.com/vatesfr/xen-orchestra/pull/7928))
-=======
-- [New/SR] Fix 'an error as occured' when creating a new SR (PR [#7931](https://github.com/vatesfr/xen-orchestra/pull/7931))
->>>>>>> fb01d20c
+
 
 ### Packages to release
 
