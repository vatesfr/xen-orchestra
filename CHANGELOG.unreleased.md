> This file contains all changes that have not been released yet.
>
> Keep in mind the changelog is addressed to **users** and should be
> understandable by them.

### Enhancements

> Users must be able to say: “Nice enhancement, I'm eager to test it”

- [VM migration] Ability to choose network for migration within a pool [#2028](https://github.com/vatesfr/xen-orchestra/issues/2028) (PR [#4828](https://github.com/vatesfr/xen-orchestra/pull/4828))
- [Support] Link to create a new support ticket [#4234](https://github.com/vatesfr/xen-orchestra/issues/4234) (PR [#4833](https://github.com/vatesfr/xen-orchestra/pull/4833))
- [Proxies] Ability to redeploy a proxy VM [#4825](https://github.com/vatesfr/xen-orchestra/issues/4825) (PR [#4725](https://github.com/vatesfr/xen-orchestra/pull/4725))

### Bug fixes

> Users must be able to say: “I had this issue, happy to know it's fixed”

<<<<<<< HEAD
- [Backup NG / logs] Replace successful backup job status by failed status in case of missing VMs [#4857](https://github.com/vatesfr/xen-orchestra/issues/4857) (PR [#4862](https://github.com/vatesfr/xen-orchestra/pull/4862))
=======
- [XOSAN] Fix the installer (PR [#4839](https://github.com/vatesfr/xen-orchestra/pull/4839))
- [OVA Import] Fix _no host available_ error when starting for imported VMs with low memory (PR [#4866](https://github.com/vatesfr/xen-orchestra/pull/4866))
- [Self] When a Self Service related operation fails, always revert the quotas to what they were before the operation (PR [#4861](https://github.com/vatesfr/xen-orchestra/pull/4861))
- [auth-{github,google,saml}] Don't require manually reloading the plugin for configuration changes to take effect [#4863](https://github.com/vatesfr/xen-orchestra/issues/4863) (PR [#4864](https://github.com/vatesfr/xen-orchestra/pull/4864))
- [auth-ldap] Fix reading certificate authorities files [#3873](https://github.com/vatesfr/xen-orchestra/issues/3873)
>>>>>>> ae655727

### Released packages

> Packages will be released in the order they are here, therefore, they should
> be listed by inverse order of dependency.
>
> Rule of thumb: add packages on top.

- xo-server-auth-github patch
- xo-server-auth-google patch
- xo-server-auth-ldap patch
- xo-server-auth-saml patch
- xo-server minor
- xo-web minor<|MERGE_RESOLUTION|>--- conflicted
+++ resolved
@@ -15,15 +15,12 @@
 
 > Users must be able to say: “I had this issue, happy to know it's fixed”
 
-<<<<<<< HEAD
-- [Backup NG / logs] Replace successful backup job status by failed status in case of missing VMs [#4857](https://github.com/vatesfr/xen-orchestra/issues/4857) (PR [#4862](https://github.com/vatesfr/xen-orchestra/pull/4862))
-=======
 - [XOSAN] Fix the installer (PR [#4839](https://github.com/vatesfr/xen-orchestra/pull/4839))
 - [OVA Import] Fix _no host available_ error when starting for imported VMs with low memory (PR [#4866](https://github.com/vatesfr/xen-orchestra/pull/4866))
 - [Self] When a Self Service related operation fails, always revert the quotas to what they were before the operation (PR [#4861](https://github.com/vatesfr/xen-orchestra/pull/4861))
 - [auth-{github,google,saml}] Don't require manually reloading the plugin for configuration changes to take effect [#4863](https://github.com/vatesfr/xen-orchestra/issues/4863) (PR [#4864](https://github.com/vatesfr/xen-orchestra/pull/4864))
 - [auth-ldap] Fix reading certificate authorities files [#3873](https://github.com/vatesfr/xen-orchestra/issues/3873)
->>>>>>> ae655727
+- [Backup NG / logs] Replace successful backup job status by failed status in case of missing VMs [#4857](https://github.com/vatesfr/xen-orchestra/issues/4857) (PR [#4862](https://github.com/vatesfr/xen-orchestra/pull/4862))
 
 ### Released packages
 
