--- conflicted
+++ resolved
@@ -18,16 +18,12 @@
 
 > Users must be able to say: “I had this issue, happy to know it's fixed”
 
-<<<<<<< HEAD
-- [Dashboard/Health] Fix `error has occured` when a pool has no default SR
-- [Plugin/Audit] Fix `key cannot be 'null' or 'undefined'` error when no audit log in the database [#6040](https://github.com/vatesfr/xen-orchestra/issues/6040) (PR [#6071](https://github.com/vatesfr/xen-orchestra/pull/6071))
-=======
 - [Backup] Detect and clear orphan merge states, fix `ENOENT` errors (PR [#6087](https://github.com/vatesfr/xen-orchestra/pull/6087))
 - [Backup] Ensure merges are also executed after backup on S3, maintaining the size of the VHD chain under control [Forum#45743](https://xcp-ng.org/forum/post/45743) (PR [#6095](https://github.com/vatesfr/xen-orchestra/pull/6095))
 - [Backup] Delete backups immediately instead of waiting for the next backup (PR [#6081](https://github.com/vatesfr/xen-orchestra/pull/6081))
 - [Backup] Delete S3 backups completely, even if there are more than 1000 files (PR [#6103](https://github.com/vatesfr/xen-orchestra/pull/6103))
 - [Backup] Fix merge resuming (PR [#6099](https://github.com/vatesfr/xen-orchestra/pull/6099))
->>>>>>> 692e72a7
+- [Plugin/Audit] Fix `key cannot be 'null' or 'undefined'` error when no audit log in the database [#6040](https://github.com/vatesfr/xen-orchestra/issues/6040) (PR [#6071](https://github.com/vatesfr/xen-orchestra/pull/6071))
 
 ### Packages to release
 
@@ -46,17 +42,12 @@
 >
 > In case of conflict, the highest (lowest in previous list) `$version` wins.
 
-<<<<<<< HEAD
-- vhd-lib major
-- xo-web patch
-- xo-server-audit patch
-=======
 - @xen-orchestra/fs minor
 - vhd-lib minor
 - xo-vmdk-to-vhd minor
 - @xen-orchestra/backups minor
 - @xen-orchestra/backups-cli minor
 - @xen-orchestra/proxy minor
+- xo-server-audit patch
 - xo-server minor
-- xo-web minor
->>>>>>> 692e72a7
+- xo-web minor