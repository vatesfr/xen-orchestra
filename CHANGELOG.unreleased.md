> This file contains all changes that have not been released yet.
>
> Keep in mind the changelog is addressed to **users** and should be
> understandable by them.

### Security

> Security fixes and new features should go in this section

### Enhancements

> Users must be able to say: “Nice enhancement, I'm eager to test it”

### Bug fixes

> Users must be able to say: “I had this issue, happy to know it's fixed”

### Packages to release

> When modifying a package, add it here with its release type.
>
> The format is the following: `- $packageName $releaseType`
>
> Where `$releaseType` is
>
> - patch: if the change is a bug fix or a simple code improvement
> - minor: if the change is a new feature
> - major: if the change breaks compatibility
>
> Keep this list alphabetically ordered to avoid merge conflicts

<!--packages-start-->

<<<<<<< HEAD
- @xen-orchestra/mixins patch
- @xen-orchestra/rest-api patch
- xo-server patch
=======
- @xen-orchestra/web-core minor
>>>>>>> 3eb9efe1

<!--packages-end--><|MERGE_RESOLUTION|>--- conflicted
+++ resolved
@@ -31,12 +31,9 @@
 
 <!--packages-start-->
 
-<<<<<<< HEAD
 - @xen-orchestra/mixins patch
 - @xen-orchestra/rest-api patch
+- @xen-orchestra/web-core minor
 - xo-server patch
-=======
-- @xen-orchestra/web-core minor
->>>>>>> 3eb9efe1
 
 <!--packages-end-->