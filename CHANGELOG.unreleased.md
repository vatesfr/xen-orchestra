> This file contains all changes that have not been released yet.
>
> Keep in mind the changelog is addressed to **users** and should be
> understandable by them.

### Security

> Security fixes and new features should go in this section

### Enhancements

> Users must be able to say: “Nice enhancement, I'm eager to test it”

<<<<<<< HEAD
- **Migrated REST API endpoints**:
  - `GET /rest/v0/srs/<sr-id>/messages` (PR [#9028](https://github.com/vatesfr/xen-orchestra/pull/9028))
  - `GET /rest/v0/hosts/<host-id>/messages` (PR [#9027](https://github.com/vatesfr/xen-orchestra/pull/9027))
  - `GET /rest/v0/pools/<pool-id>/messages` (PR [#9022](https://github.com/vatesfr/xen-orchestra/pull/9022))
  - `GET /rest/v0/pifs/<pif-id>/messages` (PR [#9021](https://github.com/vatesfr/xen-orchestra/pull/9021))


=======
>>>>>>> f5676705
### Bug fixes

> Users must be able to say: “I had this issue, happy to know it's fixed”

### Packages to release

> When modifying a package, add it here with its release type.
>
> The format is the following: `- $packageName $releaseType`
>
> Where `$releaseType` is
>
> - patch: if the change is a bug fix or a simple code improvement
> - minor: if the change is a new feature
> - major: if the change breaks compatibility
>
> Keep this list alphabetically ordered to avoid merge conflicts

<!--packages-start-->

- @xen-orchestra/rest-api patch

<!--packages-end--><|MERGE_RESOLUTION|>--- conflicted
+++ resolved
@@ -11,16 +11,9 @@
 
 > Users must be able to say: “Nice enhancement, I'm eager to test it”
 
-<<<<<<< HEAD
 - **Migrated REST API endpoints**:
-  - `GET /rest/v0/srs/<sr-id>/messages` (PR [#9028](https://github.com/vatesfr/xen-orchestra/pull/9028))
-  - `GET /rest/v0/hosts/<host-id>/messages` (PR [#9027](https://github.com/vatesfr/xen-orchestra/pull/9027))
-  - `GET /rest/v0/pools/<pool-id>/messages` (PR [#9022](https://github.com/vatesfr/xen-orchestra/pull/9022))
   - `GET /rest/v0/pifs/<pif-id>/messages` (PR [#9021](https://github.com/vatesfr/xen-orchestra/pull/9021))
 
-
-=======
->>>>>>> f5676705
 ### Bug fixes
 
 > Users must be able to say: “I had this issue, happy to know it's fixed”
@@ -41,6 +34,7 @@
 
 <!--packages-start-->
 
-- @xen-orchestra/rest-api patch
+- @xen-orchestra/rest-api minor
+- xo-server patch
 
 <!--packages-end-->