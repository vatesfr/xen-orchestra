> This file contains all changes that have not been released yet.
>
> Keep in mind the changelog is addressed to **users** and should be
> understandable by them.

### Enhancements

> Users must be able to say: “Nice enhancement, I'm eager to test it”

### Bug fixes

> Users must be able to say: “I had this issue, happy to know it's fixed”

- [Host] Fix power state stuck on busy after power off [#4919](https://github.com/vatesfr/xen-orchestra/issues/4919) (PR [#5288](https://github.com/vatesfr/xen-orchestra/pull/5288))

### Packages to release

> Packages will be released in the order they are here, therefore, they should
> be listed by inverse order of dependency.
>
> Rule of thumb: add packages on top.
>
> The format is the following: - `$packageName` `$version`
>
> Where `$version` is
>
> - patch: if the change is a bug fix or a simple code improvement
> - minor: if the change is a new feature
> - major: if the change breaks compatibility
>
> In case of conflict, the highest (lowest in previous list) `$version` wins.

<<<<<<< HEAD
- xo-web patch
- xo-server patch
=======
- vhd-lib minor
- @xen-orchestra/audit-core minor
- xo-server-audit minor
>>>>>>> 2a270b39
<|MERGE_RESOLUTION|>--- conflicted
+++ resolved
@@ -30,11 +30,8 @@
 >
 > In case of conflict, the highest (lowest in previous list) `$version` wins.
 
-<<<<<<< HEAD
-- xo-web patch
-- xo-server patch
-=======
 - vhd-lib minor
 - @xen-orchestra/audit-core minor
 - xo-server-audit minor
->>>>>>> 2a270b39
+- xo-web patch
+- xo-server patch