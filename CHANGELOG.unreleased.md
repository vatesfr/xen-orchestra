--- conflicted
+++ resolved
@@ -15,12 +15,9 @@
 
 - [Proxies] Fix `this.getObject` is not a function during deployment
 - [Settings/Logs] Fix `sr.getAllUnhealthyVdiChainsLength: not enough permissions` error with non-admin users (PR [#7265](https://github.com/vatesfr/xen-orchestra/pull/7265))
-<<<<<<< HEAD
-- [Pool/patches] Resolves [#6415] disable Rolling Pool Update button if host is alone in its pool (PR [#7286](https://github.com/vatesfr/xen-orchestra/pull/7286))
-=======
 - [Settings/Logs] Fix `proxy.getAll: not enough permissions` error with non-admin users (PR [#7249](https://github.com/vatesfr/xen-orchestra/pull/7249))
 - [Replication/Health Check] Fix `healthCheckVm.add_tag is not a function` error [Forum#69156](https://xcp-ng.org/forum/post/69156)
->>>>>>> bb19afc4
+- [Pool/patches] Resolves [#6415] disable Rolling Pool Update button if host is alone in its pool (PR [#7286](https://github.com/vatesfr/xen-orchestra/pull/7286))
 
 ### Packages to release
 
