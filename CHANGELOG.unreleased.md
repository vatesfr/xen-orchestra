> This file contains all changes that have not been released yet.
>
> Keep in mind the changelog is addressed to **users** and should be
> understandable by them.

### Enhancements

> Users must be able to say: “Nice enhancement, I'm eager to test it”

<<<<<<< HEAD
- [Restore backup] Clearer error message when importing a VM backup requires restoration of CH >= 8.1 (PR [#6304](https://github.com/vatesfr/xen-orchestra/pull/6304))
- [Backup] Users can use VHD directory on any remote type (PR [#6273](https://github.com/vatesfr/xen-orchestra/pull/6273))
- [SR/advanced] Ability to enable/disable a maintenance mode for an SR [#6215](https://github.com/vatesfr/xen-orchestra/issues/6215) (PRs [#6308](https://github.com/vatesfr/xen-orchestra/pull/6308), [#6297](https://github.com/vatesfr/xen-orchestra/pull/6297))
- [SR] In SR view, add `maintenance mode` badge next to his name

=======
>>>>>>> 9ba4afa0
### Bug fixes

> Users must be able to say: “I had this issue, happy to know it's fixed”

### Packages to release

> When modifying a package, add it here with its release type.
>
> The format is the following: - `$packageName` `$releaseType`
>
> Where `$releaseType` is
>
> - patch: if the change is a bug fix or a simple code improvement
> - minor: if the change is a new feature
> - major: if the change breaks compatibility
>
> Keep this list alphabetically ordered to avoid merge conflicts

<!--packages-start-->

<!--packages-end--><|MERGE_RESOLUTION|>--- conflicted
+++ resolved
@@ -7,14 +7,8 @@
 
 > Users must be able to say: “Nice enhancement, I'm eager to test it”
 
-<<<<<<< HEAD
-- [Restore backup] Clearer error message when importing a VM backup requires restoration of CH >= 8.1 (PR [#6304](https://github.com/vatesfr/xen-orchestra/pull/6304))
-- [Backup] Users can use VHD directory on any remote type (PR [#6273](https://github.com/vatesfr/xen-orchestra/pull/6273))
-- [SR/advanced] Ability to enable/disable a maintenance mode for an SR [#6215](https://github.com/vatesfr/xen-orchestra/issues/6215) (PRs [#6308](https://github.com/vatesfr/xen-orchestra/pull/6308), [#6297](https://github.com/vatesfr/xen-orchestra/pull/6297))
 - [SR] In SR view, add `maintenance mode` badge next to his name
 
-=======
->>>>>>> 9ba4afa0
 ### Bug fixes
 
 > Users must be able to say: “I had this issue, happy to know it's fixed”
@@ -34,5 +28,5 @@
 > Keep this list alphabetically ordered to avoid merge conflicts
 
 <!--packages-start-->
-
+- xo-web minor
 <!--packages-end-->