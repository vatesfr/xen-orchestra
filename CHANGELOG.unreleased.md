> This file contains all changes that have not been released yet.
>
> Keep in mind the changelog is addressed to **users** and should be
> understandable by them.

### Enhancements

> Users must be able to say: “Nice enhancement, I'm eager to test it”

<<<<<<< HEAD
- [New HBA SR] Show LUN serial and id in LUN selector (PR [#5422](https://github.com/vatesfr/xen-orchestra/pull/5422))
=======
[Plugins] Add user feedback when a plugin test finishes successfully (PR [#5409](https://github.com/vatesfr/xen-orchestra/pull/5409))
>>>>>>> 37515b5d

### Bug fixes

> Users must be able to say: “I had this issue, happy to know it's fixed”

### Packages to release

> Packages will be released in the order they are here, therefore, they should
> be listed by inverse order of dependency.
>
> Rule of thumb: add packages on top.
>
> The format is the following: - `$packageName` `$version`
>
> Where `$version` is
>
> - patch: if the change is a bug fix or a simple code improvement
> - minor: if the change is a new feature
> - major: if the change breaks compatibility
>
> In case of conflict, the highest (lowest in previous list) `$version` wins.

<<<<<<< HEAD
- xo-server minor
=======
>>>>>>> 37515b5d
- xo-web minor<|MERGE_RESOLUTION|>--- conflicted
+++ resolved
@@ -7,11 +7,8 @@
 
 > Users must be able to say: “Nice enhancement, I'm eager to test it”
 
-<<<<<<< HEAD
+- [Plugins] Add user feedback when a plugin test finishes successfully (PR [#5409](https://github.com/vatesfr/xen-orchestra/pull/5409))
 - [New HBA SR] Show LUN serial and id in LUN selector (PR [#5422](https://github.com/vatesfr/xen-orchestra/pull/5422))
-=======
-[Plugins] Add user feedback when a plugin test finishes successfully (PR [#5409](https://github.com/vatesfr/xen-orchestra/pull/5409))
->>>>>>> 37515b5d
 
 ### Bug fixes
 
@@ -34,8 +31,5 @@
 >
 > In case of conflict, the highest (lowest in previous list) `$version` wins.
 
-<<<<<<< HEAD
 - xo-server minor
-=======
->>>>>>> 37515b5d
 - xo-web minor