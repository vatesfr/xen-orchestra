--- conflicted
+++ resolved
@@ -9,11 +9,8 @@
 
 - [VM/Advanced] Automatically eject removable medias when converting a VM to a template [#6752](https://github.com/vatesfr/xen-orchestra/issues/6752) (PR [#6769](https://github.com/vatesfr/xen-orchestra/pull/6769))
 - [Dashboard/Health] Add free space column for storage state table (PR [#6778](https://github.com/vatesfr/xen-orchestra/pull/6778))
-<<<<<<< HEAD
+- [VM/General] Displays the template name used to create the VM, as well as the email address of the VM creator for admin users (PR [#6771](https://github.com/vatesfr/xen-orchestra/pull/6771))
 - [Backup/exports] Retry when failing to read a data block during Delta Backup, Continuous Replication, disk and OVA export when NBD is enabled [PR #6763](https://github.com/vatesfr/xen-orchestra/pull/6763)
-=======
-- [VM/General] Displays the template name used to create the VM, as well as the email address of the VM creator for admin users (PR [#6771](https://github.com/vatesfr/xen-orchestra/pull/6771))
->>>>>>> 83299587
 
 ### Bug fixes
 
