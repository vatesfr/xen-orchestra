--- conflicted
+++ resolved
@@ -7,18 +7,8 @@
 
 > Users must be able to say: “Nice enhancement, I'm eager to test it”
 
-<<<<<<< HEAD
-- [Task] Display age and estimated duration (PR [#5530](https://github.com/vatesfr/xen-orchestra/pull/5530))
-- [Proxy] Ask for a confirmation before upgrading a proxy with running backups (PR [#5533](https://github.com/vatesfr/xen-orchestra/pull/5533))
-- [Backup/restore] Allow backup restore to any licence even if XOA isn't registered (PR [#5547](https://github.com/vatesfr/xen-orchestra/pull/5547))
-- [Import] Ignore case when detecting file type (PR [#5574](https://github.com/vatesfr/xen-orchestra/pull/5574))
-- [Backup] Ability to set a specific schedule to always run full backups [#5541](https://github.com/vatesfr/xen-orchestra/issues/5541) (PR [#5546](https://github.com/vatesfr/xen-orchestra/pull/5546))
-- [Proxy] Log VM backup restoration (PR [#5576](https://github.com/vatesfr/xen-orchestra/pull/5576))
-- [XOA] Add warning message in the menu if "XOA check" reports any problems (PR [#5534](https://github.com/vatesfr/xen-orchestra/pull/5534))
 - [Backup] During CR/delta backups, bios_strings are restored similarly to DR/full backups
 
-=======
->>>>>>> ec1a4b19
 ### Bug fixes
 
 > Users must be able to say: “I had this issue, happy to know it's fixed”
@@ -38,15 +28,7 @@
 > - minor: if the change is a new feature
 > - major: if the change breaks compatibility
 >
-<<<<<<< HEAD
 > In case of conflict, the highest (lowest in previous list) `$version` wins.
 
 - @xen-orchestra/backups minor
-- @xen-orchestra/fs minor
-- xen-api patch
-- xo-common minor
-- xo-server minor
-- xo-web minor
-=======
-> In case of conflict, the highest (lowest in previous list) `$version` wins.
->>>>>>> ec1a4b19
+- xo-server patch