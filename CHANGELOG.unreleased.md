> This file contains all changes that have not been released yet.
>
> Keep in mind the changelog is addressed to **users** and should be
> understandable by them.

### Security

> Security fixes and new features should go in this section

### Enhancements

> Users must be able to say: “Nice enhancement, I'm eager to test it”

- **XO 6:**
  - [Navigation] Navigation state is now persisted in localStorage and items are now collapsible while filtering. (PR [#9277](https://github.com/vatesfr/xen-orchestra/pull/9277))

<<<<<<< HEAD
- [Backups/s3] Update filesystem handling to use DeleteObjectsCommand in order to improve performance (PR [#9281](https://github.com/vatesfr/xen-orchestra/pull/9281))
=======
- [REST API] Add link to the openAPI JSON directly in the swagger description (PR [#9285](https://github.com/vatesfr/xen-orchestra/pull/9285))
>>>>>>> b667bc8a

### Bug fixes

> Users must be able to say: “I had this issue, happy to know it's fixed”

- [REST API/VM Dashboard] Return `vmProtection: 'protected' | 'unprotected' | 'not-in-job'` instead of `vmProtected: boolean` (PR [#9288](https://github.com/vatesfr/xen-orchestra/pull/9288))

- **XO 6:**
  - [VDIs] Fix broken fallback link to XO 5 VDIs page (PR [#9267](https://github.com/vatesfr/xen-orchestra/pull/9267))
  - Redirect non admin user to XO5 (PR [#9219](https://github.com/vatesfr/xen-orchestra/pull/9219))

### Packages to release

> When modifying a package, add it here with its release type.
>
> The format is the following: `- $packageName $releaseType`
>
> Where `$releaseType` is
>
> - patch: if the change is a bug fix or a simple code improvement
> - minor: if the change is a new feature
> - major: if the change breaks compatibility
>
> Keep this list alphabetically ordered to avoid merge conflicts

<!--packages-start-->

- @xen-orchestra/fs patch
- @xen-orchestra/rest-api patch
- @xen-orchestra/web minor
- @xen-orchestra/web-core minor

<!--packages-end--><|MERGE_RESOLUTION|>--- conflicted
+++ resolved
@@ -14,11 +14,8 @@
 - **XO 6:**
   - [Navigation] Navigation state is now persisted in localStorage and items are now collapsible while filtering. (PR [#9277](https://github.com/vatesfr/xen-orchestra/pull/9277))
 
-<<<<<<< HEAD
 - [Backups/s3] Update filesystem handling to use DeleteObjectsCommand in order to improve performance (PR [#9281](https://github.com/vatesfr/xen-orchestra/pull/9281))
-=======
 - [REST API] Add link to the openAPI JSON directly in the swagger description (PR [#9285](https://github.com/vatesfr/xen-orchestra/pull/9285))
->>>>>>> b667bc8a
 
 ### Bug fixes
 
