> This file contains all changes that have not been released yet.
>
> Keep in mind the changelog is addressed to **users** and should be
> understandable by them.

### Security

> Security fixes and new features should go in this section

### Enhancements

> Users must be able to say: “Nice enhancement, I'm eager to test it”

- **XO 6:**
  - [Navigation] Navigation state is now persisted in localStorage and items are now collapsible while filtering. (PR [#9277](https://github.com/vatesfr/xen-orchestra/pull/9277))

- [Backups/s3] Update filesystem handling to use DeleteObjectsCommand in order to improve performance (PR [#9281](https://github.com/vatesfr/xen-orchestra/pull/9281))
- [REST API] Add link to the openAPI JSON directly in the swagger description (PR [#9285](https://github.com/vatesfr/xen-orchestra/pull/9285))

### Bug fixes

> Users must be able to say: “I had this issue, happy to know it's fixed”

<<<<<<< HEAD
- [Backups] Allow offline backups for more types of backups [Forum#11578](https://xcp-ng.org/forum/topic/11578) (PR [#9228](https://github.com/vatesfr/xen-orchestra/pull/9228))
=======
- [xo-server] better handling of xapi snapshots when converting to xo object (PR [#9231](https://github.com/vatesfr/xen-orchestra/pull/9231))
- [REST API/VM Dashboard] Return `vmProtection: 'protected' | 'unprotected' | 'not-in-job'` instead of `vmProtected: boolean` (PR [#9288](https://github.com/vatesfr/xen-orchestra/pull/9288))
- [Backup]clean up .vhd.checksum files (PR [#9291](https://github.com/vatesfr/xen-orchestra/pull/9291))
- [Backup] Prevent "No new data to upload for this VM" info on mirror backups when it was false [Forum#11623](https://xcp-ng.org/forum/topic/11623) (PR [#9286](https://github.com/vatesfr/xen-orchestra/pull/9286))
>>>>>>> 907ee7d8

- **XO 6:**
  - [VDIs] Fix broken fallback link to XO 5 VDIs page (PR [#9267](https://github.com/vatesfr/xen-orchestra/pull/9267))
  - Redirect non admin user to XO5 (PR [#9219](https://github.com/vatesfr/xen-orchestra/pull/9219))

### Packages to release

> When modifying a package, add it here with its release type.
>
> The format is the following: `- $packageName $releaseType`
>
> Where `$releaseType` is
>
> - patch: if the change is a bug fix or a simple code improvement
> - minor: if the change is a new feature
> - major: if the change breaks compatibility
>
> Keep this list alphabetically ordered to avoid merge conflicts

<!--packages-start-->

<<<<<<< HEAD
- xo-web patch
=======
- @xen-orchestra/backups patch
- @xen-orchestra/fs patch
- @xen-orchestra/rest-api patch
- @xen-orchestra/web minor
- @xen-orchestra/web-core minor
>>>>>>> 907ee7d8

<!--packages-end--><|MERGE_RESOLUTION|>--- conflicted
+++ resolved
@@ -21,14 +21,11 @@
 
 > Users must be able to say: “I had this issue, happy to know it's fixed”
 
-<<<<<<< HEAD
 - [Backups] Allow offline backups for more types of backups [Forum#11578](https://xcp-ng.org/forum/topic/11578) (PR [#9228](https://github.com/vatesfr/xen-orchestra/pull/9228))
-=======
 - [xo-server] better handling of xapi snapshots when converting to xo object (PR [#9231](https://github.com/vatesfr/xen-orchestra/pull/9231))
 - [REST API/VM Dashboard] Return `vmProtection: 'protected' | 'unprotected' | 'not-in-job'` instead of `vmProtected: boolean` (PR [#9288](https://github.com/vatesfr/xen-orchestra/pull/9288))
 - [Backup]clean up .vhd.checksum files (PR [#9291](https://github.com/vatesfr/xen-orchestra/pull/9291))
 - [Backup] Prevent "No new data to upload for this VM" info on mirror backups when it was false [Forum#11623](https://xcp-ng.org/forum/topic/11623) (PR [#9286](https://github.com/vatesfr/xen-orchestra/pull/9286))
->>>>>>> 907ee7d8
 
 - **XO 6:**
   - [VDIs] Fix broken fallback link to XO 5 VDIs page (PR [#9267](https://github.com/vatesfr/xen-orchestra/pull/9267))
@@ -50,14 +47,12 @@
 
 <!--packages-start-->
 
-<<<<<<< HEAD
-- xo-web patch
-=======
 - @xen-orchestra/backups patch
 - @xen-orchestra/fs patch
 - @xen-orchestra/rest-api patch
 - @xen-orchestra/web minor
 - @xen-orchestra/web-core minor
->>>>>>> 907ee7d8
+- xo-web patch
+
 
 <!--packages-end-->