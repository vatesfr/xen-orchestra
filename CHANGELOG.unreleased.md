> This file contains all changes that have not been released yet.
>
> Keep in mind the changelog is addressed to **users** and should be
> understandable by them.

### Security

> Security fixes and new features should go in this section

### Enhancements

<<<<<<< HEAD
- **XO6**:

  - [Pool/Network]: Display networks and host internal networks information in side panel (PR [#8286](https://github.com/vatesfr/xen-orchestra/pull/8286))

- [VM] Updated Nested Virtualization handling to use `platform:nested-virt` for XCP-ng 8.3+ (PR [#8395](https://github.com/vatesfr/xen-orchestra/pull/8395))

=======
>>>>>>> 782a93cd
> Users must be able to say: “Nice enhancement, I'm eager to test it”

- **XO 6:**
  - [Host] Add dashboard view (PR [#8398](https://github.com/vatesfr/xen-orchestra/pull/8398))
- [RPU] Allows to perform an RPU even if an XOSTOR is present on the pool (PR [#8455](https://github.com/vatesfr/xen-orchestra/pull/8455))

### Bug fixes

> Users must be able to say: “I had this issue, happy to know it's fixed”

- [REST API] Correctly return a 404 not found error when trying to get a backup log that does not exist (PR [#8457](https://github.com/vatesfr/xen-orchestra/pull/8457))

### Packages to release

> When modifying a package, add it here with its release type.
>
> The format is the following: `- $packageName $releaseType`
>
> Where `$releaseType` is
>
> - patch: if the change is a bug fix or a simple code improvement
> - minor: if the change is a new feature
> - major: if the change breaks compatibility
>
> Keep this list alphabetically ordered to avoid merge conflicts

<!--packages-start-->

- @vates/types patch
- @xen-orchestra/web minor
<<<<<<< HEAD
- xo-server minor
=======
- @xen-orchestra/web-core minor
- xo-server minor
- xo-server-backup-reports patch
- xo-web patch
>>>>>>> 782a93cd

<!--packages-end--><|MERGE_RESOLUTION|>--- conflicted
+++ resolved
@@ -9,20 +9,13 @@
 
 ### Enhancements
 
-<<<<<<< HEAD
-- **XO6**:
-
-  - [Pool/Network]: Display networks and host internal networks information in side panel (PR [#8286](https://github.com/vatesfr/xen-orchestra/pull/8286))
-
-- [VM] Updated Nested Virtualization handling to use `platform:nested-virt` for XCP-ng 8.3+ (PR [#8395](https://github.com/vatesfr/xen-orchestra/pull/8395))
-
-=======
->>>>>>> 782a93cd
 > Users must be able to say: “Nice enhancement, I'm eager to test it”
 
 - **XO 6:**
   - [Host] Add dashboard view (PR [#8398](https://github.com/vatesfr/xen-orchestra/pull/8398))
 - [RPU] Allows to perform an RPU even if an XOSTOR is present on the pool (PR [#8455](https://github.com/vatesfr/xen-orchestra/pull/8455))
+- [VM] Updated Nested Virtualization handling to use `platform:nested-virt` for XCP-ng 8.3+ (PR [#8395](https://github.com/vatesfr/xen-orchestra/pull/8395))
+
 
 ### Bug fixes
 
@@ -48,13 +41,9 @@
 
 - @vates/types patch
 - @xen-orchestra/web minor
-<<<<<<< HEAD
-- xo-server minor
-=======
 - @xen-orchestra/web-core minor
 - xo-server minor
 - xo-server-backup-reports patch
-- xo-web patch
->>>>>>> 782a93cd
+- xo-web minor
 
 <!--packages-end-->