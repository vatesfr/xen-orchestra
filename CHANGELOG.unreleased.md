> This file contains all changes that have not been released yet.
>
> Keep in mind the changelog is addressed to **users** and should be
> understandable by them.

### Enhancements

> Users must be able to say: “Nice enhancement, I'm eager to test it”

### Bug fixes

> Users must be able to say: “I had this issue, happy to know it's fixed”

<<<<<<< HEAD
- [Jobs] Fix `t.value is undefined` when saving a new job (broken in XO 5.91)
- [ISO SR] During ISO migration, the destination SRs were not ISO SRs [#7392](https://github.com/vatesfr/xen-orchestra/issues/7392) (PR [#7431](https://github.com/vatesfr/xen-orchestra/pull/7431))

=======
>>>>>>> 48e6d582
### Packages to release

> When modifying a package, add it here with its release type.
>
> The format is the following: `- $packageName $releaseType`
>
> Where `$releaseType` is
>
> - patch: if the change is a bug fix or a simple code improvement
> - minor: if the change is a new feature
> - major: if the change breaks compatibility
>
> Keep this list alphabetically ordered to avoid merge conflicts

<!--packages-start-->

- xo-server patch

<!--packages-end--><|MERGE_RESOLUTION|>--- conflicted
+++ resolved
@@ -11,12 +11,8 @@
 
 > Users must be able to say: “I had this issue, happy to know it's fixed”
 
-<<<<<<< HEAD
-- [Jobs] Fix `t.value is undefined` when saving a new job (broken in XO 5.91)
 - [ISO SR] During ISO migration, the destination SRs were not ISO SRs [#7392](https://github.com/vatesfr/xen-orchestra/issues/7392) (PR [#7431](https://github.com/vatesfr/xen-orchestra/pull/7431))
 
-=======
->>>>>>> 48e6d582
 ### Packages to release
 
 > When modifying a package, add it here with its release type.
@@ -34,5 +30,6 @@
 <!--packages-start-->
 
 - xo-server patch
+- xo-web patch
 
 <!--packages-end-->