> This file contains all changes that have not been released yet.
>
> Keep in mind the changelog is addressed to **users** and should be
> understandable by them.

### Enhancements

> Users must be able to say: “Nice enhancement, I'm eager to test it”

### Bug fixes

> Users must be able to say: “I had this issue, happy to know it's fixed”

<<<<<<< HEAD
- [Import VMDK] Fix `No position specified for vmdisk1` error (PR [#5255](https://github.com/vatesfr/xen-orchestra/pull/5255))
- [API] Fix `this.removeSubjectFromResourceSet is not a function` error on calling `resourceSet.removeSubject` via `xo-cli` [#5265](https://github.com/vatesfr/xen-orchestra/issues/5265) (PR [#5266](https://github.com/vatesfr/xen-orchestra/pull/5266))
- [Import OVA] Fix frozen UI when dropping a big OVA on the page (PR [#5274](https://github.com/vatesfr/xen-orchestra/pull/5274))
- [Remotes/S3] Fix S3 backup of 50GB+ files [#5197](https://github.com/vatesfr/xen-orchestra/issues/5197) (PR[ #5242](https://github.com/vatesfr/xen-orchestra/pull/5242) )
- [Import OVA] Improve import speed of embedded gzipped VMDK disks (PR [#5275](https://github.com/vatesfr/xen-orchestra/pull/5275))
- [Remotes] Fix editing bucket and directory for S3 remotes [#5233](https://github.com/vatesfr/xen-orchestra/issues/5233) (PR [5276](https://github.com/vatesfr/xen-orchestra/pull/5276))
- [Host] Fix power state stuck on busy after power off [#4919](https://github.com/vatesfr/xen-orchestra/issues/4919) (PR [#5288](https://github.com/vatesfr/xen-orchestra/pull/5288))

=======
>>>>>>> eed44156
### Packages to release

> Packages will be released in the order they are here, therefore, they should
> be listed by inverse order of dependency.
>
> Rule of thumb: add packages on top.
>
> The format is the following: - `$packageName` `$version`
>
> Where `$version` is
>
> - patch: if the change is a bug fix or a simple code improvement
> - minor: if the change is a new feature
> - major: if the change breaks compatibility
>
> In case of conflict, the highest (lowest in previous list) `$version` wins.<|MERGE_RESOLUTION|>--- conflicted
+++ resolved
@@ -11,17 +11,8 @@
 
 > Users must be able to say: “I had this issue, happy to know it's fixed”
 
-<<<<<<< HEAD
-- [Import VMDK] Fix `No position specified for vmdisk1` error (PR [#5255](https://github.com/vatesfr/xen-orchestra/pull/5255))
-- [API] Fix `this.removeSubjectFromResourceSet is not a function` error on calling `resourceSet.removeSubject` via `xo-cli` [#5265](https://github.com/vatesfr/xen-orchestra/issues/5265) (PR [#5266](https://github.com/vatesfr/xen-orchestra/pull/5266))
-- [Import OVA] Fix frozen UI when dropping a big OVA on the page (PR [#5274](https://github.com/vatesfr/xen-orchestra/pull/5274))
-- [Remotes/S3] Fix S3 backup of 50GB+ files [#5197](https://github.com/vatesfr/xen-orchestra/issues/5197) (PR[ #5242](https://github.com/vatesfr/xen-orchestra/pull/5242) )
-- [Import OVA] Improve import speed of embedded gzipped VMDK disks (PR [#5275](https://github.com/vatesfr/xen-orchestra/pull/5275))
-- [Remotes] Fix editing bucket and directory for S3 remotes [#5233](https://github.com/vatesfr/xen-orchestra/issues/5233) (PR [5276](https://github.com/vatesfr/xen-orchestra/pull/5276))
 - [Host] Fix power state stuck on busy after power off [#4919](https://github.com/vatesfr/xen-orchestra/issues/4919) (PR [#5288](https://github.com/vatesfr/xen-orchestra/pull/5288))
 
-=======
->>>>>>> eed44156
 ### Packages to release
 
 > Packages will be released in the order they are here, therefore, they should
@@ -37,4 +28,7 @@
 > - minor: if the change is a new feature
 > - major: if the change breaks compatibility
 >
-> In case of conflict, the highest (lowest in previous list) `$version` wins.+> In case of conflict, the highest (lowest in previous list) `$version` wins.
+
+- xo-web patch
+- xo-server patch