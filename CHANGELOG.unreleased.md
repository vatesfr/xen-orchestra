--- conflicted
+++ resolved
@@ -14,13 +14,10 @@
 
 > Users must be able to say: “I had this issue, happy to know it's fixed”
 
-<<<<<<< HEAD
-- [Host/Advanced] Ability to force reboot a host if its VMs could not be evacuated after enabling/disabling PCI passthrough (PR [#7687](https://github.com/vatesfr/xen-orchestra/pull/7687))
-=======
 - [Backup & Replication] Fix job stalling when failing to find a base VM
 - [REST API] Host logs are in tar+gzip format, the path is now `/host/:uuid/logs.tgz` [#7703](https://github.com/vatesfr/xen-orchestra/issues/7703)
 - [Plugin/perf-alert] Reduce the number of queries to the hosts [#7692](https://github.com/vatesfr/xen-orchestra/issues/7692)
->>>>>>> 82d3ec60
+- [Host/Advanced] Ability to force reboot a host if its VMs could not be evacuated after enabling/disabling PCI passthrough (PR [#7687](https://github.com/vatesfr/xen-orchestra/pull/7687))
 
 ### Packages to release
 
@@ -45,6 +42,6 @@
 - xo-server patch
 - xo-server-load-balancer minor
 - xo-server-perf-alert patch
-- xo-web patch
+- xo-web minor
 
 <!--packages-end-->