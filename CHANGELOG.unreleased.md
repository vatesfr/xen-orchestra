--- conflicted
+++ resolved
@@ -7,12 +7,9 @@
 
 > Users must be able to say: “Nice enhancement, I'm eager to test it”
 
-<<<<<<< HEAD
-- [Host/advanced] Add button to enable/disable the host (PR [#5952](https://github.com/vatesfr/xen-orchestra/pull/5952))
-=======
 - [Tasks] Filter out short tasks using a default filter (PR [#5921](https://github.com/vatesfr/xen-orchestra/pull/5921))
 - [Jobs] Ability to copy a job ID (PR [#5951](https://github.com/vatesfr/xen-orchestra/pull/5951))
->>>>>>> 07cc4c85
+- [Host/advanced] Add button to enable/disable the host (PR [#5952](https://github.com/vatesfr/xen-orchestra/pull/5952))
 
 ### Bug fixes
 
@@ -41,9 +38,6 @@
 - vhd-lib minor
 - @xen-orchestra/backup minor
 - @xen-orchestra/proxy minor
-<<<<<<< HEAD
-=======
 - vhd-cli minor
->>>>>>> 07cc4c85
 - xo-server patch
 - xo-web minor