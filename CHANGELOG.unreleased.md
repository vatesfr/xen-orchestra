--- conflicted
+++ resolved
@@ -32,11 +32,8 @@
 > Keep this list alphabetically ordered to avoid merge conflicts
 
 <!--packages-start-->
-<<<<<<< HEAD
 
+- @xen-orchestra/qcow2 minor
 - @xen-orchestra/rest-api minor
 
-=======
-- @xen-orchestra/qcow2 minor
->>>>>>> cb96de6d
 <!--packages-end-->