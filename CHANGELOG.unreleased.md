> This file contains all changes that have not been released yet.
>
> Keep in mind the changelog is addressed to **users** and should be
> understandable by them.

### Security

> Security fixes and new features should go in this section

### Enhancements

> Users must be able to say: “Nice enhancement, I'm eager to test it”

<<<<<<< HEAD
- **XO 6:**

  - [Pool/system] Display pool information in pool/system tab (PR [#8581](https://github.com/vatesfr/xen-orchestra/pull/8581))
  - [VM/system] Display system information in vm/system tab (PR [#8522](https://github.com/vatesfr/xen-orchestra/pull/8522))
  - [Host/Header] Add master host icon on host header (PR [#8512](https://github.com/vatesfr/xen-orchestra/pull/8512))

- [REST] Ability to add a new server `POST rest/v0/servers` (PR [#8564](https://github.com/vatesfr/xen-orchestra/pull/8564))

=======
>>>>>>> 009f791d
### Bug fixes

> Users must be able to say: “I had this issue, happy to know it's fixed”

### Packages to release

> When modifying a package, add it here with its release type.
>
> The format is the following: `- $packageName $releaseType`
>
> Where `$releaseType` is
>
> - patch: if the change is a bug fix or a simple code improvement
> - minor: if the change is a new feature
> - major: if the change breaks compatibility
>
> Keep this list alphabetically ordered to avoid merge conflicts

<!--packages-start-->

<!--packages-end--><|MERGE_RESOLUTION|>--- conflicted
+++ resolved
@@ -11,17 +11,9 @@
 
 > Users must be able to say: “Nice enhancement, I'm eager to test it”
 
-<<<<<<< HEAD
 - **XO 6:**
-
   - [Pool/system] Display pool information in pool/system tab (PR [#8581](https://github.com/vatesfr/xen-orchestra/pull/8581))
-  - [VM/system] Display system information in vm/system tab (PR [#8522](https://github.com/vatesfr/xen-orchestra/pull/8522))
-  - [Host/Header] Add master host icon on host header (PR [#8512](https://github.com/vatesfr/xen-orchestra/pull/8512))
-
-- [REST] Ability to add a new server `POST rest/v0/servers` (PR [#8564](https://github.com/vatesfr/xen-orchestra/pull/8564))
-
-=======
->>>>>>> 009f791d
+  - 
 ### Bug fixes
 
 > Users must be able to say: “I had this issue, happy to know it's fixed”
