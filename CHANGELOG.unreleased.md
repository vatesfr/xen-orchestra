> This file contains all changes that have not been released yet.
>
> Keep in mind the changelog is addressed to **users** and should be
> understandable by them.

### Enhancements

> Users must be able to say: “Nice enhancement, I'm eager to test it”

- [Backup] Support `[NOBAK]` VDI prefix for all backup modes [#2560](https://github.com/vatesfr/xen-orchestra/issues/2560) (PR [#6207](https://github.com/vatesfr/xen-orchestra/pull/6207))

### Bug fixes

> Users must be able to say: “I had this issue, happy to know it's fixed”

### Packages to release

> Packages will be released in the order they are here, therefore, they should
> be listed by inverse order of dependency.
>
> Rule of thumb: add packages on top.
>
> The format is the following: - `$packageName` `$version`
>
> Where `$version` is
>
> - patch: if the change is a bug fix or a simple code improvement
> - minor: if the change is a new feature
> - major: if the change breaks compatibility
>
> In case of conflict, the highest (lowest in previous list) `$version` wins.

<<<<<<< HEAD
- @xen-orchestra/xapi minor
- xo-server patch
=======
- @xen-orchestra/mixins patch
- @xen-orchestra/xapi minor
- @xen-orchestra/backups minor
- @xen-orchestra/proxy minor
- xo-server minor
>>>>>>> 7005c1f5
<|MERGE_RESOLUTION|>--- conflicted
+++ resolved
@@ -30,13 +30,8 @@
 >
 > In case of conflict, the highest (lowest in previous list) `$version` wins.
 
-<<<<<<< HEAD
-- @xen-orchestra/xapi minor
-- xo-server patch
-=======
 - @xen-orchestra/mixins patch
 - @xen-orchestra/xapi minor
 - @xen-orchestra/backups minor
 - @xen-orchestra/proxy minor
-- xo-server minor
->>>>>>> 7005c1f5
+- xo-server minor