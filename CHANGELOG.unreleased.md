> This file contains all changes that have not been released yet.
>
> Keep in mind the changelog is addressed to **users** and should be
> understandable by them.

### Security

> Security fixes and new features should go in this section

### Enhancements

> Users must be able to say: “Nice enhancement, I'm eager to test it”

- **Migrated REST API endpoints**:

  - `GET /rest/v0/tasks` (PR [#8801](https://github.com/vatesfr/xen-orchestra/pull/8843))
  - `GET /rest/v0/tasks/<task-id>` (PR [#8801](https://github.com/vatesfr/xen-orchestra/pull/8843))
  - `GET /rest/v0/pools/<pool-id>/missing_patches` (PR [#8871](http://github.com/vatesfr/xen-orchestra/pull/8871))
  - `GET /rest/v0/hosts/<host-id>/missing_patches` (PR [#8862](https://github.com/vatesfr/xen-orchestra/pull/8862))

- [Host/General] Display additional hardware data for Dell server (PR [#8861](https://github.com/vatesfr/xen-orchestra/pull/8861))

- **XO 6**:
  - [Pool,Host,VM/Dashboard] Remember the last visited tab per object type (Pool/Host/VM) when navigating (PR [#8873](https://github.com/vatesfr/xen-orchestra/pull/8873))
  - Replace native `select` with a new custom component (PR [#8681](https://github.com/vatesfr/xen-orchestra/pull/8681))
  - [i18n] Add Portuguese (Brazil) and update Czech, German, Spanish, Italian, Dutch and Swedish translations (PR [#8837](https://github.com/vatesfr/xen-orchestra/pull/8837))
  - [Site] Add Backup Jobs page (PR [#8889](https://github.com/vatesfr/xen-orchestra/pull/8889))
  - [Account Menu] Add link to REST API documentation (PR [#8904](https://github.com/vatesfr/xen-orchestra/pull/8904))

- [REST API] Expose `/rest/v0/docs/swagger.json` (PR [#8892](https://github.com/vatesfr/xen-orchestra/pull/8892))
- [web] Add link to the rest api docs (PR [#8902](https://github.com/vatesfr/xen-orchestra/pull/8902))

### Bug fixes

> Users must be able to say: “I had this issue, happy to know it's fixed”

- [Backup/Sequences] Prevent sequences from ending prematurely when a backup job is skipped (PR [#8859](https://github.com/vatesfr/xen-orchestra/pull/8859))
<<<<<<< HEAD
- [Backups] Fix healthCheck triggered even when no data is transfered in delta backups (PR [#8879](https://github.com/vatesfr/xen-orchestra/pull/8879))
=======
- [Plugins/audit] Prevent audit plugin disabling from failing (PR [#8898](https://github.com/vatesfr/xen-orchestra/pull/8898))
>>>>>>> e9ba0bd4

### Packages to release

> When modifying a package, add it here with its release type.
>
> The format is the following: `- $packageName $releaseType`
>
> Where `$releaseType` is
>
> - patch: if the change is a bug fix or a simple code improvement
> - minor: if the change is a new feature
> - major: if the change breaks compatibility
>
> Keep this list alphabetically ordered to avoid merge conflicts

<!--packages-start-->

- @vates/types minor
- @xen-orchestra/mixins patch
- @xen-orchestra/backups minor
- @xen-orchestra/rest-api minor
- @xen-orchestra/web minor
- @xen-orchestra/web-core minor
- @xen-orchestra/xapi minor
- xo-common minor
- xo-server minor
- xo-web minor

<!--packages-end--><|MERGE_RESOLUTION|>--- conflicted
+++ resolved
@@ -35,11 +35,8 @@
 > Users must be able to say: “I had this issue, happy to know it's fixed”
 
 - [Backup/Sequences] Prevent sequences from ending prematurely when a backup job is skipped (PR [#8859](https://github.com/vatesfr/xen-orchestra/pull/8859))
-<<<<<<< HEAD
 - [Backups] Fix healthCheck triggered even when no data is transfered in delta backups (PR [#8879](https://github.com/vatesfr/xen-orchestra/pull/8879))
-=======
 - [Plugins/audit] Prevent audit plugin disabling from failing (PR [#8898](https://github.com/vatesfr/xen-orchestra/pull/8898))
->>>>>>> e9ba0bd4
 
 ### Packages to release
 
