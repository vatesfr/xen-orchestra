> This file contains all changes that have not been released yet.
>
> Keep in mind the changelog is addressed to **users** and should be
> understandable by them.

### Enhancements

> Users must be able to say: “Nice enhancement, I'm eager to test it”

- [OVA import] improve OVA import error reporting (PR [#5797](https://github.com/vatesfr/xen-orchestra/pull/5797))
- [Backup] Distinguish error messages between cancelation and interrupted HTTP connection
<<<<<<< HEAD
- [VM/disks] Ability to rescan ISO SRs (PR [#5814](https://github.com/vatesfr/xen-orchestra/pull/5814))
=======
- [Jobs] Add `host.emergencyShutdownHost` to the list of methods that jobs can call (PR [#5818](https://github.com/vatesfr/xen-orchestra/pull/5818))
- [Host/Load-balancer] Log vm and host names when a VM is migrated + category (density, performance, ...) (PR [#5808](https://github.com/vatesfr/xen-orchestra/pull/5808))
>>>>>>> 2238c98e

### Bug fixes

> Users must be able to say: “I had this issue, happy to know it's fixed”

- [IPs] Handle space-delimited IP address format provided by outdated guest tools [5801](https://github.com/vatesfr/xen-orchestra/issues/5801) (PR [5805](https://github.com/vatesfr/xen-orchestra/pull/5805))
- [API/pool.listPoolsMatchingCriteria] fix `unknown error from the peer` error (PR [5807](https://github.com/vatesfr/xen-orchestra/pull/5807))
- [Backup] Limit number of connections to hosts, which should reduce the occurences of `ECONNRESET`
- [Plugins/perf-alert] All mode: only selects running hosts and VMs (PR [5811](https://github.com/vatesfr/xen-orchestra/pull/5811))
- [New VM] Fix summary section always showing "0 B" for RAM (PR [#5817](https://github.com/vatesfr/xen-orchestra/pull/5817))

### Packages to release

> Packages will be released in the order they are here, therefore, they should
> be listed by inverse order of dependency.
>
> Rule of thumb: add packages on top.
>
> The format is the following: - `$packageName` `$version`
>
> Where `$version` is
>
> - patch: if the change is a bug fix or a simple code improvement
> - minor: if the change is a new feature
> - major: if the change breaks compatibility
>
> In case of conflict, the highest (lowest in previous list) `$version` wins.

- xo-server-perf-alert patch
- xo-server-load-balancer minor
- xo-server patch
- xo-web minor<|MERGE_RESOLUTION|>--- conflicted
+++ resolved
@@ -9,12 +9,9 @@
 
 - [OVA import] improve OVA import error reporting (PR [#5797](https://github.com/vatesfr/xen-orchestra/pull/5797))
 - [Backup] Distinguish error messages between cancelation and interrupted HTTP connection
-<<<<<<< HEAD
-- [VM/disks] Ability to rescan ISO SRs (PR [#5814](https://github.com/vatesfr/xen-orchestra/pull/5814))
-=======
 - [Jobs] Add `host.emergencyShutdownHost` to the list of methods that jobs can call (PR [#5818](https://github.com/vatesfr/xen-orchestra/pull/5818))
 - [Host/Load-balancer] Log vm and host names when a VM is migrated + category (density, performance, ...) (PR [#5808](https://github.com/vatesfr/xen-orchestra/pull/5808))
->>>>>>> 2238c98e
+- [VM/disks] Ability to rescan ISO SRs (PR [#5814](https://github.com/vatesfr/xen-orchestra/pull/5814))
 
 ### Bug fixes
 
