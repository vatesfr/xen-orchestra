--- conflicted
+++ resolved
@@ -7,13 +7,10 @@
 
 > Users must be able to say: “Nice enhancement, I'm eager to test it”
 
-<<<<<<< HEAD
-- [Tables] Move the filters to the top of the table (PR [#5914](https://github.com/vatesfr/xen-orchestra/pull/5914))
-=======
 - [Backup] Go back to previous page instead of going to the overview after editing a job: keeps current filters and page (PR [#5913](https://github.com/vatesfr/xen-orchestra/pull/5913))
 - [Health] Do not take into consideration duplicated MAC addresses from CR VMs (PR [#5916](https://github.com/vatesfr/xen-orchestra/pull/5916))
 - [Health] Ability to filter duplicated MAC addresses by running VMs (PR [#5917](https://github.com/vatesfr/xen-orchestra/pull/5917))
->>>>>>> 919d118f
+- [Tables] Move the search bar and pagination to the top of the table (PR [#5914](https://github.com/vatesfr/xen-orchestra/pull/5914))
 
 ### Bug fixes
 
