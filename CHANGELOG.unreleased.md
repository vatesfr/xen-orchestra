> This file contains all changes that have not been released yet.
>
> Keep in mind the changelog is addressed to **users** and should be
> understandable by them.

### Security

> Security fixes and new features should go in this section

### Enhancements

> Users must be able to say: “Nice enhancement, I'm eager to test it”

- **XO 6**:
  - [Console]: Displays a loader when the console is loading (PR [#8226](https://github.com/vatesfr/xen-orchestra/pull/8226))
  - [i18n] Add Spanish translation (contribution made by [@DSJ2](https://github.com/DSJ2)) (PR [#8220](https://github.com/vatesfr/xen-orchestra/pull/8220))

### Bug fixes

> Users must be able to say: “I had this issue, happy to know it's fixed”

- Fix SR tags not being listed in tag selectors (PR [#8251](https://github.com/vatesfr/xen-orchestra/pull/8251))
<<<<<<< HEAD
- [Plugins/usage-report] Prevent the report creation from failing over and over when previous stats file is empty or incorrect (PR [#8240](https://github.com/vatesfr/xen-orchestra/pull/8240))
=======
- [Backups/Logs] Display mirror backup transfer size (PR [#8224](https://github.com/vatesfr/xen-orchestra/pull/8224))
- [Settings/Remotes] Only allow using encryption when using data block storage to prevent errors during backups (PR [#8244](https://github.com/vatesfr/xen-orchestra/pull/8244))
>>>>>>> dc9dbd90

### Packages to release

> When modifying a package, add it here with its release type.
>
> The format is the following: `- $packageName $releaseType`
>
> Where `$releaseType` is
>
> - patch: if the change is a bug fix or a simple code improvement
> - minor: if the change is a new feature
> - major: if the change breaks compatibility
>
> Keep this list alphabetically ordered to avoid merge conflicts

<!--packages-start-->

- @xen-orchestra/backups patch
- @xen-orchestra/web minor
- @xen-orchestra/web-core minor
<<<<<<< HEAD
- xo-server-usage-report patch
=======
- xo-server patch
>>>>>>> dc9dbd90
- xo-web patch

<!--packages-end--><|MERGE_RESOLUTION|>--- conflicted
+++ resolved
@@ -20,12 +20,9 @@
 > Users must be able to say: “I had this issue, happy to know it's fixed”
 
 - Fix SR tags not being listed in tag selectors (PR [#8251](https://github.com/vatesfr/xen-orchestra/pull/8251))
-<<<<<<< HEAD
 - [Plugins/usage-report] Prevent the report creation from failing over and over when previous stats file is empty or incorrect (PR [#8240](https://github.com/vatesfr/xen-orchestra/pull/8240))
-=======
 - [Backups/Logs] Display mirror backup transfer size (PR [#8224](https://github.com/vatesfr/xen-orchestra/pull/8224))
 - [Settings/Remotes] Only allow using encryption when using data block storage to prevent errors during backups (PR [#8244](https://github.com/vatesfr/xen-orchestra/pull/8244))
->>>>>>> dc9dbd90
 
 ### Packages to release
 
@@ -46,11 +43,8 @@
 - @xen-orchestra/backups patch
 - @xen-orchestra/web minor
 - @xen-orchestra/web-core minor
-<<<<<<< HEAD
+- xo-server patch
 - xo-server-usage-report patch
-=======
-- xo-server patch
->>>>>>> dc9dbd90
 - xo-web patch
 
 <!--packages-end-->