> This file contains all changes that have not been released yet.
>
> Keep in mind the changelog is addressed to **users** and should be
> understandable by them.

### Enhancements

> Users must be able to say: “Nice enhancement, I'm eager to test it”

### Bug fixes

> Users must be able to say: “I had this issue, happy to know it's fixed”

<<<<<<< HEAD
- [VM] Show distro icon for openSUSE [Forum#6965](https://xcp-ng.org/forum/topic/6965)
=======
- [xo-cli] Fix `write EPIPE` error when used with piped output is closed (e.g. like `| head`) [#6680](https://github.com/vatesfr/xen-orchestra/issues/6680)
>>>>>>> d959e72a

### Packages to release

> When modifying a package, add it here with its release type.
>
> The format is the following: `- $packageName $releaseType`
>
> Where `$releaseType` is
>
> - patch: if the change is a bug fix or a simple code improvement
> - minor: if the change is a new feature
> - major: if the change breaks compatibility
>
> Keep this list alphabetically ordered to avoid merge conflicts

<!--packages-start-->

<<<<<<< HEAD
- xo-web patch
=======
- xo-cli minor
>>>>>>> d959e72a

<!--packages-end--><|MERGE_RESOLUTION|>--- conflicted
+++ resolved
@@ -11,11 +11,8 @@
 
 > Users must be able to say: “I had this issue, happy to know it's fixed”
 
-<<<<<<< HEAD
+- [xo-cli] Fix `write EPIPE` error when used with piped output is closed (e.g. like `| head`) [#6680](https://github.com/vatesfr/xen-orchestra/issues/6680)
 - [VM] Show distro icon for openSUSE [Forum#6965](https://xcp-ng.org/forum/topic/6965)
-=======
-- [xo-cli] Fix `write EPIPE` error when used with piped output is closed (e.g. like `| head`) [#6680](https://github.com/vatesfr/xen-orchestra/issues/6680)
->>>>>>> d959e72a
 
 ### Packages to release
 
@@ -33,10 +30,7 @@
 
 <!--packages-start-->
 
-<<<<<<< HEAD
+- xo-cli minor
 - xo-web patch
-=======
-- xo-cli minor
->>>>>>> d959e72a
 
 <!--packages-end-->