--- conflicted
+++ resolved
@@ -42,10 +42,7 @@
 - @xen-orchestra/xapi patch
 - xo-server minor
 - xo-server-auth-saml minor
-<<<<<<< HEAD
+- xo-server-transport-email major
 - xo-server-transport-slack patch
-=======
-- xo-server-transport-email major
->>>>>>> 37fd6d13
 
 <!--packages-end-->