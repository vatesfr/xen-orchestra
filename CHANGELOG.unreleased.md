> This file contains all changes that have not been released yet.
>
> Keep in mind the changelog is addressed to **users** and should be
> understandable by them.

### Enhancements

> Users must be able to say: “Nice enhancement, I'm eager to test it”
<<<<<<< HEAD

- [Backup] Run backup jobs on different system processes (PR [#5660](https://github.com/vatesfr/xen-orchestra/pull/5660))
- [VM] Display the full driver version in the general and advanced tab instead of `major.minor` [#5680](https://github.com/vatesfr/xen-orchestra/issues/5680) (PR [#5691](https://github.com/vatesfr/xen-orchestra/pull/5691))
- [Backup restore] Ability to generate new MAC addresses (PR [#5697](https://github.com/vatesfr/xen-orchestra/pull/5697))
=======
>>>>>>> 0ffa925f

### Bug fixes

> Users must be able to say: “I had this issue, happy to know it's fixed”

### Packages to release

> Packages will be released in the order they are here, therefore, they should
> be listed by inverse order of dependency.
>
> Rule of thumb: add packages on top.
>
> The format is the following: - `$packageName` `$version`
>
> Where `$version` is
>
> - patch: if the change is a bug fix or a simple code improvement
> - minor: if the change is a new feature
> - major: if the change breaks compatibility
>
<<<<<<< HEAD
> In case of conflict, the highest (lowest in previous list) `$version` wins.

- @xen-orchestra/xapi minor
- @xen-orchestra/backups minor
- @xen-orchestra/backups-cli minor
- xo-server minor
- xo-web minor
=======
> In case of conflict, the highest (lowest in previous list) `$version` wins.
>>>>>>> 0ffa925f
<|MERGE_RESOLUTION|>--- conflicted
+++ resolved
@@ -6,13 +6,6 @@
 ### Enhancements
 
 > Users must be able to say: “Nice enhancement, I'm eager to test it”
-<<<<<<< HEAD
-
-- [Backup] Run backup jobs on different system processes (PR [#5660](https://github.com/vatesfr/xen-orchestra/pull/5660))
-- [VM] Display the full driver version in the general and advanced tab instead of `major.minor` [#5680](https://github.com/vatesfr/xen-orchestra/issues/5680) (PR [#5691](https://github.com/vatesfr/xen-orchestra/pull/5691))
-- [Backup restore] Ability to generate new MAC addresses (PR [#5697](https://github.com/vatesfr/xen-orchestra/pull/5697))
-=======
->>>>>>> 0ffa925f
 
 ### Bug fixes
 
@@ -33,14 +26,4 @@
 > - minor: if the change is a new feature
 > - major: if the change breaks compatibility
 >
-<<<<<<< HEAD
-> In case of conflict, the highest (lowest in previous list) `$version` wins.
-
-- @xen-orchestra/xapi minor
-- @xen-orchestra/backups minor
-- @xen-orchestra/backups-cli minor
-- xo-server minor
-- xo-web minor
-=======
-> In case of conflict, the highest (lowest in previous list) `$version` wins.
->>>>>>> 0ffa925f
+> In case of conflict, the highest (lowest in previous list) `$version` wins.