> This file contains all changes that have not been released yet.
>
> Keep in mind the changelog is addressed to **users** and should be
> understandable by them.

### Security

> Security fixes and new features should go in this section

### Enhancements

> Users must be able to say: “Nice enhancement, I'm eager to test it”

<<<<<<< HEAD
- **Migrated REST API endpoints**
  - `POST /rest/v0/pools/<pool-id>/vms` (PR [#8748](https://github.com/vatesfr/xen-orchestra/pull/8748))
=======
**XO 6**:
  - [Dashboard] Cards are displayed as soon as they are ready (PR [#8695](https://github.com/vatesfr/xen-orchestra/pull/8695))
  - [Tab/Network] Updated side panel in tab network behavior for mobile view (PR [#8688](https://github.com/vatesfr/xen-orchestra/pull/8688)

- [Backup] Support qcow2 disks > 2TB for backup and replication (PR [#8668](https://github.com/vatesfr/xen-orchestra/pull/8668))
- [Export] Support qcow2 disks exports (PR [#8668](https://github.com/vatesfr/xen-orchestra/pull/8668))
>>>>>>> bb4e14b6

### Bug fixes

> Users must be able to say: “I had this issue, happy to know it's fixed”

### Packages to release

> When modifying a package, add it here with its release type.
>
> The format is the following: `- $packageName $releaseType`
>
> Where `$releaseType` is
>
> - patch: if the change is a bug fix or a simple code improvement
> - minor: if the change is a new feature
> - major: if the change breaks compatibility
>
> Keep this list alphabetically ordered to avoid merge conflicts

<!--packages-start-->

<<<<<<< HEAD
- @vates/types minor
- @xen-orchestra/rest-api minor
- xo-acl-resolver patch
- xo-server patch
=======
- @xen-orchestra/backups minor
- @xen-orchestra/disk-transform minor
- @xen-orchestra/qcow2 major
- @xen-orchestra/rest-api minor
- @xen-orchestra/web minor
- @xen-orchestra/web-core minor
- @xen-orchestra/xapi minor
- vhd-lib minor
- xo-acl-resolver patch
- xo-server minor
- xo-web minor
>>>>>>> bb4e14b6

<!--packages-end--><|MERGE_RESOLUTION|>--- conflicted
+++ resolved
@@ -11,17 +11,16 @@
 
 > Users must be able to say: “Nice enhancement, I'm eager to test it”
 
-<<<<<<< HEAD
+
 - **Migrated REST API endpoints**
   - `POST /rest/v0/pools/<pool-id>/vms` (PR [#8748](https://github.com/vatesfr/xen-orchestra/pull/8748))
-=======
+
 **XO 6**:
   - [Dashboard] Cards are displayed as soon as they are ready (PR [#8695](https://github.com/vatesfr/xen-orchestra/pull/8695))
   - [Tab/Network] Updated side panel in tab network behavior for mobile view (PR [#8688](https://github.com/vatesfr/xen-orchestra/pull/8688)
 
 - [Backup] Support qcow2 disks > 2TB for backup and replication (PR [#8668](https://github.com/vatesfr/xen-orchestra/pull/8668))
 - [Export] Support qcow2 disks exports (PR [#8668](https://github.com/vatesfr/xen-orchestra/pull/8668))
->>>>>>> bb4e14b6
 
 ### Bug fixes
 
@@ -43,12 +42,7 @@
 
 <!--packages-start-->
 
-<<<<<<< HEAD
 - @vates/types minor
-- @xen-orchestra/rest-api minor
-- xo-acl-resolver patch
-- xo-server patch
-=======
 - @xen-orchestra/backups minor
 - @xen-orchestra/disk-transform minor
 - @xen-orchestra/qcow2 major
@@ -60,6 +54,5 @@
 - xo-acl-resolver patch
 - xo-server minor
 - xo-web minor
->>>>>>> bb4e14b6
 
 <!--packages-end-->