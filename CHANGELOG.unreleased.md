> This file contains all changes that have not been released yet.
>
> Keep in mind the changelog is addressed to **users** and should be
> understandable by them.

### Enhancements

> Users must be able to say: “Nice enhancement, I'm eager to test it”

### Bug fixes

> Users must be able to say: “I had this issue, happy to know it's fixed”

<<<<<<< HEAD
- [Rolling Pool Update] Fixed RPU failing to install patches on hosts (and still appearing as successfull) (PR [#7640](https://github.com/vatesfr/xen-orchestra/pull/7640))
=======
- [Console] Fix support of consoles behind an HTTP/HTTPS proxy [Forum#76935](https://xcp-ng.org/forum/post/76935')
>>>>>>> 902f0b19

### Packages to release

> When modifying a package, add it here with its release type.
>
> The format is the following: `- $packageName $releaseType`
>
> Where `$releaseType` is
>
> - patch: if the change is a bug fix or a simple code improvement
> - minor: if the change is a new feature
> - major: if the change breaks compatibility
>
> Keep this list alphabetically ordered to avoid merge conflicts

<!--packages-start-->

- xo-server patch

<!--packages-end--><|MERGE_RESOLUTION|>--- conflicted
+++ resolved
@@ -11,11 +11,8 @@
 
 > Users must be able to say: “I had this issue, happy to know it's fixed”
 
-<<<<<<< HEAD
+- [Console] Fix support of consoles behind an HTTP/HTTPS proxy [Forum#76935](https://xcp-ng.org/forum/post/76935')
 - [Rolling Pool Update] Fixed RPU failing to install patches on hosts (and still appearing as successfull) (PR [#7640](https://github.com/vatesfr/xen-orchestra/pull/7640))
-=======
-- [Console] Fix support of consoles behind an HTTP/HTTPS proxy [Forum#76935](https://xcp-ng.org/forum/post/76935')
->>>>>>> 902f0b19
 
 ### Packages to release
 
