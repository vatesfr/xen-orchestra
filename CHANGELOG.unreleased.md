> This file contains all changes that have not been released yet.
>
> Keep in mind the changelog is addressed to **users** and should be
> understandable by them.

### Enhancements

> Users must be able to say: “Nice enhancement, I'm eager to test it”

<<<<<<< HEAD
- [Pool/Advanced] Add _Migration Compression_ toggle in the Pool advanced tab. (Only for XCP 8.3) (PR [#7642](https://github.com/vatesfr/xen-orchestra/pull/7642))
=======
- [REST API] Support exporting VM in OVA format
- [XOA/Licenses] Ability to manually bind XOSTOR licenses following new licenses (PR [#7573](https://github.com/vatesfr/xen-orchestra/pull/7573))
- [xo-cli] Ability to connect to an XO instance without registering it first

  This is helpful when using multiple instances especially when coupled with shell aliases:

  ```sh
  alias xo-dev='xo-cli --url https://token@dev.company.net'
  alias xo-prod='xo-cli --url https://token@prod.company.net'

  xo-prod vm.start id=e6572e82-983b-4780-a2a7-b19831fb7f45
  ```

- [VM] Yellow icon when VM is busy [#7593](https://github.com/vatesfr/xen-orchestra/issues/7593) (PR [#7680](https://github.com/vatesfr/xen-orchestra/pull/7680))
- [Tasks] Wait a few seconds before estimating remaining time [#7689](https://github.com/vatesfr/xen-orchestra/issues/7689) (PR [#7691](https://github.com/vatesfr/xen-orchestra/pull/7691))
>>>>>>> de9288b4

### Bug fixes

> Users must be able to say: “I had this issue, happy to know it's fixed”

- [Settings/Remotes] Fixed remote encryption not displayed ([PR #7638](https://github.com/vatesfr/xen-orchestra/pull/7638))
- [Backups] Unblock VM migration operations when not properly handled by a previous backup run [Forum#77857](https://xcp-ng.org/forum/post/77857)

### Packages to release

> When modifying a package, add it here with its release type.
>
> The format is the following: `- $packageName $releaseType`
>
> Where `$releaseType` is
>
> - patch: if the change is a bug fix or a simple code improvement
> - minor: if the change is a new feature
> - major: if the change breaks compatibility
>
> Keep this list alphabetically ordered to avoid merge conflicts

<!--packages-start-->

<<<<<<< HEAD
- xo-server minor
=======
- @vates/obfuscate minor
- @xen-orchestra/backups patch
- @xen-orchestra/fs patch
- @xen-orchestra/xapi major
- xen-api major
- xo-cli minor
- xo-server minor
- xo-server-backup-reports minor
>>>>>>> de9288b4
- xo-web minor

<!--packages-end--><|MERGE_RESOLUTION|>--- conflicted
+++ resolved
@@ -7,9 +7,6 @@
 
 > Users must be able to say: “Nice enhancement, I'm eager to test it”
 
-<<<<<<< HEAD
-- [Pool/Advanced] Add _Migration Compression_ toggle in the Pool advanced tab. (Only for XCP 8.3) (PR [#7642](https://github.com/vatesfr/xen-orchestra/pull/7642))
-=======
 - [REST API] Support exporting VM in OVA format
 - [XOA/Licenses] Ability to manually bind XOSTOR licenses following new licenses (PR [#7573](https://github.com/vatesfr/xen-orchestra/pull/7573))
 - [xo-cli] Ability to connect to an XO instance without registering it first
@@ -25,7 +22,7 @@
 
 - [VM] Yellow icon when VM is busy [#7593](https://github.com/vatesfr/xen-orchestra/issues/7593) (PR [#7680](https://github.com/vatesfr/xen-orchestra/pull/7680))
 - [Tasks] Wait a few seconds before estimating remaining time [#7689](https://github.com/vatesfr/xen-orchestra/issues/7689) (PR [#7691](https://github.com/vatesfr/xen-orchestra/pull/7691))
->>>>>>> de9288b4
+- [Pool/Advanced] Add _Migration Compression_ toggle in the Pool advanced tab. (Only for XCP 8.3) (PR [#7642](https://github.com/vatesfr/xen-orchestra/pull/7642))
 
 ### Bug fixes
 
@@ -50,9 +47,6 @@
 
 <!--packages-start-->
 
-<<<<<<< HEAD
-- xo-server minor
-=======
 - @vates/obfuscate minor
 - @xen-orchestra/backups patch
 - @xen-orchestra/fs patch
@@ -61,7 +55,6 @@
 - xo-cli minor
 - xo-server minor
 - xo-server-backup-reports minor
->>>>>>> de9288b4
 - xo-web minor
 
 <!--packages-end-->