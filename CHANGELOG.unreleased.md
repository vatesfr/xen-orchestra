> This file contains all changes that have not been released yet.
>
> Keep in mind the changelog is addressed to **users** and should be
> understandable by them.

### Security

> Security fixes and new features should go in this section

### Enhancements

> Users must be able to say: “Nice enhancement, I'm eager to test it”

- **Migrated REST API endpoints**:

  - `POST /rest/v0/users` (PR [#8697](https://github.com/vatesfr/xen-orchestra/pull/8697))
  - `DELETE /rest/v0/users/<user-id>` (PR [#8698](https://github.com/vatesfr/xen-orchestra/pull/8698))
  - `DELETE /rest/v0/groups/<group-id>` (PR [#8704](https://github.com/vatesfr/xen-orchestra/pull/8704))

- **XO 6:**

  - [SearchBar] Updated query search bar to work in responsive (PR [#8761](https://github.com/vatesfr/xen-orchestra/pull/8761))

- [REST API] Expose `/rest/v0/pools/<pool-id>/dashboard` (PR [#8768](https://github.com/vatesfr/xen-orchestra/pull/8768))
- [ACL] Confirmation message when deleting an ACL rule (PR [#8774](https://github.com/vatesfr/xen-orchestra/pull/8774))

### Bug fixes

> Users must be able to say: “I had this issue, happy to know it's fixed”

- **XO 6:**
  - [Host/VM/Dashboard] Fix display error due to inversion of upload and download (PR [#8793](https://github.com/vatesfr/xen-orchestra/pull/8793))

- [Health] Fix labels and modals mentioning VMs instead of snapshots when deleting snapshots (PR [#8775](https://github.com/vatesfr/xen-orchestra/pull/8775))

### Packages to release

> When modifying a package, add it here with its release type.
>
> The format is the following: `- $packageName $releaseType`
>
> Where `$releaseType` is
>
> - patch: if the change is a bug fix or a simple code improvement
> - minor: if the change is a new feature
> - major: if the change breaks compatibility
>
> Keep this list alphabetically ordered to avoid merge conflicts

<!--packages-start-->

<<<<<<< HEAD
- @xen-orchestra/mixins patch
=======
- @vates/types minor
- @xen-orchestra/rest-api minor
- @xen-orchestra/web minor
- xo-server patch
- xo-web minor
>>>>>>> c5ba7566

<!--packages-end--><|MERGE_RESOLUTION|>--- conflicted
+++ resolved
@@ -49,14 +49,11 @@
 
 <!--packages-start-->
 
-<<<<<<< HEAD
+- @vates/types minor
 - @xen-orchestra/mixins patch
-=======
-- @vates/types minor
 - @xen-orchestra/rest-api minor
 - @xen-orchestra/web minor
 - xo-server patch
 - xo-web minor
->>>>>>> c5ba7566
 
 <!--packages-end-->