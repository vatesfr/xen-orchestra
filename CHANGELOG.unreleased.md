> This file contains all changes that have not been released yet.
>
> Keep in mind the changelog is addressed to **users** and should be
> understandable by them.

### Security

> Security fixes and new features should go in this section

### Enhancements

> Users must be able to say: “Nice enhancement, I'm eager to test it”

- **Migrated REST API endpoints**:

  - `DELETE /rest/v0/tasks` (PR [#8905](https://github.com/vatesfr/xen-orchestra/pull/8905))
  - `DELETE /rest/v0/tasks/<task-id>` (PR [#8905](https://github.com/vatesfr/xen-orchestra/pull/8905))
  - `DELETE /rest/v0/vms/<vm-id>` (PR [#8938](https://github.com/vatesfr/xen-orchestra/pull/8938))
  - `DELETE /rest/v0/vm-templates/<vm-template-id>` (PR [#8938](https://github.com/vatesfr/xen-orchestra/pull/8938))
  - `DELETE /rest/v0/vm-snapshots/<vm-snapshot-id>` (PR [#8938](https://github.com/vatesfr/xen-orchestra/pull/8938))
  - `POST /rest/v0/tasks/<task-id>/actions/abort` (PR [#8908](https://github.com/vatesfr/xen-orchestra/pull/8908))
  - `GET /rest/v0/vdis/<vdi-id>.(raw|vhd)` (PR [#8923](http://github.com/vatesfr/xen-orchestra/pull/8923))
  - `GET /rest/v0/vdi-snapshots/<vdi-snapshot-id>.(raw|vhd)` (PR [#8923](http://github.com/vatesfr/xen-orchestra/pull/8923))
  - `GET /rest/v0/vms/<vm-id>.(xva|ova)` (PR [#8929](https://github.com/vatesfr/xen-orchestra/pull/8929))
  - `GET /rest/v0/vm-templates/<vm-template-id>.(xva|ova)` (PR [#8929](https://github.com/vatesfr/xen-orchestra/pull/8929))
  - `GET /rest/v0/vm-snapshots/<vm-snapshot-id>.(xva|ova)` (PR [#8929](https://github.com/vatesfr/xen-orchestra/pull/8929))
  - `GET /rest/v0/groups/<group-id>/users` (PR [#8932](https://github.com/vatesfr/xen-orchestra/pull/8932))
  - `GET /rest/v0/users/<user-id>/groups` (PR [#8936](https://github.com/vatesfr/xen-orchestra/pull/8936))

- [REST API] Expose `/rest/v0/proxies` and `/rest/v0/proxies/<proxy-id>` (PR [#8920](https://github.com/vatesfr/xen-orchestra/pull/8920))
- [XO5/Templates] Show template id when expanded the templates list (PR [#8949](https://github.com/vatesfr/xen-orchestra/pull/8949))

### Bug fixes

> Users must be able to say: “I had this issue, happy to know it's fixed”

<<<<<<< HEAD
- [Home/Pool] Fix "an error has occurred" for non-admin users (PR [#8946](https://github.com/vatesfr/xen-orchestra/pull/8946))
=======
- [Pool/HA] Prevent SRs from other pools to be selectable on HA enabling modal (PR [#8924](https://github.com/vatesfr/xen-orchestra/pull/8924))
- [VIFs] Fix sorting by VIF device (PR [#8877](https://github.com/vatesfr/xen-orchestra/pull/8877))
>>>>>>> 878e8cee

### Packages to release

> When modifying a package, add it here with its release type.
>
> The format is the following: `- $packageName $releaseType`
>
> Where `$releaseType` is
>
> - patch: if the change is a bug fix or a simple code improvement
> - minor: if the change is a new feature
> - major: if the change breaks compatibility
>
> Keep this list alphabetically ordered to avoid merge conflicts

<!--packages-start-->

- @vates/types minor
- @xen-orchestra/rest-api minor
<<<<<<< HEAD
- xo-web patch
=======
- xo-server minor
- xo-web minor
>>>>>>> 878e8cee

<!--packages-end--><|MERGE_RESOLUTION|>--- conflicted
+++ resolved
@@ -34,12 +34,9 @@
 
 > Users must be able to say: “I had this issue, happy to know it's fixed”
 
-<<<<<<< HEAD
-- [Home/Pool] Fix "an error has occurred" for non-admin users (PR [#8946](https://github.com/vatesfr/xen-orchestra/pull/8946))
-=======
 - [Pool/HA] Prevent SRs from other pools to be selectable on HA enabling modal (PR [#8924](https://github.com/vatesfr/xen-orchestra/pull/8924))
 - [VIFs] Fix sorting by VIF device (PR [#8877](https://github.com/vatesfr/xen-orchestra/pull/8877))
->>>>>>> 878e8cee
+- [Home/Pool] Fix "an error has occurred" for non-admin users (PR [#8946](https://github.com/vatesfr/xen-orchestra/pull/8946))
 
 ### Packages to release
 
@@ -59,11 +56,7 @@
 
 - @vates/types minor
 - @xen-orchestra/rest-api minor
-<<<<<<< HEAD
-- xo-web patch
-=======
 - xo-server minor
 - xo-web minor
->>>>>>> 878e8cee
 
 <!--packages-end-->