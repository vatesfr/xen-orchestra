> This file contains all changes that have not been released yet.
>
> Keep in mind the changelog is addressed to **users** and should be
> understandable by them.

### Enhancements

- [Host/Load-balancer] Add a new anti-affinity mode (PR [#5652](https://github.com/vatesfr/xen-orchestra/pull/5652))

### Bug fixes

### Packages to release

> Packages will be released in the order they are here, therefore, they should
> be listed by inverse order of dependency.
>
> Rule of thumb: add packages on top.
>
> The format is the following: - `$packageName` `$version`
>
> Where `$version` is
>
> - patch: if the change is a bug fix or a simple code improvement
> - minor: if the change is a new feature
> - major: if the change breaks compatibility
>
> In case of conflict, the highest (lowest in previous list) `$version` wins.

<<<<<<< HEAD
- xo-server-load-balancer minor
=======
- @xen-orchestra/xapi minor
- @xen-orchestra/backups minor
- xo-server patch
- xo-web minor
>>>>>>> efdd1964
<|MERGE_RESOLUTION|>--- conflicted
+++ resolved
@@ -26,11 +26,8 @@
 >
 > In case of conflict, the highest (lowest in previous list) `$version` wins.
 
-<<<<<<< HEAD
-- xo-server-load-balancer minor
-=======
 - @xen-orchestra/xapi minor
 - @xen-orchestra/backups minor
+- xo-server-load-balancer minor
 - xo-server patch
-- xo-web minor
->>>>>>> efdd1964
+- xo-web minor