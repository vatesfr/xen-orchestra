--- conflicted
+++ resolved
@@ -24,11 +24,8 @@
 - [Backup archives] Add `vm.tags` to `backups archives` (PR [#9190](https://github.com/vatesfr/xen-orchestra/pull/9190))
 - [Menu] Add link from XO 5 to XO 6 (PR [#9187](https://github.com/vatesfr/xen-orchestra/pull/9187))
 - [REST API] Expose VM dashboard endpoint `GET /rest/v0/vms/:vm-id/dashboard` (PR [#9143](https://github.com/vatesfr/xen-orchestra/pull/9143))
-<<<<<<< HEAD
 - [Plugins/load balancer] Add 'Affinity tag' option in plugin configuration (PR [#9116](https://github.com/vatesfr/xen-orchestra/pull/9116))
-=======
 - [REST API] **Breaking changes** Async actions now return `application/json` (PR [#9209](https://github.com/vatesfr/xen-orchestra/pull/9209))
->>>>>>> ed5bd4d4
 
 - **XO 6:**
   - [XO routes] fetch xo gui routes (PR [#9138](https://github.com/vatesfr/xen-orchestra/pull/9138))
@@ -81,11 +78,8 @@
 - @xen-orchestra/xapi patch
 - xo-collection minor
 - xo-server minor
-<<<<<<< HEAD
 - xo-server-load-balancer minor
-=======
 - xo-server-transport-email patch
->>>>>>> ed5bd4d4
 - xo-server-usage-report minor
 - xo-vmdk-to-vhd patch
 - xo-web minor
