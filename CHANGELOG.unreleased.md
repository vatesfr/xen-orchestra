> This file contains all changes that have not been released yet.
>
> Keep in mind the changelog is addressed to **users** and should be
> understandable by them.

### Enhancements

> Users must be able to say: “Nice enhancement, I'm eager to test it”

- [Backup] Go back to previous page instead of going to the overview after editing a job: keeps current filters and page (PR [#5913](https://github.com/vatesfr/xen-orchestra/pull/5913))

### Bug fixes

> Users must be able to say: “I had this issue, happy to know it's fixed”

- [SSH keys] Allow SSH key to be broken anywhere to avoid breaking page formatting (Thanks @tstivers1990!) [#5891](https://github.com/vatesfr/xen-orchestra/issues/5891) (PR [#5892](https://github.com/vatesfr/xen-orchestra/pull/5892))
- [Netbox] Handle nested prefixes by always assigning an IP to the smallest prefix it matches (PR [#5908](https://github.com/vatesfr/xen-orchestra/pull/5908))
- [Netbox] Better handling and error messages when encountering issues due to UUID custom field not being configured correctly [#5905](https://github.com/vatesfr/xen-orchestra/issues/5905) [#5806](https://github.com/vatesfr/xen-orchestra/issues/5806) [#5834](https://github.com/vatesfr/xen-orchestra/issues/5834) (PR [#5909](https://github.com/vatesfr/xen-orchestra/pull/5909))

### Packages to release

> Packages will be released in the order they are here, therefore, they should
> be listed by inverse order of dependency.
>
> Rule of thumb: add packages on top.
>
> The format is the following: - `$packageName` `$version`
>
> Where `$version` is
>
> - patch: if the change is a bug fix or a simple code improvement
> - minor: if the change is a new feature
> - major: if the change breaks compatibility
>
> In case of conflict, the highest (lowest in previous list) `$version` wins.

<<<<<<< HEAD
- xo-web minor
=======
- vhd-lib minor
- xo-server-netbox patch
- xo-server patch
- xo-web patch
>>>>>>> a995276d
<|MERGE_RESOLUTION|>--- conflicted
+++ resolved
@@ -34,11 +34,7 @@
 >
 > In case of conflict, the highest (lowest in previous list) `$version` wins.
 
-<<<<<<< HEAD
-- xo-web minor
-=======
 - vhd-lib minor
 - xo-server-netbox patch
 - xo-server patch
-- xo-web patch
->>>>>>> a995276d
+- xo-web minor