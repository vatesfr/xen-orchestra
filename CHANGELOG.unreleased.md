--- conflicted
+++ resolved
@@ -12,14 +12,8 @@
 > Users must be able to say: “I had this issue, happy to know it's fixed”
 
 - [SSH keys] Allow SSH key to be broken anywhere to avoid breaking page formatting (Thanks @tstivers1990!) [#5891](https://github.com/vatesfr/xen-orchestra/issues/5891) (PR [#5892](https://github.com/vatesfr/xen-orchestra/pull/5892))
-<<<<<<< HEAD
-- [VM/Advanced] Fix conversion from UEFI to BIOS boot firmware (PR [#5895](https://github.com/vatesfr/xen-orchestra/pull/5895))
-- [VM/network] Support newline-delimited IP addresses reported by some guest tools
-- Fix VM/host stats, VM creation with Cloud-init, and VM backups, with NATted hosts [#5896](https://github.com/vatesfr/xen-orchestra/issues/5896)
+- [Netbox] Handle nested prefixes by always assigning an IP to the smallest prefix it matches (PR [#5908](https://github.com/vatesfr/xen-orchestra/pull/5908))
 - [Netbox] Better handling and error messages when encountering issues due to UUID custom field not being configured correctly [#5905](https://github.com/vatesfr/xen-orchestra/issues/5905) [#5806](https://github.com/vatesfr/xen-orchestra/issues/5806) [#5834](https://github.com/vatesfr/xen-orchestra/issues/5834) (PR [#5909](https://github.com/vatesfr/xen-orchestra/pull/5909))
-=======
-- [Netbox] Handle nested prefixes by always assigning an IP to the smallest prefix it matches (PR [#5908](https://github.com/vatesfr/xen-orchestra/pull/5908))
->>>>>>> ffb6a8fa
 
 ### Packages to release
 
@@ -38,13 +32,7 @@
 >
 > In case of conflict, the highest (lowest in previous list) `$version` wins.
 
-<<<<<<< HEAD
-- xen-api patch
-- xo-server-netbox patch
-- @xen-orchestra/proxy patch
-=======
 - vhd-lib minor
 - xo-server-netbox patch
->>>>>>> ffb6a8fa
 - xo-server patch
 - xo-web patch