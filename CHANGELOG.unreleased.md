> This file contains all changes that have not been released yet.
>
> Keep in mind the changelog is addressed to **users** and should be
> understandable by them.

### Enhancements

> Users must be able to say: “Nice enhancement, I'm eager to test it”

### Bug fixes

> Users must be able to say: “I had this issue, happy to know it's fixed”

- [Smart backup] Report missing pools [#2844](https://github.com/vatesfr/xen-orchestra/issues/2844) (PR [#5768](https://github.com/vatesfr/xen-orchestra/pull/5768))

### Packages to release

> Packages will be released in the order they are here, therefore, they should
> be listed by inverse order of dependency.
>
> Rule of thumb: add packages on top.
>
> The format is the following: - `$packageName` `$version`
>
> Where `$version` is
>
> - patch: if the change is a bug fix or a simple code improvement
> - minor: if the change is a new feature
> - major: if the change breaks compatibility
>
> In case of conflict, the highest (lowest in previous list) `$version` wins.

<<<<<<< HEAD
- @xen-orchestra/fs minor
- @xen-orchestra/backups patch
- xo-server patch
=======
- xo-server-backup-reports patch
>>>>>>> 6d0f479f
<|MERGE_RESOLUTION|>--- conflicted
+++ resolved
@@ -30,10 +30,5 @@
 >
 > In case of conflict, the highest (lowest in previous list) `$version` wins.
 
-<<<<<<< HEAD
-- @xen-orchestra/fs minor
-- @xen-orchestra/backups patch
-- xo-server patch
-=======
 - xo-server-backup-reports patch
->>>>>>> 6d0f479f
+- xo-server patch