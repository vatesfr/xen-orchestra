> This file contains all changes that have not been released yet.
>
> Keep in mind the changelog is addressed to **users** and should be
> understandable by them.

### Enhancements

> Users must be able to say: “Nice enhancement, I'm eager to test it”

- [Backup] Merge delta backups without copying data when using VHD directories on NFS/SMB/local remote(https://github.com/vatesfr/xen-orchestra/pull/6271))
- [Proxies] Ability to copy the proxy access URL (PR [#6287](https://github.com/vatesfr/xen-orchestra/pull/6287))
- [User] User tokens management through XO interface (PR [#6276](https://github.com/vatesfr/xen-orchestra/pull/6276))
- [Tasks, VM/General] Self Service users: show tasks related to their pools, hosts, SRs, networks and VMs (PR [#6217](https://github.com/vatesfr/xen-orchestra/pull/6217))

### Bug fixes

> Users must be able to say: “I had this issue, happy to know it's fixed”

- [VDI Import] Fix `this._getOrWaitObject is not a function`
- [VM] Attempting to delete a protected VM should display a modal with the error and the ability to bypass it (PR [#6290](https://github.com/vatesfr/xen-orchestra/pull/6290))
- [OVA Import] Fix import stuck after first disk
- [File restore] Ignore symbolic links

### Packages to release

> When modifying a package, add it here with its release type.
>
> The format is the following: - `$packageName` `$releaseType`
>
> Where `$releaseType` is
>
> - patch: if the change is a bug fix or a simple code improvement
> - minor: if the change is a new feature
> - major: if the change breaks compatibility
>
> Keep this list alphabetically ordered to avoid merge conflicts

<!--packages-start-->

- @vates/event-listeners-manager patch
- @vates/read-chunk major
<<<<<<< HEAD
- @xen-orchestra/fs minor
=======
- @xen-orchestra/backups minor
>>>>>>> 87e3e3ff
- @xen-orchestra/xapi minor
- vhd-lib minor
- xo-remote-parser minor
- xo-server minor
- xo-vmdk-to-vhd patch
- xo-web minor

<!--packages-end--><|MERGE_RESOLUTION|>--- conflicted
+++ resolved
@@ -39,11 +39,8 @@
 
 - @vates/event-listeners-manager patch
 - @vates/read-chunk major
-<<<<<<< HEAD
+- @xen-orchestra/backups minor
 - @xen-orchestra/fs minor
-=======
-- @xen-orchestra/backups minor
->>>>>>> 87e3e3ff
 - @xen-orchestra/xapi minor
 - vhd-lib minor
 - xo-remote-parser minor
