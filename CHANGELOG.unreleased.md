--- conflicted
+++ resolved
@@ -21,12 +21,9 @@
 
 > Users must be able to say: “I had this issue, happy to know it's fixed”
 
-<<<<<<< HEAD
 - [VM/New] Fix _OTHER_OPERATION_IN_PROGRESS_ when creating a VM that requires a VDI migration (PR [#8399](https://github.com/vatesfr/xen-orchestra/pull/8399))
-=======
 - [REST API] Fix _Internal Error_ when importing a VM without default SR on the pool (PR [#8409](https://github.com/vatesfr/xen-orchestra/pull/8409))
 - [REST API] Fix the SR ID ignored when importing a VM (PR [#8409](https://github.com/vatesfr/xen-orchestra/pull/8409))
->>>>>>> 37444afa
 
 ### Packages to release
 
