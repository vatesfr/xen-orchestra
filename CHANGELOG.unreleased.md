> This file contains all changes that have not been released yet.
>
> Keep in mind the changelog is addressed to **users** and should be
> understandable by them.

### Enhancements

> Users must be able to say: “Nice enhancement, I'm eager to test it”

- [VM/Advanced] Automatically eject removable medias when converting a VM to a template [#6752](https://github.com/vatesfr/xen-orchestra/issues/6752) (PR [#6769](https://github.com/vatesfr/xen-orchestra/pull/6769))

### Bug fixes

> Users must be able to say: “I had this issue, happy to know it's fixed”

- [Plugins/usage-report] Compute stats on configured period instead of the whole year (PR [#6723](https://github.com/vatesfr/xen-orchestra/pull/6723))
- [Backup] Fix `Invalid parameters` when deleting `speed limit` value (PR [#6768](https://github.com/vatesfr/xen-orchestra/pull/6768))

### Packages to release

> When modifying a package, add it here with its release type.
>
> The format is the following: `- $packageName $releaseType`
>
> Where `$releaseType` is
>
> - patch: if the change is a bug fix or a simple code improvement
> - minor: if the change is a new feature
> - major: if the change breaks compatibility
>
> Keep this list alphabetically ordered to avoid merge conflicts

<!--packages-start-->

<<<<<<< HEAD
- xo-server minor
=======
- xo-web patch
- xo-server minor
- xo-server-usage-report patch
>>>>>>> 08348364

<!--packages-end--><|MERGE_RESOLUTION|>--- conflicted
+++ resolved
@@ -32,12 +32,8 @@
 
 <!--packages-start-->
 
-<<<<<<< HEAD
-- xo-server minor
-=======
 - xo-web patch
 - xo-server minor
 - xo-server-usage-report patch
->>>>>>> 08348364
 
 <!--packages-end-->