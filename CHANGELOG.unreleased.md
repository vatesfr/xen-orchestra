> This file contains all changes that have not been released yet.
>
> Keep in mind the changelog is addressed to **users** and should be
> understandable by them.

### Enhancements

> Users must be able to say: “Nice enhancement, I'm eager to test it”

### Bug fixes

> Users must be able to say: “I had this issue, happy to know it's fixed”

### Packages to release

> When modifying a package, add it here with its release type.
>
> The format is the following: `- $packageName $releaseType`
>
> Where `$releaseType` is
>
> - patch: if the change is a bug fix or a simple code improvement
> - minor: if the change is a new feature
> - major: if the change breaks compatibility
>
> Keep this list alphabetically ordered to avoid merge conflicts

<!--packages-start-->

<<<<<<< HEAD
- @xen-orchestra/xapi major
- xo-server minor
- xo-server-sdn-controller patch
- xo-web patch

=======
>>>>>>> fe1f5cba
<!--packages-end--><|MERGE_RESOLUTION|>--- conflicted
+++ resolved
@@ -27,12 +27,6 @@
 
 <!--packages-start-->
 
-<<<<<<< HEAD
-- @xen-orchestra/xapi major
-- xo-server minor
-- xo-server-sdn-controller patch
 - xo-web patch
 
-=======
->>>>>>> fe1f5cba
 <!--packages-end-->