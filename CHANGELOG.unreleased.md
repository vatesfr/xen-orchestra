--- conflicted
+++ resolved
@@ -11,11 +11,8 @@
 
 > Users must be able to say: “I had this issue, happy to know it's fixed”
 
-<<<<<<< HEAD
+- [Plugin/auth-saml] Certificate input support multiline (PR [#6403](https://github.com/vatesfr/xen-orchestra/pull/6403))
 - [Storage/Pool] Fix `an error as occured` (PR [#6404](https://github.com/vatesfr/xen-orchestra/pull/6404))
-=======
-- [Plugin/auth-saml] Certificate input support multiline (PR [#6403](https://github.com/vatesfr/xen-orchestra/pull/6403))
->>>>>>> 243bffeb
 
 ### Packages to release
 
@@ -33,12 +30,8 @@
 
 <!--packages-start-->
 
-<<<<<<< HEAD
-- xo-server patch
-=======
 - xo-server-auth-saml patch
 - xo-server patch
 - xo-web patch
->>>>>>> 243bffeb
 
 <!--packages-end-->