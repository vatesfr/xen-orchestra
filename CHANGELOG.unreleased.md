> This file contains all changes that have not been released yet.
>
> Keep in mind the changelog is addressed to **users** and should be
> understandable by them.

### Enhancements

> Users must be able to say: “Nice enhancement, I'm eager to test it”

- [Forget SR] Changed the modal message and added a confirmation text to be sure the action is understood by the user [#7148](https://github.com/vatesfr/xen-orchestra/issues/7148) (PR [#7155](https://github.com/vatesfr/xen-orchestra/pull/7155))
- [REST API] `/backups` has been renamed to `/backup` (redirections are in place for compatibility)
- [REST API] _VM backup & Replication_ jobs have been moved from `/backup/jobs/:id` to `/backup/jobs/vm/:id` (redirections are in place for compatibility)
- [REST API] _XO config & Pool metadata Backup_ jobs are available at `/backup/jobs/metadata`
- [REST API] _Mirror Backup_ jobs are available at `/backup/jobs/metadata`

### Bug fixes

> Users must be able to say: “I had this issue, happy to know it's fixed”

<<<<<<< HEAD
- [Remove PIF] Removing NIC in network tab of a host generated an error "PIF_IS_PHYSICAL" [#7193](https://github.com/vatesfr/xen-orchestra/issues/7193) (PR[7221](https://github.com/vatesfr/xen-orchestra/pull/7221))
=======
- [REST API] Returns a proper 404 _Not Found_ error when a job does not exist instead of _Internal Server Error_
>>>>>>> bb3b83c6

### Packages to release

> When modifying a package, add it here with its release type.
>
> The format is the following: `- $packageName $releaseType`
>
> Where `$releaseType` is
>
> - patch: if the change is a bug fix or a simple code improvement
> - minor: if the change is a new feature
> - major: if the change breaks compatibility
>
> Keep this list alphabetically ordered to avoid merge conflicts

<!--packages-start-->

- xo-server minor

<!--packages-end--><|MERGE_RESOLUTION|>--- conflicted
+++ resolved
@@ -17,11 +17,8 @@
 
 > Users must be able to say: “I had this issue, happy to know it's fixed”
 
-<<<<<<< HEAD
+- [REST API] Returns a proper 404 _Not Found_ error when a job does not exist instead of _Internal Server Error_
 - [Remove PIF] Removing NIC in network tab of a host generated an error "PIF_IS_PHYSICAL" [#7193](https://github.com/vatesfr/xen-orchestra/issues/7193) (PR[7221](https://github.com/vatesfr/xen-orchestra/pull/7221))
-=======
-- [REST API] Returns a proper 404 _Not Found_ error when a job does not exist instead of _Internal Server Error_
->>>>>>> bb3b83c6
 
 ### Packages to release
 
