> This file contains all changes that have not been released yet.
>
> Keep in mind the changelog is addressed to **users** and should be
> understandable by them.

### Enhancements

> Users must be able to say: “Nice enhancement, I'm eager to test it”

<<<<<<< HEAD
- [Backup] Implement encryption for backup files on storage (PR [#6321](https://github.com/vatesfr/xen-orchestra/pull/6321))
=======
- [Dashboard/Health] Detect broken VHD chains and display missing parent VDIs (PR [#6356](https://github.com/vatesfr/xen-orchestra/pull/6356))
- [Proxy] Ability to bind a licence to an existing proxy (PR [#6348](https://github.com/vatesfr/xen-orchestra/pull/6348))
>>>>>>> 31e964fe

### Bug fixes

> Users must be able to say: “I had this issue, happy to know it's fixed”

### Packages to release

> When modifying a package, add it here with its release type.
>
> The format is the following: - `$packageName` `$releaseType`
>
> Where `$releaseType` is
>
> - patch: if the change is a bug fix or a simple code improvement
> - minor: if the change is a new feature
> - major: if the change breaks compatibility
>
> Keep this list alphabetically ordered to avoid merge conflicts

<!--packages-start-->

- @xen-orchestra/fs minor
- vhd-lib patch
- xo-server minor
- xo-web minor

<!--packages-end--><|MERGE_RESOLUTION|>--- conflicted
+++ resolved
@@ -7,12 +7,9 @@
 
 > Users must be able to say: “Nice enhancement, I'm eager to test it”
 
-<<<<<<< HEAD
-- [Backup] Implement encryption for backup files on storage (PR [#6321](https://github.com/vatesfr/xen-orchestra/pull/6321))
-=======
 - [Dashboard/Health] Detect broken VHD chains and display missing parent VDIs (PR [#6356](https://github.com/vatesfr/xen-orchestra/pull/6356))
 - [Proxy] Ability to bind a licence to an existing proxy (PR [#6348](https://github.com/vatesfr/xen-orchestra/pull/6348))
->>>>>>> 31e964fe
+- [Backup] Implement encryption for backup files on storage (PR [#6321](https://github.com/vatesfr/xen-orchestra/pull/6321))
 
 ### Bug fixes
 
