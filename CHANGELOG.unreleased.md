--- conflicted
+++ resolved
@@ -7,15 +7,12 @@
 
 > Users must be able to say: “Nice enhancement, I'm eager to test it”
 
-<<<<<<< HEAD
-- [RPU/Host] If some backup jobs are running on the pool, ask for confirmation before starting an RPU, shutdown/rebooting a host or restarting a host's toolstack (PR [6232](https://github.com/vatesfr/xen-orchestra/pull/6232))
-=======
 - [Backup] Merge multiple VHDs at once which will speed up the merging ĥase after reducing the retention of a backup job(PR [#6184](https://github.com/vatesfr/xen-orchestra/pull/6184))
 - [Backup] Implement file cache for listing the backups of a VM (PR [#6220](https://github.com/vatesfr/xen-orchestra/pull/6220))
 - [Backup] Add setting `backups.metadata.defaultSettings.unconditionalSnapshot` in `xo-server`'s configuration file to force a snapshot even when not required by the backup, this is useful to avoid locking the VM halted during the backup (PR [#6221](https://github.com/vatesfr/xen-orchestra/pull/6221))
 - [XO Web] Add ability to configure a default filter for Storage [#6236](https://github.com/vatesfr/xen-orchestra/issues/6236) (PR [#6237](https://github.com/vatesfr/xen-orchestra/pull/6237))
 - [Backup] VMs with USB Pass-through devices are now supported! The advanced _Offline Snapshot Mode_ setting must be enabled. For Full Backup or Disaster Recovery jobs, Rolling Snapshot needs to be anabled as well. (PR [#6239](https://github.com/vatesfr/xen-orchestra/pull/6239))
->>>>>>> 0e49150b
+- [RPU/Host] If some backup jobs are running on the pool, ask for confirmation before starting an RPU, shutdown/rebooting a host or restarting a host's toolstack (PR [6232](https://github.com/vatesfr/xen-orchestra/pull/6232))
 
 ### Bug fixes
 
@@ -39,13 +36,6 @@
 
 <!--packages-start-->
 
-<<<<<<< HEAD
-- @xen-orchestra/xapi major
-- @xen-orchestra/mixins major
-- xo-server minor
-- @xen-orchestra/proxy patch
-- xo-web minor
-=======
 - @xen-orchestra/self-signed patch
 - vhd-lib minor
 - @xen-orchestra/fs patch
@@ -61,5 +51,4 @@
 - xo-web minor
 - xo-server-backup-reports minor
 
->>>>>>> 0e49150b
 <!--packages-end-->