--- conflicted
+++ resolved
@@ -7,12 +7,7 @@
 
 > Users must be able to say: “Nice enhancement, I'm eager to test it”
 
-<<<<<<< HEAD
 - [VM] At VM creation, warn if secure boot is on but pool is not setup for UEFI Secure Boot [#7500](https://github.com/vatesfr/xen-orchestra/issues/7500) (PR [#7562](https://github.com/vatesfr/xen-orchestra/pull/7562))
-=======
-- [i18n] Japanese translation (PR [#7582](https://github.com/vatesfr/xen-orchestra/pull/7582))
-- [REST API] [Watch mode for the tasks collection](./packages/xo-server/docs/rest-api.md#all-tasks) (PR [#7565](https://github.com/vatesfr/xen-orchestra/pull/7565))
->>>>>>> 7b7a4690
 
 ### Bug fixes
 
@@ -36,16 +31,8 @@
 
 <!--packages-start-->
 
-<<<<<<< HEAD
 - @vates/task minor
 - @xen-orchestra/proxy minor
-=======
-- @vates/xml major
-- @vates/xml-rpc major
-- @xen-orchestra/mixins minor
-- xen-api patch
-- xo-cli patch
->>>>>>> 7b7a4690
 - xo-server minor
 - xo-web minor
 
