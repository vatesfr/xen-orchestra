> This file contains all changes that have not been released yet.
>
> Keep in mind the changelog is addressed to **users** and should be
> understandable by them.

### Enhancements

> Users must be able to say: “Nice enhancement, I'm eager to test it”

- [Task] Display age and estimated duration (PR [#5530](https://github.com/vatesfr/xen-orchestra/pull/5530))

### Bug fixes

> Users must be able to say: “I had this issue, happy to know it's fixed”

<<<<<<< HEAD
- [VM migration] Fix `VIF_NOT_IN_MAP` error (PR [5544](https://github.com/vatesfr/xen-orchestra/pull/5544))
=======
- [LDAP] "Synchronize LDAP groups" button: fix imported LDAP users not being correctly added or removed from groups in some cases (PR [#5545](https://github.com/vatesfr/xen-orchestra/pull/5545))
>>>>>>> 19159a20

### Packages to release

> Packages will be released in the order they are here, therefore, they should
> be listed by inverse order of dependency.
>
> Rule of thumb: add packages on top.
>
> The format is the following: - `$packageName` `$version`
>
> Where `$version` is
>
> - patch: if the change is a bug fix or a simple code improvement
> - minor: if the change is a new feature
> - major: if the change breaks compatibility
>
> In case of conflict, the highest (lowest in previous list) `$version` wins.

<<<<<<< HEAD
- xo-server patch
=======
- xo-server-auth-ldap patch
- xo-web minor
>>>>>>> 19159a20
<|MERGE_RESOLUTION|>--- conflicted
+++ resolved
@@ -13,11 +13,8 @@
 
 > Users must be able to say: “I had this issue, happy to know it's fixed”
 
-<<<<<<< HEAD
+- [LDAP] "Synchronize LDAP groups" button: fix imported LDAP users not being correctly added or removed from groups in some cases (PR [#5545](https://github.com/vatesfr/xen-orchestra/pull/5545))
 - [VM migration] Fix `VIF_NOT_IN_MAP` error (PR [5544](https://github.com/vatesfr/xen-orchestra/pull/5544))
-=======
-- [LDAP] "Synchronize LDAP groups" button: fix imported LDAP users not being correctly added or removed from groups in some cases (PR [#5545](https://github.com/vatesfr/xen-orchestra/pull/5545))
->>>>>>> 19159a20
 
 ### Packages to release
 
@@ -36,9 +33,6 @@
 >
 > In case of conflict, the highest (lowest in previous list) `$version` wins.
 
-<<<<<<< HEAD
+- xo-server-auth-ldap patch
 - xo-server patch
-=======
-- xo-server-auth-ldap patch
-- xo-web minor
->>>>>>> 19159a20
+- xo-web minor