--- conflicted
+++ resolved
@@ -7,11 +7,8 @@
 
 > Users must be able to say: “Nice enhancement, I'm eager to test it”
 
-<<<<<<< HEAD
+- [VM/Advanced] Ability to create VUSB (PR [#7412](https://github.com/vatesfr/xen-orchestra/pull/7412))
 - [Storage/Disks] Handle link to VM for suspended VDIs (PR [#7391](https://github.com/vatesfr/xen-orchestra/pull/7391))
-=======
-- [VM/Advanced] Ability to create VUSB (PR [#7412](https://github.com/vatesfr/xen-orchestra/pull/7412))
->>>>>>> aef6e02d
 
 ### Bug fixes
 
