--- conflicted
+++ resolved
@@ -11,37 +11,13 @@
 
 > Users must be able to say: “Nice enhancement, I'm eager to test it”
 
-<<<<<<< HEAD
 - **Migrated REST API endpoints**:
 
-  - `GET /rest/v0/tasks` (PR [#8801](https://github.com/vatesfr/xen-orchestra/pull/8843))
-  - `GET /rest/v0/tasks/<task-id>` (PR [#8801](https://github.com/vatesfr/xen-orchestra/pull/8843))
-  - `GET /rest/v0/pools/<pool-id>/missing_patches` (PR [#8871](http://github.com/vatesfr/xen-orchestra/pull/8871))
-  - `GET /rest/v0/hosts/<host-id>/missing_patches` (PR [#8862](https://github.com/vatesfr/xen-orchestra/pull/8862))
   - `DELETE /rest/v0/tasks` (PR [#8905](https://github.com/vatesfr/xen-orchestra/pull/8905))
   - `DELETE /rest/v0/tasks/<task-id>` (PR [#8905](https://github.com/vatesfr/xen-orchestra/pull/8905))
 
-- [Host/General] Display additional hardware data for Dell server (PR [#8861](https://github.com/vatesfr/xen-orchestra/pull/8861))
-- [V2V] Use vddk to transfer data from vmware (PR [#8840](https://github.com/vatesfr/xen-orchestra/pull/8840))
-- [V2V] Show if any prerequisite on XO is missing before import (PR [#8840](https://github.com/vatesfr/xen-orchestra/pull/8840))
-- [V2V] Show a form to install the VDDK library (PR [#8840](https://github.com/vatesfr/xen-orchestra/pull/8840))
-
-- **XO 6**:
-
-  - [Pool,Host,VM/Dashboard] Remember the last visited tab per object type (Pool/Host/VM) when navigating (PR [#8873](https://github.com/vatesfr/xen-orchestra/pull/8873))
-  - Replace native `select` with a new custom component (PR [#8681](https://github.com/vatesfr/xen-orchestra/pull/8681))
-  - [i18n] Add Portuguese (Brazil) and update Czech, German, Spanish, Italian, Dutch and Swedish translations (PR [#8837](https://github.com/vatesfr/xen-orchestra/pull/8837))
-  - [Site] Add Backup Jobs page (PR [#8889](https://github.com/vatesfr/xen-orchestra/pull/8889))
-  - [Account Menu] Add link to REST API documentation (PR [#8904](https://github.com/vatesfr/xen-orchestra/pull/8904))
-
-- [REST API] Expose `/rest/v0/docs/swagger.json` (PR [#8892](https://github.com/vatesfr/xen-orchestra/pull/8892))
-- [web] Add link to the rest api docs (PR [#8902](https://github.com/vatesfr/xen-orchestra/pull/8902))
-- [V2V] Use vddk to transfer data from vmware (PR [#840](https://github.com/vatesfr/xen-orchestra/pull/840))
-- [V2V] Show if any prerequisite on XO is missing before import (PR [#840](https://github.com/vatesfr/))
-=======
 - [REST API] Expose `/rest/v0/proxies` and `/rest/v0/proxies/<proxy-id>` (PR [#8920](https://github.com/vatesfr/xen-orchestra/pull/8920))
 - [XO5/Templates] Show template id when expanded the templates list (PR [#8949](https://github.com/vatesfr/xen-orchestra/pull/8949))
->>>>>>> 02b732b9
 
 ### Bug fixes
 
@@ -67,6 +43,7 @@
 
 - @vates/types minor
 - @xen-orchestra/rest-api minor
+- xo-server minor
 - xo-web minor
 
 <!--packages-end-->