--- conflicted
+++ resolved
@@ -8,13 +8,10 @@
 > Users must be able to say: “Nice enhancement, I'm eager to test it”
 
 - [Task] Display age and estimated duration (PR [#5530](https://github.com/vatesfr/xen-orchestra/pull/5530))
-<<<<<<< HEAD
-- [Backup] Ability to set a specific schedule to always run full backups [#5541](https://github.com/vatesfr/xen-orchestra/issues/5541) (PR [#5546](https://github.com/vatesfr/xen-orchestra/pull/5546))
-=======
 - [Proxy] Ask for a confirmation before upgrading a proxy with running backups (PR [#5533](https://github.com/vatesfr/xen-orchestra/pull/5533))
 - [Backup/restore] Allow backup restore to any licence even if XOA isn't registered (PR [#5547](https://github.com/vatesfr/xen-orchestra/pull/5547))
 - [Import] Ignore case when detecting file type (PR [#5574](https://github.com/vatesfr/xen-orchestra/pull/5574))
->>>>>>> fb4dff4f
+- [Backup] Ability to set a specific schedule to always run full backups [#5541](https://github.com/vatesfr/xen-orchestra/issues/5541) (PR [#5546](https://github.com/vatesfr/xen-orchestra/pull/5546))
 
 ### Bug fixes
 
