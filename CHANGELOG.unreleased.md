> This file contains all changes that have not been released yet.
>
> Keep in mind the changelog is addressed to **users** and should be
> understandable by them.

### Enhancements

> Users must be able to say: “Nice enhancement, I'm eager to test it”

- [OVA import] improve OVA import error reporting (PR [#5797](https://github.com/vatesfr/xen-orchestra/pull/5797))
- [Backup] Distinguish error messages between cancelation and interrupted HTTP connection
- [Jobs] Add `host.emergencyShutdownHost` to the list of methods that jobs can call (PR [#5818](https://github.com/vatesfr/xen-orchestra/pull/5818))
- [Host/Load-balancer] Log vm and host names when a VM is migrated + category (density, performance, ...) (PR [#5808](https://github.com/vatesfr/xen-orchestra/pull/5808))
- [VM/disks] Ability to rescan ISO SRs (PR [#5814](https://github.com/vatesfr/xen-orchestra/pull/5814))

### Bug fixes

> Users must be able to say: “I had this issue, happy to know it's fixed”

- [IPs] Handle space-delimited IP address format provided by outdated guest tools [5801](https://github.com/vatesfr/xen-orchestra/issues/5801) (PR [5805](https://github.com/vatesfr/xen-orchestra/pull/5805))
- [API/pool.listPoolsMatchingCriteria] fix `unknown error from the peer` error (PR [5807](https://github.com/vatesfr/xen-orchestra/pull/5807))
- [Backup] Limit number of connections to hosts, which should reduce the occurences of `ECONNRESET`
- [Plugins/perf-alert] All mode: only selects running hosts and VMs (PR [5811](https://github.com/vatesfr/xen-orchestra/pull/5811))
- [New VM] Fix summary section always showing "0 B" for RAM (PR [#5817](https://github.com/vatesfr/xen-orchestra/pull/5817))
<<<<<<< HEAD
- [Netbox] Fix a bug where some devices' IPs would get deleted from Netbox (PR [#5821](https://github.com/vatesfr/xen-orchestra/pull/5821))
=======
- [Backup/Restore] Fix _start VM after restore_ [5820](https://github.com/vatesfr/xen-orchestra/issues/5820)
>>>>>>> 1c31460d

### Packages to release

> Packages will be released in the order they are here, therefore, they should
> be listed by inverse order of dependency.
>
> Rule of thumb: add packages on top.
>
> The format is the following: - `$packageName` `$version`
>
> Where `$version` is
>
> - patch: if the change is a bug fix or a simple code improvement
> - minor: if the change is a new feature
> - major: if the change breaks compatibility
>
> In case of conflict, the highest (lowest in previous list) `$version` wins.

<<<<<<< HEAD
- xo-server-netbox patch
=======
- vhd-lib feat
- vhd-cli feat
- @xen-orchestra/backups feat
>>>>>>> 1c31460d
- xo-server-perf-alert patch
- xo-server-load-balancer minor
- xo-server patch
- xo-web minor<|MERGE_RESOLUTION|>--- conflicted
+++ resolved
@@ -22,11 +22,8 @@
 - [Backup] Limit number of connections to hosts, which should reduce the occurences of `ECONNRESET`
 - [Plugins/perf-alert] All mode: only selects running hosts and VMs (PR [5811](https://github.com/vatesfr/xen-orchestra/pull/5811))
 - [New VM] Fix summary section always showing "0 B" for RAM (PR [#5817](https://github.com/vatesfr/xen-orchestra/pull/5817))
-<<<<<<< HEAD
+- [Backup/Restore] Fix _start VM after restore_ [5820](https://github.com/vatesfr/xen-orchestra/issues/5820)
 - [Netbox] Fix a bug where some devices' IPs would get deleted from Netbox (PR [#5821](https://github.com/vatesfr/xen-orchestra/pull/5821))
-=======
-- [Backup/Restore] Fix _start VM after restore_ [5820](https://github.com/vatesfr/xen-orchestra/issues/5820)
->>>>>>> 1c31460d
 
 ### Packages to release
 
@@ -45,13 +42,10 @@
 >
 > In case of conflict, the highest (lowest in previous list) `$version` wins.
 
-<<<<<<< HEAD
-- xo-server-netbox patch
-=======
 - vhd-lib feat
 - vhd-cli feat
 - @xen-orchestra/backups feat
->>>>>>> 1c31460d
+- xo-server-netbox patch
 - xo-server-perf-alert patch
 - xo-server-load-balancer minor
 - xo-server patch
