--- conflicted
+++ resolved
@@ -11,11 +11,8 @@
 
 > Users must be able to say: “Nice enhancement, I'm eager to test it”
 
-<<<<<<< HEAD
+- [REST/Dashboard] Add the number of connected/unreachable/unknown pools in the `/dashboard` endpoint (PR [#8203](https://github.com/vatesfr/xen-orchestra/pull/8203))
 - [VM/Advanced] Ability to create/edit/delete XenStore entries (PR [#8174](https://github.com/vatesfr/xen-orchestra/pull/8174))
-=======
-- [REST/Dashboard] Add the number of connected/unreachable/unknown pools in the `/dashboard` endpoint (PR [#8203](https://github.com/vatesfr/xen-orchestra/pull/8203))
->>>>>>> 2b679c6c
 
 ### Bug fixes
 
@@ -38,10 +35,7 @@
 <!--packages-start-->
 
 - @xen-orchestra/web-core minor
-<<<<<<< HEAD
+- xo-server minor
 - xo-web minor
-=======
-- xo-server minor
->>>>>>> 2b679c6c
 
 <!--packages-end-->