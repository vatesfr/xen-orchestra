--- conflicted
+++ resolved
@@ -7,7 +7,7 @@
 
 > Users must be able to say: “Nice enhancement, I'm eager to test it”
 
-[Remotes] Add AWS S3 as a backup storage
+- [Remotes] Add AWS S3 as a backup storage
 
 ### Bug fixes
 
@@ -32,10 +32,7 @@
 >
 > In case of conflict, the highest (lowest in previous list) `$version` wins.
 
-<<<<<<< HEAD
-@xen-orchestra/fs minor
-xo-remote-parser minor
-xo-server minor
-=======
-- xo-web patch
->>>>>>> 0d398f86
+- @xen-orchestra/fs minor
+- xo-remote-parser minor
+- xo-web minor
+- xo-server minor