> This file contains all changes that have not been released yet.
>
> Keep in mind the changelog is addressed to **users** and should be
> understandable by them.

### Enhancements

> Users must be able to say: “Nice enhancement, I'm eager to test it”

### Bug fixes

> Users must be able to say: “I had this issue, happy to know it's fixed”

### Packages to release

> Packages will be released in the order they are here, therefore, they should
> be listed by inverse order of dependency.
>
> Rule of thumb: add packages on top.
>
> The format is the following: - `$packageName` `$version`
>
> Where `$version` is
>
> - patch: if the change is a bug fix or a simple code improvement
> - minor: if the change is a new feature
> - major: if the change breaks compatibility
>
> In case of conflict, the highest (lowest in previous list) `$version` wins.

- @xen-orchestra/fs patch
<<<<<<< HEAD
- @xen-orchestra/backups minor
=======
- @xen-orchestra/xapi patch
- @xen-orchestra/backups patch
>>>>>>> 37f8ac9d
- @xen-orchestra/backups-cli patch
- @xen-orchestra/mixins minor
- xo-server minor<|MERGE_RESOLUTION|>--- conflicted
+++ resolved
@@ -29,12 +29,8 @@
 > In case of conflict, the highest (lowest in previous list) `$version` wins.
 
 - @xen-orchestra/fs patch
-<<<<<<< HEAD
+- @xen-orchestra/xapi patch
 - @xen-orchestra/backups minor
-=======
-- @xen-orchestra/xapi patch
-- @xen-orchestra/backups patch
->>>>>>> 37f8ac9d
 - @xen-orchestra/backups-cli patch
 - @xen-orchestra/mixins minor
 - xo-server minor