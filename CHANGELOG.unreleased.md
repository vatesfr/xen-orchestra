> This file contains all changes that have not been released yet.
>
> Keep in mind the changelog is addressed to **users** and should be
> understandable by them.

### Enhancements

> Users must be able to say: “Nice enhancement, I'm eager to test it”

<<<<<<< HEAD
- [XOA] Add warning message in the menu if `xoa.check` meet any problems (PR [#5534](https://github.com/vatesfr/xen-orchestra/pull/5534))
=======
- [Task] Display age and estimated duration (PR [#5530](https://github.com/vatesfr/xen-orchestra/pull/5530))
>>>>>>> b00652f9

### Bug fixes

> Users must be able to say: “I had this issue, happy to know it's fixed”

- [LDAP] "Synchronize LDAP groups" button: fix imported LDAP users not being correctly added or removed from groups in some cases (PR [#5545](https://github.com/vatesfr/xen-orchestra/pull/5545))
- [VM migration] Fix `VIF_NOT_IN_MAP` error (PR [5544](https://github.com/vatesfr/xen-orchestra/pull/5544))

### Packages to release

> Packages will be released in the order they are here, therefore, they should
> be listed by inverse order of dependency.
>
> Rule of thumb: add packages on top.
>
> The format is the following: - `$packageName` `$version`
>
> Where `$version` is
>
> - patch: if the change is a bug fix or a simple code improvement
> - minor: if the change is a new feature
> - major: if the change breaks compatibility
>
> In case of conflict, the highest (lowest in previous list) `$version` wins.

- xo-server-auth-ldap patch
<<<<<<< HEAD
=======
- xo-server patch
>>>>>>> b00652f9
- xo-web minor<|MERGE_RESOLUTION|>--- conflicted
+++ resolved
@@ -7,11 +7,8 @@
 
 > Users must be able to say: “Nice enhancement, I'm eager to test it”
 
-<<<<<<< HEAD
 - [XOA] Add warning message in the menu if `xoa.check` meet any problems (PR [#5534](https://github.com/vatesfr/xen-orchestra/pull/5534))
-=======
 - [Task] Display age and estimated duration (PR [#5530](https://github.com/vatesfr/xen-orchestra/pull/5530))
->>>>>>> b00652f9
 
 ### Bug fixes
 
@@ -37,9 +34,6 @@
 >
 > In case of conflict, the highest (lowest in previous list) `$version` wins.
 
+- xo-server patch
 - xo-server-auth-ldap patch
-<<<<<<< HEAD
-=======
-- xo-server patch
->>>>>>> b00652f9
 - xo-web minor