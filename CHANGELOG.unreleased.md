--- conflicted
+++ resolved
@@ -16,11 +16,8 @@
 
 > Users must be able to say: “I had this issue, happy to know it's fixed”
 
-<<<<<<< HEAD
-- [Resource Set] Fix `this.removeSubjectFromResourceSet is not a function` error on calling `resourceSet.removeSubject` via `xo-cli` [#5265](https://github.com/vatesfr/xen-orchestra/issues/5265) (PR [#5266](https://github.com/vatesfr/xen-orchestra/pull/5266))
-=======
 - [Import VMDK] Fix `No position specified for vmdisk1` error (PR [#5255](https://github.com/vatesfr/xen-orchestra/pull/5255))
->>>>>>> 3a0cc0d6
+- [API] Fix `this.removeSubjectFromResourceSet is not a function` error on calling `resourceSet.removeSubject` via `xo-cli` [#5265](https://github.com/vatesfr/xen-orchestra/issues/5265) (PR [#5266](https://github.com/vatesfr/xen-orchestra/pull/5266))
 
 ### Packages to release
 
@@ -39,10 +36,6 @@
 >
 > In case of conflict, the highest (lowest in previous list) `$version` wins.
 
-<<<<<<< HEAD
-- xo-web minor
-- xo-server patch
-=======
 - xo-vmdk-to-vhd patch
 - xo-web minor
->>>>>>> 3a0cc0d6
+- xo-server patch