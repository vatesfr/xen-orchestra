> This file contains all changes that have not been released yet.
>
> Keep in mind the changelog is addressed to **users** and should be
> understandable by them.

### Enhancements

> Users must be able to say: “Nice enhancement, I'm eager to test it”

- [i18n] Japanese translation (PR [#7582](https://github.com/vatesfr/xen-orchestra/pull/7582))

### Bug fixes

> Users must be able to say: “I had this issue, happy to know it's fixed”

- Fix support of XenServer 6.5 (broken in XO 5.93.0)

### Packages to release

> When modifying a package, add it here with its release type.
>
> The format is the following: `- $packageName $releaseType`
>
> Where `$releaseType` is
>
> - patch: if the change is a bug fix or a simple code improvement
> - minor: if the change is a new feature
> - major: if the change breaks compatibility
>
> Keep this list alphabetically ordered to avoid merge conflicts

<!--packages-start-->

<<<<<<< HEAD
- xo-web minor
=======
- @vates/xml major
- @vates/xml-rpc major
- xen-api patch
>>>>>>> f72de22d

<!--packages-end--><|MERGE_RESOLUTION|>--- conflicted
+++ resolved
@@ -31,12 +31,9 @@
 
 <!--packages-start-->
 
-<<<<<<< HEAD
-- xo-web minor
-=======
 - @vates/xml major
 - @vates/xml-rpc major
 - xen-api patch
->>>>>>> f72de22d
+- xo-web minor
 
 <!--packages-end-->