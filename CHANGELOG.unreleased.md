--- conflicted
+++ resolved
@@ -13,17 +13,10 @@
 
 > Users must be able to say: “Nice enhancement, I'm eager to test it”
 
-<<<<<<< HEAD
-- [Plugin/backup-reports] Add VM Description to the backup report. (contribution made by [@truongtx8](https://github.com/truongtx8)) (PR [#8253](https://github.com/vatesfr/xen-orchestra/pull/8253))
-- **XO6**:
-  - [Dashboard] Adding a mobile layout (PR [#8268](https://github.com/vatesfr/xen-orchestra/pull/8268))
-- [REST API] Allow updating a user (PR [#8343](https://github.com/vatesfr/xen-orchestra/pull/8343))
-=======
-- [REST API] Ability to delete a user (PR [#8283](https://github.com/vatesfr/xen-orchestra/pull/8283))
+- [REST API] Ability to delete/update a user (PRs [#8283](https://github.com/vatesfr/xen-orchestra/pull/8283), [#8343](https://github.com/vatesfr/xen-orchestra/pull/8343))
 - **XO 6:**
   - [i18n] Add Swedish, update Czech and Spanish translations (contributions made by [@xiscoj](https://github.com/xiscoj), [@p-bo](https://github.com/p-bo) and [Jonas](https://translate.vates.tech/user/Jonas/)) (PR [#8294](https://github.com/vatesfr/xen-orchestra/pull/8294))
   - [i18n] Merge XO 6 translations files into one file in web-core ([PR #8380](https://github.com/vatesfr/xen-orchestra/pull/8380))
->>>>>>> ff8a020f
 
 ### Bug fixes
 
@@ -51,15 +44,9 @@
 - @vates/types patch
 - @xen-orchestra/web minor
 - @xen-orchestra/web-core minor
-<<<<<<< HEAD
-- xo-server minor
-- xo-server-auth-oidc patch
-- xo-server-backup-reports minor
-=======
 - xen-api patch
 - xo-cli patch
 - xo-server minor
 - xo-server-audit patch
->>>>>>> ff8a020f
 
 <!--packages-end-->