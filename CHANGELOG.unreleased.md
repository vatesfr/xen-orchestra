--- conflicted
+++ resolved
@@ -28,12 +28,8 @@
 >
 > In case of conflict, the highest (lowest in previous list) `$version` wins.
 
-<<<<<<< HEAD
-- xo-server patch
-=======
 - @xen-orchestra/xapi patch
 - @xen-orchestra/backups patch
 - @xen-orchestra/backups-cli patch
 - @xen-orchestra/mixins minor
-- xo-server minor
->>>>>>> 108e7698
+- xo-server minor