> This file contains all changes that have not been released yet.
>
> Keep in mind the changelog is addressed to **users** and should be
> understandable by them.

### Security

> Security fixes and new features should go in this section

### Enhancements

> Users must be able to say: “Nice enhancement, I'm eager to test it”

<<<<<<< HEAD
- [Storage/Advanced] Add supported_image_format in storage advanced tab. Display "Unknown" if unsupported. (PR [#8834](https://github.com/vatesfr/xen-orchestra/pull/8834))
=======
- **XO 6:**

  - [Site/dashboard] add alarms component in dashboard (PR [#8838](https://github.com/vatesfr/xen-orchestra/pull/8838))
>>>>>>> a7922f23

### Bug fixes

> Users must be able to say: “I had this issue, happy to know it's fixed”

### Packages to release

> When modifying a package, add it here with its release type.
>
> The format is the following: `- $packageName $releaseType`
>
> Where `$releaseType` is
>
> - patch: if the change is a bug fix or a simple code improvement
> - minor: if the change is a new feature
> - major: if the change breaks compatibility
>
> Keep this list alphabetically ordered to avoid merge conflicts

<!--packages-start-->

- @xen-orchestra/web minor

<!--packages-end--><|MERGE_RESOLUTION|>--- conflicted
+++ resolved
@@ -11,13 +11,11 @@
 
 > Users must be able to say: “Nice enhancement, I'm eager to test it”
 
-<<<<<<< HEAD
-- [Storage/Advanced] Add supported_image_format in storage advanced tab. Display "Unknown" if unsupported. (PR [#8834](https://github.com/vatesfr/xen-orchestra/pull/8834))
-=======
 - **XO 6:**
 
   - [Site/dashboard] add alarms component in dashboard (PR [#8838](https://github.com/vatesfr/xen-orchestra/pull/8838))
->>>>>>> a7922f23
+
+- [Storage/Advanced] Add supported_image_format in storage advanced tab. Display "Unknown" if unsupported. (PR [#8834](https://github.com/vatesfr/xen-orchestra/pull/8834))
 
 ### Bug fixes
 
@@ -40,5 +38,7 @@
 <!--packages-start-->
 
 - @xen-orchestra/web minor
+- xo-server minor
+- xo-web minor
 
 <!--packages-end-->