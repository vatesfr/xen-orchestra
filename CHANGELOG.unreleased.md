> This file contains all changes that have not been released yet.
>
> Keep in mind the changelog is addressed to **users** and should be
> understandable by them.

### Enhancements

> Users must be able to say: “Nice enhancement, I'm eager to test it”

- [VM Creation] Automatically create a VTPM if the template requests it (Windows templates starting from XCP-ng 8.3) (PR [#7436](https://github.com/vatesfr/xen-orchestra/pull/7436))
- [OTP] Accepts (ignores) whitespaces in the one-time password (some OTP applications add them for nicer display)
- [VM/General] Show current VM tags without the need to search them in advanced creation tag selector [#7351](https://github.com/vatesfr/xen-orchestra/issues/7351) (PR [#7434](https://github.com/vatesfr/xen-orchestra/pull/7434))
- [xo-cli] Supports signing in with one-time password (PR [#7459](https://github.com/vatesfr/xen-orchestra/pull/7459))
- [Plugin/load-balancer] A parameter was added in performance mode to balance VMs on hosts depending on their number of vCPUs, when it does not cause performance issues [#5389](https://github.com/vatesfr/xen-orchestra/issues/5389) (PR [#7333](https://github.com/vatesfr/xen-orchestra/pull/7333))
- [Pool/Network] Automatically update network interfaces when network MTU is changed [Forum#8133](https://xcp-ng.org/forum/topic/8133/set-host-network-mtu-in-xen-orchestra) (PR [#7443](https://github.com/vatesfr/xen-orchestra/pull/7443)).
- [App] Implement the initial PWA manifest for Xen Orchestra 5 (PR [#7462](https://github.com/vatesfr/xen-orchestra/pull/7462)).
- [Pool/Advanced] Default SR can now also be configured from the pool's _Advanced_ tab [#7414](https://github.com/vatesfr/xen-orchestra/issues/7414) (PR [#7451](https://github.com/vatesfr/xen-orchestra/pull/7451))
- [XOA/License] Ability to change the license assigned to an object already licensed (e.g. expired licenses) (PR [#7390](https://github.com/vatesfr/xen-orchestra/pull/7390))
- [User] Show authentication tokens last use datetime and IP address (PR [#7479](https://github.com/vatesfr/xen-orchestra/pull/7479))
- Use [ISO 8601 format](https://en.wikipedia.org/wiki/ISO_8601) for numeric datetimes (PR [#7484](https://github.com/vatesfr/xen-orchestra/pull/7484))

### Bug fixes

> Users must be able to say: “I had this issue, happy to know it's fixed”

- [ISO SR] During ISO migration, the destination SRs were not ISO SRs [#7392](https://github.com/vatesfr/xen-orchestra/issues/7392) (PR [#7431](https://github.com/vatesfr/xen-orchestra/pull/7431))
- [VM/Migration] Fix VDIs that were not migrated to the destination SR (PR [#7360](https://github.com/vatesfr/xen-orchestra/pull/7360))
- [Home/VM] VMs migration from the home view will no longer execute a [Migration with Storage Motion](https://github.com/vatesfr/xen-orchestra/blob/master/docs/manage_infrastructure.md#vm-migration-with-storage-motion-vmmigrate_send) unless it is necessary [Forum#8279](https://xcp-ng.org/forum/topic/8279/getting-errors-when-migrating-4-out-5-vmguest/)(PR [#7360](https://github.com/vatesfr/xen-orchestra/pull/7360))
- [VM/Migration] SR is no longer required if you select a migration network (PR [#7360](https://github.com/vatesfr/xen-orchestra/pull/7360))
- [Backup] Fix `an error has occurred` when clicking on warning text in logs (PR [#7458](https://github.com/vatesfr/xen-orchestra/pull/7458))
- [JSON-RPC API] Correctly require one-time password if configured for user (PR [#7459](https://github.com/vatesfr/xen-orchestra/pull/7459))
<<<<<<< HEAD
- [VMWare/Migration] Handle raw CDROM
=======
- [Remotes] Fix size reporting for huge remotes
- [VM/WarmMigration] Feature is for PREMIUM and SOURCE users (PR [#7514](https://github.com/vatesfr/xen-orchestra/pull/7514))
>>>>>>> ed4e080b

### Packages to release

> When modifying a package, add it here with its release type.
>
> The format is the following: `- $packageName $releaseType`
>
> Where `$releaseType` is
>
> - patch: if the change is a bug fix or a simple code improvement
> - minor: if the change is a new feature
> - major: if the change breaks compatibility
>
> Keep this list alphabetically ordered to avoid merge conflicts

<!--packages-start-->

- @vates/otp minor
- @xen-orchestra/backups patch
- @xen-orchestra/fs patch
- @xen-orchestra/proxy minor
- @xen-orchestra/self-signed patch
- @xen-orchestra/xapi minor
- @xen-orchestra/vmware-explorer patch
- xen-api major
- xo-cli minor
- xo-server minor
- xo-server-load-balancer minor
- xo-web minor

<!--packages-end--><|MERGE_RESOLUTION|>--- conflicted
+++ resolved
@@ -29,12 +29,9 @@
 - [VM/Migration] SR is no longer required if you select a migration network (PR [#7360](https://github.com/vatesfr/xen-orchestra/pull/7360))
 - [Backup] Fix `an error has occurred` when clicking on warning text in logs (PR [#7458](https://github.com/vatesfr/xen-orchestra/pull/7458))
 - [JSON-RPC API] Correctly require one-time password if configured for user (PR [#7459](https://github.com/vatesfr/xen-orchestra/pull/7459))
-<<<<<<< HEAD
-- [VMWare/Migration] Handle raw CDROM
-=======
 - [Remotes] Fix size reporting for huge remotes
 - [VM/WarmMigration] Feature is for PREMIUM and SOURCE users (PR [#7514](https://github.com/vatesfr/xen-orchestra/pull/7514))
->>>>>>> ed4e080b
+- [VMWare/Migration] Handle raw CDROM
 
 ### Packages to release
 
