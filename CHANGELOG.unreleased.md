--- conflicted
+++ resolved
@@ -43,12 +43,10 @@
 
 <!--packages-start-->
 
-<<<<<<< HEAD
+
 - @vates/task minor
-=======
 - @xen-orchestra/backups patch
 - @xen-orchestra/fs minor
->>>>>>> a3cb9d56
 - @xen-orchestra/log minor
 - @xen-orchestra/mixin minor
 - @xen-orchestra/xapi patch
