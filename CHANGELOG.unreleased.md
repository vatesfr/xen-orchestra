> This file contains all changes that have not been released yet.
>
> Keep in mind the changelog is addressed to **users** and should be
> understandable by them.

### Enhancements

> Users must be able to say: “Nice enhancement, I'm eager to test it”

- [REST API] Expose `residentVms` property on hosts objects
- [VM/Advanced] Clarify _Windows Update_ label [#6628](https://github.com/vatesfr/xen-orchestra/issues/6628) (PR [#6632](https://github.com/vatesfr/xen-orchestra/pull/6632))
- [REST API] Add support to destroy VMs and VDIs
- [VM/Advanced] Add configuration flag for _Viridian_ platform [#6572](https://github.com/vatesfr/xen-orchestra/issues/6572) (PR [#6631](https://github.com/vatesfr/xen-orchestra/pull/6631))
- [Licenses] Makes `id` and `boundObjectId` copyable (PR [#6634](https://github.com/vatesfr/xen-orchestra/pull/6634))
- [REST API] The raw content of a VDI can be downloaded directly

### Bug fixes

> Users must be able to say: “I had this issue, happy to know it's fixed”

- [REST API] Fix 5 minutes timeouts on VDI/VM uploads [#6568](https://github.com/vatesfr/xen-orchestra/issues/6568)
- [Backup] Fix NBD configuration (PR [#6597](https://github.com/vatesfr/xen-orchestra/pull/6597))
- [NBD Backups] Fix transfer size [#6599](https://github.com/vatesfr/xen-orchestra/issues/6599)
- [Disk] Show bootable status for vm running in `pv_in_pvh` virtualisation mode [#6432](https://github.com/vatesfr/xen-orchestra/issues/6432) (PR [#6629](https://github.com/vatesfr/xen-orchestra/pull/6629))

### Packages to release

> When modifying a package, add it here with its release type.
>
> The format is the following: `- $packageName $releaseType`
>
> Where `$releaseType` is
>
> - patch: if the change is a bug fix or a simple code improvement
> - minor: if the change is a new feature
> - major: if the change breaks compatibility
>
> Keep this list alphabetically ordered to avoid merge conflicts

<!--packages-start-->

<<<<<<< HEAD
=======
- @vates/task patch
- @xen-orchestra/backups patch
- @xen-orchestra/log minor
- @xen-orchestra/mixins feat
- @xen-orchestra/xapi patch
- vhd-lib patch
- xo-cli patch
- xo-server minor
- xo-server-perf-alert patch
>>>>>>> a281682f
- xo-web minor

<!--packages-end--><|MERGE_RESOLUTION|>--- conflicted
+++ resolved
@@ -39,8 +39,6 @@
 
 <!--packages-start-->
 
-<<<<<<< HEAD
-=======
 - @vates/task patch
 - @xen-orchestra/backups patch
 - @xen-orchestra/log minor
@@ -50,7 +48,6 @@
 - xo-cli patch
 - xo-server minor
 - xo-server-perf-alert patch
->>>>>>> a281682f
 - xo-web minor
 
 <!--packages-end-->