> This file contains all changes that have not been released yet.
>
> Keep in mind the changelog is addressed to **users** and should be
> understandable by them.

### Enhancements

> Users must be able to say: “Nice enhancement, I'm eager to test it”

<<<<<<< HEAD
- [VM/Advanced] In VM *Advanced* tab, display a warning if the VM does not support the selected firmware (PR [#7442](https://github.com/vatesfr/xen-orchestra/pull/7442))
=======
- [VM Creation] Automatically create a VTPM if the template requests it (Windows templates starting from XCP-ng 8.3) (PR [#7436](https://github.com/vatesfr/xen-orchestra/pull/7436))
- [OTP] Accepts (ignores) whitespaces in the one-time password (some OTP applications add them for nicer display)
- [VM/General] Show current VM tags without the need to search them in advanced creation tag selector [#7351](https://github.com/vatesfr/xen-orchestra/issues/7351) (PR [#7434](https://github.com/vatesfr/xen-orchestra/pull/7434))
- [xo-cli] Supports signing in with one-time password (PR [#7459](https://github.com/vatesfr/xen-orchestra/pull/7459))
- [Plugin/load-balancer] A parameter was added in performance mode to balance VMs on hosts depending on their number of vCPUs, when it does not cause performance issues [#5389](https://github.com/vatesfr/xen-orchestra/issues/5389) (PR [#7333](https://github.com/vatesfr/xen-orchestra/pull/7333))
- [Pool/Network] Automatically update network interfaces when network MTU is changed [Forum#8133](https://xcp-ng.org/forum/topic/8133/set-host-network-mtu-in-xen-orchestra) (PR [#7443](https://github.com/vatesfr/xen-orchestra/pull/7443)).
- [App] Implement the initial PWA manifest for Xen Orchestra 5 (PR [#7462](https://github.com/vatesfr/xen-orchestra/pull/7462)).
- [Pool/Advanced] Default SR can now also be configured from the pool's _Advanced_ tab [#7414](https://github.com/vatesfr/xen-orchestra/issues/7414) (PR [#7451](https://github.com/vatesfr/xen-orchestra/pull/7451))
- [XOA/License] Ability to change the license assigned to an object already licensed (e.g. expired licenses) (PR [#7390](https://github.com/vatesfr/xen-orchestra/pull/7390))
- [User] Show authentication tokens last use datetime and IP address (PR [#7479](https://github.com/vatesfr/xen-orchestra/pull/7479))
- Use [ISO 8601 format](https://en.wikipedia.org/wiki/ISO_8601) for numeric datetimes (PR [#7484](https://github.com/vatesfr/xen-orchestra/pull/7484))
- [Console] In VM and Host Console tab, display console's zoom percentage (PR [#7452](https://github.com/vatesfr/xen-orchestra/pull/7452))
- [OTP] Activate it now requires entering a one-time password to validate the setup and prevent user from being locked out (PR [#7480](https://github.com/vatesfr/xen-orchestra/pull/7480))
>>>>>>> 1be7e2ac

### Bug fixes

> Users must be able to say: “I had this issue, happy to know it's fixed”

- [ISO SR] During ISO migration, the destination SRs were not ISO SRs [#7392](https://github.com/vatesfr/xen-orchestra/issues/7392) (PR [#7431](https://github.com/vatesfr/xen-orchestra/pull/7431))
- [VM/Migration] Fix VDIs that were not migrated to the destination SR (PR [#7360](https://github.com/vatesfr/xen-orchestra/pull/7360))
- [Home/VM] VMs migration from the home view will no longer execute a [Migration with Storage Motion](https://github.com/vatesfr/xen-orchestra/blob/master/docs/manage_infrastructure.md#vm-migration-with-storage-motion-vmmigrate_send) unless it is necessary [Forum#8279](https://xcp-ng.org/forum/topic/8279/getting-errors-when-migrating-4-out-5-vmguest/)(PR [#7360](https://github.com/vatesfr/xen-orchestra/pull/7360))
- [VM/Migration] SR is no longer required if you select a migration network (PR [#7360](https://github.com/vatesfr/xen-orchestra/pull/7360))
- [Backup] Fix `an error has occurred` when clicking on warning text in logs (PR [#7458](https://github.com/vatesfr/xen-orchestra/pull/7458))
- [JSON-RPC API] Correctly require one-time password if configured for user (PR [#7459](https://github.com/vatesfr/xen-orchestra/pull/7459))
- [Remotes] Fix size reporting for huge remotes
- [VM/WarmMigration] Feature is for PREMIUM and SOURCE users (PR [#7514](https://github.com/vatesfr/xen-orchestra/pull/7514))
- [VMWare/Migration] Handle raw CDROM
- [XOSTOR Creation] The host toolstack is now restarted after installing the XOSTOR dependencies (PR [#7437](https://github.com/vatesfr/xen-orchestra/pull/7437))

### Packages to release

> When modifying a package, add it here with its release type.
>
> The format is the following: `- $packageName $releaseType`
>
> Where `$releaseType` is
>
> - patch: if the change is a bug fix or a simple code improvement
> - minor: if the change is a new feature
> - major: if the change breaks compatibility
>
> Keep this list alphabetically ordered to avoid merge conflicts

<!--packages-start-->

<<<<<<< HEAD
- xo-server minor
=======
- @vates/otp minor
- @xen-orchestra/backups patch
- @xen-orchestra/fs patch
- @xen-orchestra/proxy minor
- @xen-orchestra/self-signed patch
- @xen-orchestra/vmware-explorer patch
- @xen-orchestra/xapi minor
- xen-api major
- xo-cli minor
- xo-server minor
- xo-server-load-balancer minor
>>>>>>> 1be7e2ac
- xo-web minor

<!--packages-end--><|MERGE_RESOLUTION|>--- conflicted
+++ resolved
@@ -7,9 +7,6 @@
 
 > Users must be able to say: “Nice enhancement, I'm eager to test it”
 
-<<<<<<< HEAD
-- [VM/Advanced] In VM *Advanced* tab, display a warning if the VM does not support the selected firmware (PR [#7442](https://github.com/vatesfr/xen-orchestra/pull/7442))
-=======
 - [VM Creation] Automatically create a VTPM if the template requests it (Windows templates starting from XCP-ng 8.3) (PR [#7436](https://github.com/vatesfr/xen-orchestra/pull/7436))
 - [OTP] Accepts (ignores) whitespaces in the one-time password (some OTP applications add them for nicer display)
 - [VM/General] Show current VM tags without the need to search them in advanced creation tag selector [#7351](https://github.com/vatesfr/xen-orchestra/issues/7351) (PR [#7434](https://github.com/vatesfr/xen-orchestra/pull/7434))
@@ -23,7 +20,7 @@
 - Use [ISO 8601 format](https://en.wikipedia.org/wiki/ISO_8601) for numeric datetimes (PR [#7484](https://github.com/vatesfr/xen-orchestra/pull/7484))
 - [Console] In VM and Host Console tab, display console's zoom percentage (PR [#7452](https://github.com/vatesfr/xen-orchestra/pull/7452))
 - [OTP] Activate it now requires entering a one-time password to validate the setup and prevent user from being locked out (PR [#7480](https://github.com/vatesfr/xen-orchestra/pull/7480))
->>>>>>> 1be7e2ac
+- [VM/Advanced] Display a warning if the VM does not support the selected firmware (PR [#7442](https://github.com/vatesfr/xen-orchestra/pull/7442))
 
 ### Bug fixes
 
@@ -56,9 +53,6 @@
 
 <!--packages-start-->
 
-<<<<<<< HEAD
-- xo-server minor
-=======
 - @vates/otp minor
 - @xen-orchestra/backups patch
 - @xen-orchestra/fs patch
@@ -70,7 +64,5 @@
 - xo-cli minor
 - xo-server minor
 - xo-server-load-balancer minor
->>>>>>> 1be7e2ac
-- xo-web minor
 
 <!--packages-end-->