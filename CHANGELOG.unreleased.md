> This file contains all changes that have not been released yet.
>
> Keep in mind the changelog is addressed to **users** and should be
> understandable by them.

### Enhancements

> Users must be able to say: “Nice enhancement, I'm eager to test it”

<<<<<<< HEAD
- [Proxy] Now ships a reverse proxy [PR#6072](https://github.com/vatesfr/xen-orchestra/pull/6072)
=======
- Limit number of concurrent VM migrations per pool to `3` [#6065](https://github.com/vatesfr/xen-orchestra/issues/6065) (PR [#6076](https://github.com/vatesfr/xen-orchestra/pull/6076))
  Can be changed in `xo-server`'s configuration file: `xapiOptions.vmMigrationConcurrency`
>>>>>>> e8a5694d

### Bug fixes

> Users must be able to say: “I had this issue, happy to know it's fixed”

- [Backup] Detect and clear orphan merge states, fix `ENOENT` errors (PR [#6087](https://github.com/vatesfr/xen-orchestra/pull/6087))

### Packages to release

> Packages will be released in the order they are here, therefore, they should
> be listed by inverse order of dependency.
>
> Rule of thumb: add packages on top.
>
> The format is the following: - `$packageName` `$version`
>
> Where `$version` is
>
> - patch: if the change is a bug fix or a simple code improvement
> - minor: if the change is a new feature
> - major: if the change breaks compatibility
>
> In case of conflict, the highest (lowest in previous list) `$version` wins.

<<<<<<< HEAD
- vhd-lib major
- @xen-orchestra/proxy minor
=======
- @xen-orchestra/backups minor
- @xen-orchestra/backups-cli minor
- @xen-orchestra/proxy minor
- xo-server minor
>>>>>>> e8a5694d
<|MERGE_RESOLUTION|>--- conflicted
+++ resolved
@@ -7,12 +7,9 @@
 
 > Users must be able to say: “Nice enhancement, I'm eager to test it”
 
-<<<<<<< HEAD
-- [Proxy] Now ships a reverse proxy [PR#6072](https://github.com/vatesfr/xen-orchestra/pull/6072)
-=======
 - Limit number of concurrent VM migrations per pool to `3` [#6065](https://github.com/vatesfr/xen-orchestra/issues/6065) (PR [#6076](https://github.com/vatesfr/xen-orchestra/pull/6076))
   Can be changed in `xo-server`'s configuration file: `xapiOptions.vmMigrationConcurrency`
->>>>>>> e8a5694d
+- [Proxy] Now ships a reverse proxy [PR#6072](https://github.com/vatesfr/xen-orchestra/pull/6072)
 
 ### Bug fixes
 
@@ -37,12 +34,7 @@
 >
 > In case of conflict, the highest (lowest in previous list) `$version` wins.
 
-<<<<<<< HEAD
-- vhd-lib major
-- @xen-orchestra/proxy minor
-=======
 - @xen-orchestra/backups minor
 - @xen-orchestra/backups-cli minor
 - @xen-orchestra/proxy minor
-- xo-server minor
->>>>>>> e8a5694d
+- xo-server minor