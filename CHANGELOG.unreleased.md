> This file contains all changes that have not been released yet.
>
> Keep in mind the changelog is addressed to **users** and should be
> understandable by them.

### Enhancements

> Users must be able to say: “Nice enhancement, I'm eager to test it”

### Bug fixes

> Users must be able to say: “I had this issue, happy to know it's fixed”

- [Pool] Fix `Headers Timeout Error` when installing patches on XCP-ng
<<<<<<< HEAD
- [XOSTOR] Don't require host licenses to run XOSTOR (PR [#7628](https://github.com/vatesfr/xen-orchestra/pull/7628))
=======
- [Pool/Advanced] Only show current pool's SRs in default SR selector (PR [#7626](https://github.com/vatesfr/xen-orchestra/pull/7626))
- [SR/XOSTOR] Fix `an error has occured` in the Resource List (PR [#7630](https://github.com/vatesfr/xen-orchestra/pull/7630))
>>>>>>> ed66635b

### Packages to release

> When modifying a package, add it here with its release type.
>
> The format is the following: `- $packageName $releaseType`
>
> Where `$releaseType` is
>
> - patch: if the change is a bug fix or a simple code improvement
> - minor: if the change is a new feature
> - major: if the change breaks compatibility
>
> Keep this list alphabetically ordered to avoid merge conflicts

<!--packages-start-->

- xo-server patch
- xo-web patch

<!--packages-end--><|MERGE_RESOLUTION|>--- conflicted
+++ resolved
@@ -12,12 +12,9 @@
 > Users must be able to say: “I had this issue, happy to know it's fixed”
 
 - [Pool] Fix `Headers Timeout Error` when installing patches on XCP-ng
-<<<<<<< HEAD
-- [XOSTOR] Don't require host licenses to run XOSTOR (PR [#7628](https://github.com/vatesfr/xen-orchestra/pull/7628))
-=======
 - [Pool/Advanced] Only show current pool's SRs in default SR selector (PR [#7626](https://github.com/vatesfr/xen-orchestra/pull/7626))
 - [SR/XOSTOR] Fix `an error has occured` in the Resource List (PR [#7630](https://github.com/vatesfr/xen-orchestra/pull/7630))
->>>>>>> ed66635b
+- [XOSTOR] Don't require host licenses to run XOSTOR (PR [#7628](https://github.com/vatesfr/xen-orchestra/pull/7628))
 
 ### Packages to release
 
