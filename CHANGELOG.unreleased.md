--- conflicted
+++ resolved
@@ -11,24 +11,14 @@
 
 > Users must be able to say: “Nice enhancement, I'm eager to test it”
 
-<<<<<<< HEAD
-- [SR/Disks] Display information if the VDI is an empty metadata snapshot (PR [#7970](https://github.com/vatesfr/xen-orchestra/pull/7970))
-- [Netbox] Do not synchronize if detected minor version is not supported (PR [#7992](https://github.com/vatesfr/xen-orchestra/pull/7992))
-- [Netbox] Support version 4.1 [#7966](https://github.com/vatesfr/xen-orchestra/issues/7966) (PR [#8002](https://github.com/vatesfr/xen-orchestra/pull/8002))
+- [Hosts] Display a warning for hosts whose TLS key is too short to update to XCP-ng 8.3 (PR [#7995](https://github.com/vatesfr/xen-orchestra/pull/7995))
 - **XO 6**:
-  - [Dashboard] Display backup issues data (PR [#7974](https://github.com/vatesfr/xen-orchestra/pull/7974))
+  - [Dashboard] Display S3 backup repository data (PR [#8006](https://github.com/vatesfr/xen-orchestra/pull/8006))
   - [Dashboard] Display VMs protection data (PR [#8007](https://github.com/vatesfr/xen-orchestra/pull/8007))
-- [REST API] Add S3 backup repository, VMs protection and resources overview information in the `/rest/v0/dashboard` endpoint (PRs [#7978](https://github.com/vatesfr/xen-orchestra/pull/7978), [#7964](https://github.com/vatesfr/xen-orchestra/pull/7964), [#8005](https://github.com/vatesfr/xen-orchestra/pull/8005))
-- [Backups] Display more informations in the _Notes_ column of the backup page (PR [#7977](https://github.com/vatesfr/xen-orchestra/pull/7977))
-- [REST API] Add `/alarms` endpoint and remove alarms from the `/dashboard` and `/messages` endpoints (PR [#7959](https://github.com/vatesfr/xen-orchestra/pull/7959))
-=======
-- [Hosts] Display a warning for hosts whose TLS key is too short to update to XCP-ng 8.3 (PR [#7995](https://github.com/vatesfr/xen-orchestra/pull/7995))
-  - [Dashboard] Display S3 backup repository data (PR [#8006](https://github.com/vatesfr/xen-orchestra/pull/8006))
 - **xo-cli**
   - `rest get --output $file` now displays progress information during download
   - `rest post` and `rest put` now accept `--input $file` to upload a file and display progress information
 - [Backup] Detect invalid VDI exports that are incorrectly reported as successful by XAPI
->>>>>>> ea5358e7
 
 ### Bug fixes
 
