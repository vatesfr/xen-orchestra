> This file contains all changes that have not been released yet.
>
> Keep in mind the changelog is addressed to **users** and should be
> understandable by them.

### Enhancements

> Users must be able to say: “Nice enhancement, I'm eager to test it”

- [XO Tasks] Abortion can now be requested, note that not all tasks will respond to it
- [Home/Pool] `No XCP-ng Pro support enabled on this pool` alert is considered a warning instead of an error (PR [#6849](https://github.com/vatesfr/xen-orchestra/pull/6849))
- [Plugin/auth-iodc] OpenID Connect scopes are now configurable and `profile` is included by default
<<<<<<< HEAD
- [Home/Host, Pool] Add tooltip on alert icons (PR [#6895](https://github.com/vatesfr/xen-orchestra/pull/6895))
=======
- [Dashboard/Health] Button to copy UUID of an orphan VDI to the clipboard (PR [#6893](https://github.com/vatesfr/xen-orchestra/pull/6893))
>>>>>>> fcc76fb8

### Bug fixes

> Users must be able to say: “I had this issue, happy to know it's fixed”

- [Home/Host] Fix "isHostTimeConsistentWithXoaTime.then is not a function" (PR [#6896](https://github.com/vatesfr/xen-orchestra/pull/6896))

### Packages to release

> When modifying a package, add it here with its release type.
>
> The format is the following: `- $packageName $releaseType`
>
> Where `$releaseType` is
>
> - patch: if the change is a bug fix or a simple code improvement
> - minor: if the change is a new feature
> - major: if the change breaks compatibility
>
> Keep this list alphabetically ordered to avoid merge conflicts

<!--packages-start-->

- @vates/nbd-client patch
- @vates/task minor
- xo-server-auth-oidc minor
- xo-web minor

<!--packages-end--><|MERGE_RESOLUTION|>--- conflicted
+++ resolved
@@ -10,11 +10,8 @@
 - [XO Tasks] Abortion can now be requested, note that not all tasks will respond to it
 - [Home/Pool] `No XCP-ng Pro support enabled on this pool` alert is considered a warning instead of an error (PR [#6849](https://github.com/vatesfr/xen-orchestra/pull/6849))
 - [Plugin/auth-iodc] OpenID Connect scopes are now configurable and `profile` is included by default
-<<<<<<< HEAD
+- [Dashboard/Health] Button to copy UUID of an orphan VDI to the clipboard (PR [#6893](https://github.com/vatesfr/xen-orchestra/pull/6893))
 - [Home/Host, Pool] Add tooltip on alert icons (PR [#6895](https://github.com/vatesfr/xen-orchestra/pull/6895))
-=======
-- [Dashboard/Health] Button to copy UUID of an orphan VDI to the clipboard (PR [#6893](https://github.com/vatesfr/xen-orchestra/pull/6893))
->>>>>>> fcc76fb8
 
 ### Bug fixes
 
