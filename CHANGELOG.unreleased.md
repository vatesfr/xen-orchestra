> This file contains all changes that have not been released yet.
>
> Keep in mind the changelog is addressed to **users** and should be
> understandable by them.

### Enhancements

> Users must be able to say: “Nice enhancement, I'm eager to test it”

- [Backup/Encryption] Use `aes-256-gcm` instead of `aes-256-ccm` to mitigate [padding oracle attacks](https://en.wikipedia.org/wiki/Padding_oracle_attack) (PR [#6447](https://github.com/vatesfr/xen-orchestra/pull/6447))
<<<<<<< HEAD
- [Settings/Remote] Display `lock` icon for encrypted remote and a warning if the remote uses a legacy encryption algorithm (PR [#6465](https://github.com/vatesfr/xen-orchestra/pull/6465))
=======
>>>>>>> 2d4317b6

### Bug fixes

> Users must be able to say: “I had this issue, happy to know it's fixed”

- Really enable by default the embedded HTTP/HTTPS proxy

### Packages to release

> When modifying a package, add it here with its release type.
>
> The format is the following: - `$packageName` `$releaseType`
>
> Where `$releaseType` is
>
> - patch: if the change is a bug fix or a simple code improvement
> - minor: if the change is a new feature
> - major: if the change breaks compatibility
>
> Keep this list alphabetically ordered to avoid merge conflicts

<!--packages-start-->

- @vates/nbd-client major
- @vates/otp major
- @vates/predicates minor
- @vates/read-chunk patch
- @xen-orchestra/fs minor
- @xen-orchestra/log minor
- @xen-orchestra/mixins patch
- xo-remote-parser patch
- xo-server minor
- xo-server-transport-nagios patch
- xo-web minor

<!--packages-end--><|MERGE_RESOLUTION|>--- conflicted
+++ resolved
@@ -8,10 +8,7 @@
 > Users must be able to say: “Nice enhancement, I'm eager to test it”
 
 - [Backup/Encryption] Use `aes-256-gcm` instead of `aes-256-ccm` to mitigate [padding oracle attacks](https://en.wikipedia.org/wiki/Padding_oracle_attack) (PR [#6447](https://github.com/vatesfr/xen-orchestra/pull/6447))
-<<<<<<< HEAD
 - [Settings/Remote] Display `lock` icon for encrypted remote and a warning if the remote uses a legacy encryption algorithm (PR [#6465](https://github.com/vatesfr/xen-orchestra/pull/6465))
-=======
->>>>>>> 2d4317b6
 
 ### Bug fixes
 
