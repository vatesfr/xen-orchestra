--- conflicted
+++ resolved
@@ -11,11 +11,8 @@
 
 > Users must be able to say: “Nice enhancement, I'm eager to test it”
 
-<<<<<<< HEAD
+- [REST API] Expose `GET /rest/v0/ping` (PR [#9129](https://github.com/vatesfr/xen-orchestra/pull/9129))
 - [Backups] Add `Merge backups synchronously` to mirror backup (PR [#9118](https://github.com/vatesfr/xen-orchestra/pull/9118))
-=======
-- [REST API] Expose `GET /rest/v0/ping` (PR [#9129](https://github.com/vatesfr/xen-orchestra/pull/9129))
->>>>>>> 98986431
 
 ### Bug fixes
 
@@ -37,11 +34,8 @@
 
 <!--packages-start-->
 
-<<<<<<< HEAD
-- xo-web minor
-=======
 - @xen-orchestra/qcow2 minor
 - @xen-orchestra/rest-api minor
+- xo-web minor
 
->>>>>>> 98986431
 <!--packages-end-->