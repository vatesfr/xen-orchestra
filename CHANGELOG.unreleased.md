> This file contains all changes that have not been released yet.
>
> Keep in mind the changelog is addressed to **users** and should be
> understandable by them.

### Security

> Security fixes and new features should go in this section

### Enhancements

> Users must be able to say: “Nice enhancement, I'm eager to test it”

- [REST API] Expose `/rest/v0/proxies` and `/rest/v0/proxies/<proxy-id>` (PR [#8920](https://github.com/vatesfr/xen-orchestra/pull/8920))

### Bug fixes

> Users must be able to say: “I had this issue, happy to know it's fixed”

### Packages to release

> When modifying a package, add it here with its release type.
>
> The format is the following: `- $packageName $releaseType`
>
> Where `$releaseType` is
>
> - patch: if the change is a bug fix or a simple code improvement
> - minor: if the change is a new feature
> - major: if the change breaks compatibility
>
> Keep this list alphabetically ordered to avoid merge conflicts

<!--packages-start-->
<<<<<<< HEAD
- xo-web patch
=======

- @vates/types minor
- @xen-orchestra/rest-api minor

>>>>>>> c3905bc1
<!--packages-end--><|MERGE_RESOLUTION|>--- conflicted
+++ resolved
@@ -32,12 +32,7 @@
 > Keep this list alphabetically ordered to avoid merge conflicts
 
 <!--packages-start-->
-<<<<<<< HEAD
-- xo-web patch
-=======
-
 - @vates/types minor
 - @xen-orchestra/rest-api minor
-
->>>>>>> c3905bc1
+- xo-web patch
 <!--packages-end-->