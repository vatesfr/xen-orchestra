--- conflicted
+++ resolved
@@ -11,11 +11,8 @@
 
 > Users must be able to say: “Nice enhancement, I'm eager to test it”
 
-<<<<<<< HEAD
 - [REST API] Ability to generate an authentication token via `POST /rest/v0/users/authentication_tokens` (using Basic Authentication) (PR [#8065](https://github.com/vatesfr/xen-orchestra/pull/8065))
-=======
 - [Home/VMs] Ability to filter by MAC address (don't forget quotes: `"70:1A:83:62:90:D0"`)
->>>>>>> f236238c
 
 ### Bug fixes
 
