--- conflicted
+++ resolved
@@ -53,11 +53,8 @@
 - @xen-orchestra/xapi patch
 - xo-server patch
 - xo-server-audit minor
-<<<<<<< HEAD
 - xo-server-auth-oidc patch
-=======
 - xo-server-backup-reports minor
->>>>>>> 1316a811
 - xo-server-perf-alert minor
 
 <!--packages-end-->