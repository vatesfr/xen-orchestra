--- conflicted
+++ resolved
@@ -11,11 +11,8 @@
 
 > Users must be able to say: “Nice enhancement, I'm eager to test it”
 
-<<<<<<< HEAD
-- [Perf-alert] Display a warning when monitoring VM memory (PR [#7886](https://github.com/vatesfr/xen-orchestra/pull/7886))
-
-=======
->>>>>>> 06a9ab67
+- [VM/Advanced] Display an accurate secure boot status and allow user to propagate certificates from pool to VM [#7495](https://github.com/vatesfr/xen-orchestra/issues/7495) (PR [#7751](https://github.com/vatesfr/xen-orchestra/pull/7751))
+ 
 ### Bug fixes
 
 > Users must be able to say: “I had this issue, happy to know it's fixed”
@@ -36,9 +33,6 @@
 
 <!--packages-start-->
 
-<<<<<<< HEAD
-- xo-server-perf-alert minor
+- xo-server minor
 
-=======
->>>>>>> 06a9ab67
 <!--packages-end-->