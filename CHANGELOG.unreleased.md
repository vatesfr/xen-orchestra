--- conflicted
+++ resolved
@@ -11,12 +11,8 @@
 
 > Users must be able to say: “I had this issue, happy to know it's fixed”
 
-<<<<<<< HEAD
-- [Pool] Add tooltip on "no XCP-ng Pro support" warning icon (PR [#6505](https://github.com/vatesfr/xen-orchestra/pull/6505))
 - [Dashboard/Health] Fix `Unknown SR` and `Unknown VDI` in Unhealthy VDIs (PR [#6519](https://github.com/vatesfr/xen-orchestra/pull/6519))
 
-=======
->>>>>>> f44f5199
 ### Packages to release
 
 > When modifying a package, add it here with its release type.
@@ -32,4 +28,7 @@
 > Keep this list alphabetically ordered to avoid merge conflicts
 
 <!--packages-start-->
+
+- xo-web minor
+
 <!--packages-end-->