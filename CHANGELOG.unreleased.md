--- conflicted
+++ resolved
@@ -35,11 +35,8 @@
 
 <!--packages-start-->
 
-<<<<<<< HEAD
-- @xen-orchestra/web patch
-=======
 - @vates/types minor
 - @xen-orchestra/rest-api minor
->>>>>>> c3905bc1
+- @xen-orchestra/web patch
 
 <!--packages-end-->