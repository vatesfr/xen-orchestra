--- conflicted
+++ resolved
@@ -9,11 +9,8 @@
 
 - [Remotes] Prevent remote path from ending with `xo-vm-backups` as it's usually a mistake
 - [OVA export] Speed up OVA generation by 2. Generated file will be bigger (as big as uncompressed XVA) (PR [#6487](https://github.com/vatesfr/xen-orchestra/pull/6487))
-<<<<<<< HEAD
+- [Settings/Users] Add `Remove` button to delete OTP of users from the admin panel [Forum#6521](https://xcp-ng.org/forum/topic/6521/remove-totp-on-a-user-account) (PR [#6541](https://github.com/vatesfr/xen-orchestra/pull/6541))
 - [Plugin/transport-nagios] XO now reports beckup VMs invidually with the VM name label used as *host* and backup job name used as *service*
-=======
-- [Settings/Users] Add `Remove` button to delete OTP of users from the admin panel [Forum#6521](https://xcp-ng.org/forum/topic/6521/remove-totp-on-a-user-account) (PR [#6541](https://github.com/vatesfr/xen-orchestra/pull/6541))
->>>>>>> c60644c5
 
 ### Bug fixes
 
