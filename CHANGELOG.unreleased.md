--- conflicted
+++ resolved
@@ -8,13 +8,8 @@
 > Users must be able to say: “Nice enhancement, I'm eager to test it”
 
 - [VM Creation] Automatically create a VTPM if the template requests it (Windows templates starting from XCP-ng 8.3) (PR [#7436](https://github.com/vatesfr/xen-orchestra/pull/7436))
-<<<<<<< HEAD
 - [App] Implement the initial PWA manifest for the Xen Orchestra software (PR [#7445](https://github.com/vatesfr/xen-orchestra/pull/7445)).
-
-
-=======
 - [OTP] Accepts (ignores) whitespaces in the one-time password (some OTP applications add them for nicer display)
->>>>>>> 58739d7f
 
 ### Bug fixes
 
