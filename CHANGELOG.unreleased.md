> This file contains all changes that have not been released yet.
>
> Keep in mind the changelog is addressed to **users** and should be
> understandable by them.

### Enhancements

> Users must be able to say: “Nice enhancement, I'm eager to test it”

- [XO Tasks] Abortion can now be requested, note that not all tasks will respond to it
- [Home/Pool] `No XCP-ng Pro support enabled on this pool` alert is considered a warning instead of an error (PR [#6849](https://github.com/vatesfr/xen-orchestra/pull/6849))
- [Plugin/auth-iodc] OpenID Connect scopes are now configurable and `profile` is included by default
- [Dashboard/Health] Button to copy UUID of an orphan VDI to the clipboard (PR [#6893](https://github.com/vatesfr/xen-orchestra/pull/6893))
- [Kubernetes recipe] Add the possibility to choose the version for the cluster [#6842](https://github.com/vatesfr/xen-orchestra/issues/6842) (PR [#6880](https://github.com/vatesfr/xen-orchestra/pull/6880))

### Bug fixes

> Users must be able to say: “I had this issue, happy to know it's fixed”

- [Home/Host] Fix "isHostTimeConsistentWithXoaTime.then is not a function" (PR [#6896](https://github.com/vatesfr/xen-orchestra/pull/6896))
- [ESXi Import] was depending on an older unmaintened library that was downgrading the global security level of XO (PR [#6859](https://github.com/vatesfr/xen-orchestra/pull/6859))
- [Backup] Fix memory consumption when deleting _VHD directory_ incremental backups
<<<<<<< HEAD
- [Backups/Health check] Use the right Sr for health check during replication job (PR [#6902](https://github.com/vatesfr/xen-orchestra/pull/6902))
=======
- [Remote] Fix `remote is disabled` error when editing a disabled remote
- [Settings/Servers] Fix connectiong using an explicit IPv6 address
>>>>>>> 58182e20

### Packages to release

> When modifying a package, add it here with its release type.
>
> The format is the following: `- $packageName $releaseType`
>
> Where `$releaseType` is
>
> - patch: if the change is a bug fix or a simple code improvement
> - minor: if the change is a new feature
> - major: if the change breaks compatibility
>
> Keep this list alphabetically ordered to avoid merge conflicts

<!--packages-start-->

- @vates/nbd-client patch
- @vates/task minor
- @xen-orchestra/backups minor
- @xen-orchestra/fs patch
- @vates/node-vsphere-soap major
- @xen-orchestra/vmware-explorer patch
- xen-api patch
- xo-server patch
- xo-server-auth-oidc minor
- xo-web minor

<!--packages-end--><|MERGE_RESOLUTION|>--- conflicted
+++ resolved
@@ -20,12 +20,9 @@
 - [Home/Host] Fix "isHostTimeConsistentWithXoaTime.then is not a function" (PR [#6896](https://github.com/vatesfr/xen-orchestra/pull/6896))
 - [ESXi Import] was depending on an older unmaintened library that was downgrading the global security level of XO (PR [#6859](https://github.com/vatesfr/xen-orchestra/pull/6859))
 - [Backup] Fix memory consumption when deleting _VHD directory_ incremental backups
-<<<<<<< HEAD
-- [Backups/Health check] Use the right Sr for health check during replication job (PR [#6902](https://github.com/vatesfr/xen-orchestra/pull/6902))
-=======
 - [Remote] Fix `remote is disabled` error when editing a disabled remote
 - [Settings/Servers] Fix connectiong using an explicit IPv6 address
->>>>>>> 58182e20
+- [Backups/Health check] Use the right SR for health check during replication job (PR [#6902](https://github.com/vatesfr/xen-orchestra/pull/6902))
 
 ### Packages to release
 
