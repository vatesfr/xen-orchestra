--- conflicted
+++ resolved
@@ -7,14 +7,11 @@
 
 > Users must be able to say: “Nice enhancement, I'm eager to test it”
 
-<<<<<<< HEAD
-- [Backup/Advanced setting] Ability to add transfer limit per job (PRs [#6737](https://github.com/vatesfr/xen-orchestra/pull/6737), [#6728](https://github.com/vatesfr/xen-orchestra/pull/6728))
-=======
 - [VM] Show distro icon for opensuse-microos [Forum#6965](https://xcp-ng.org/forum/topic/6965) (PR [#6746](https://github.com/vatesfr/xen-orchestra/pull/6746))
 - [Backup] Display the VM name label in the log even if the VM is not currently connected
 - [Backup] Display the SR name label in the log even if the SR is not currently connected
 - [Import VM] Ability to import multiple VMs from ESXi (PR [#6718](https://github.com/vatesfr/xen-orchestra/pull/6718))
->>>>>>> 23da2027
+- [Backup/Advanced setting] Ability to add transfer limit per job (PRs [#6737](https://github.com/vatesfr/xen-orchestra/pull/6737), [#6728](https://github.com/vatesfr/xen-orchestra/pull/6728))
 
 ### Bug fixes
 
@@ -49,10 +46,7 @@
 - @xen-orchestra/backups minor
 - xo-cli patch
 - xo-server minor
-<<<<<<< HEAD
-=======
 - xo-server-perf-alert patch
->>>>>>> 23da2027
 - xo-web minor
 
 <!--packages-end-->