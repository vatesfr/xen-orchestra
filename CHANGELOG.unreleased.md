--- conflicted
+++ resolved
@@ -8,11 +8,8 @@
 > Users must be able to say: “Nice enhancement, I'm eager to test it”
 
 - [VM/Network] Show IP addresses in front of their VIFs [#4882](https://github.com/vatesfr/xen-orchestra/issues/4882) (PR [#5003](https://github.com/vatesfr/xen-orchestra/pull/5003))
-<<<<<<< HEAD
+- [VM] Ability to protect VM from accidental deletion [#4773](https://github.com/vatesfr/xen-orchestra/issues/4773)
 - [Plugin] Disable test plugin action when the plugin is not loaded (PR [#5038](https://github.com/vatesfr/xen-orchestra/pull/5038))
-=======
-- [VM] Ability to protect VM from accidental deletion [#4773](https://github.com/vatesfr/xen-orchestra/issues/4773)
->>>>>>> bf763d2c
 
 ### Bug fixes
 
