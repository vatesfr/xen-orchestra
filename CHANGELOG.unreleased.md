> This file contains all changes that have not been released yet.
>
> Keep in mind the changelog is addressed to **users** and should be
> understandable by them.

### Enhancements

> Users must be able to say: “Nice enhancement, I'm eager to test it”

### Bug fixes

> Users must be able to say: “I had this issue, happy to know it's fixed”

- [VDI Import] Fix `this._getOrWaitObject is not a function`
<<<<<<< HEAD
- [OVA Import] Fix import stuck after first disk
=======
- [VM] Attempting to delete a protected VM should display a modal with the error and the ability to bypass it (PR [#6290](https://github.com/vatesfr/xen-orchestra/pull/6290))
>>>>>>> 1741f395

### Packages to release

> When modifying a package, add it here with its release type.
>
> The format is the following: - `$packageName` `$releaseType`
>
> Where `$releaseType` is
>
> - patch: if the change is a bug fix or a simple code improvement
> - minor: if the change is a new feature
> - major: if the change breaks compatibility
>
> Keep this list alphabetically ordered to avoid merge conflicts

<!--packages-start-->

- @vates/event-listeners-manager patch
- @vates/read-chunk major
- @xen-orchestra/xapi minor
- xo-remote-parser minor
- xo-server patch
- xo-vmdk-to-vhd patch

<!--packages-end--><|MERGE_RESOLUTION|>--- conflicted
+++ resolved
@@ -12,11 +12,8 @@
 > Users must be able to say: “I had this issue, happy to know it's fixed”
 
 - [VDI Import] Fix `this._getOrWaitObject is not a function`
-<<<<<<< HEAD
+- [VM] Attempting to delete a protected VM should display a modal with the error and the ability to bypass it (PR [#6290](https://github.com/vatesfr/xen-orchestra/pull/6290))
 - [OVA Import] Fix import stuck after first disk
-=======
-- [VM] Attempting to delete a protected VM should display a modal with the error and the ability to bypass it (PR [#6290](https://github.com/vatesfr/xen-orchestra/pull/6290))
->>>>>>> 1741f395
 
 ### Packages to release
 
