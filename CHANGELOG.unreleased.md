--- conflicted
+++ resolved
@@ -38,10 +38,7 @@
 - @xen-orchestra/log minor
 - @xen-orchestra/web patch
 - @xen-orchestra/web-core minor
-<<<<<<< HEAD
 - xo-server-perf-alert minor
 - xo-web minor
-=======
->>>>>>> c7ddf33b
 
 <!--packages-end-->