--- conflicted
+++ resolved
@@ -32,10 +32,6 @@
 >
 > In case of conflict, the highest (lowest in previous list) `$version` wins.
 
-<<<<<<< HEAD
 - @xen-orchestra/fs patch
-- xo-server patch
-=======
 - xo-server minor
-- xo-web minor
->>>>>>> 7797bce8
+- xo-web minor