--- conflicted
+++ resolved
@@ -7,11 +7,8 @@
 
 > Users must be able to say: “Nice enhancement, I'm eager to test it”
 
-<<<<<<< HEAD
+- [VM export] Feat export to `ova` format (PR [#6006](https://github.com/vatesfr/xen-orchestra/pull/6006))
 - [Backup] Add *Restore Health Check*: ensure a backup is viable by doing an automatic test restore (requires guest tools in the VM) [#6148](https://github.com/vatesfr/xen-orchestra/pull/6148)
-=======
-- [VM export] Feat export to `ova` format (PR [#6006](https://github.com/vatesfr/xen-orchestra/pull/6006))
->>>>>>> c0243464
 
 ### Bug fixes
 
@@ -35,10 +32,5 @@
 > In case of conflict, the highest (lowest in previous list) `$version` wins.
 
 - xo-vmdk-to-vhd minor
-<<<<<<< HEAD
-- @xen-orchestra/proxy patch
-- xo-server patch
-=======
 - xo-server minor
->>>>>>> c0243464
 - xo-web minor