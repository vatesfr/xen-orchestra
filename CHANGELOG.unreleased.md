> This file contains all changes that have not been released yet.
>
> Keep in mind the changelog is addressed to **users** and should be
> understandable by them.

### Security

> Security fixes and new features should go in this section

### Enhancements

> Users must be able to say: “Nice enhancement, I'm eager to test it”

- [HUB Recipe] Support custom cluster CIDR and Xo CCM (Cloud Controller Manager) in Pyrgos recipe
- [Disk] Add warning before disconnecting a VBD (PR [#9211](https://github.com/vatesfr/xen-orchestra/pull/9211))
- [Plugins/OIDC] Import user groups from OIDC (PR [#9206](https://github.com/vatesfr/xen-orchestra/pull/9206))

- **XO 6:**
  - [New/VM] Display unsupported features information message (PR [#9203](https://github.com/vatesfr/xen-orchestra/pull/9203))
  - [i18n] Update Czech, German, French, Italian, Dutch, Portuguese (Brazil), and Ukrainian translations, and add Danish translation (PR [#9165](https://github.com/vatesfr/xen-orchestra/pull/9165))

### Bug fixes

- [V2V] fix transfer failing at 99% for unaligned disk (PR [#9233](https://github.com/vatesfr/xen-orchestra/pull/9233))

### Packages to release

> When modifying a package, add it here with its release type.
>
> The format is the following: `- $packageName $releaseType`
>
> Where `$releaseType` is
>
> - patch: if the change is a bug fix or a simple code improvement
> - minor: if the change is a new feature
> - major: if the change breaks compatibility
>
> Keep this list alphabetically ordered to avoid merge conflicts

<!--packages-start-->

<<<<<<< HEAD
- @xen-orchestra/rest-api patch
- @xen-orchestra/web minor
- @xen-orchestra/web-core minor
=======
- @vates/nbd-client patch
- vhd-lib patch
- xo-server-auth-oidc minor
- xo-web minor
>>>>>>> 6cd0710f

<!--packages-end--><|MERGE_RESOLUTION|>--- conflicted
+++ resolved
@@ -39,15 +39,10 @@
 
 <!--packages-start-->
 
-<<<<<<< HEAD
+- @vates/nbd-client patch
 - @xen-orchestra/rest-api patch
-- @xen-orchestra/web minor
-- @xen-orchestra/web-core minor
-=======
-- @vates/nbd-client patch
 - vhd-lib patch
 - xo-server-auth-oidc minor
 - xo-web minor
->>>>>>> 6cd0710f
 
 <!--packages-end-->