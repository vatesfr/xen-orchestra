--- conflicted
+++ resolved
@@ -32,12 +32,7 @@
 >
 > In case of conflict, the highest (lowest in previous list) `$version` wins.
 
-<<<<<<< HEAD
 - xen-api minor
-- @xen-orchestra/fs minor
-- @xen-orchestra/backups patch
-=======
 - xo-server-backup-reports patch
 - xo-web minor
-- xo-server patch
->>>>>>> cf45cb56
+- xo-server patch