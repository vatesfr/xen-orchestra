--- conflicted
+++ resolved
@@ -8,12 +8,9 @@
 > Users must be able to say: “Nice enhancement, I'm eager to test it”
 
 - [Tasks] Filter out short tasks using a default filter (PR [#5921](https://github.com/vatesfr/xen-orchestra/pull/5921))
-<<<<<<< HEAD
-- [VM/export] Ability to copy the export URL (PR [#5948](https://github.com/vatesfr/xen-orchestra/pull/5948))
-=======
 - [Jobs] Ability to copy a job ID (PR [#5951](https://github.com/vatesfr/xen-orchestra/pull/5951))
 - [Host/advanced] Add button to enable/disable the host (PR [#5952](https://github.com/vatesfr/xen-orchestra/pull/5952))
->>>>>>> 9fe1069d
+- [VM/export] Ability to copy the export URL (PR [#5948](https://github.com/vatesfr/xen-orchestra/pull/5948))
 
 ### Bug fixes
 
