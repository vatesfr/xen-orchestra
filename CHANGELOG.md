# ChangeLog

## *next*

### Enhancements

- [Legacy Backup] Restore and File restore functionalities moved to the Backup NG view [#3499](https://github.com/vatesfr/xen-orchestra/issues/3499) (PR [#3610](https://github.com/vatesfr/xen-orchestra/pull/3610))
- [Backup NG logs] Display warning in case of missing VMs instead of a ghosts VMs tasks (PR [#3647](https://github.com/vatesfr/xen-orchestra/pull/3647))
- [VM] On migration, automatically selects the host and SR when only one is available [#3502](https://github.com/vatesfr/xen-orchestra/issues/3502) (PR [#3654](https://github.com/vatesfr/xen-orchestra/pull/3654))
- [VM] Display VGA and video RAM for PVHVM guests [#3576](https://github.com/vatesfr/xen-orchestra/issues/3576) (PR [#3664](https://github.com/vatesfr/xen-orchestra/pull/3664))
- [Backup NG form] Display a warning to let the user know that the Delta Backup and the Continuous Replication are not supported on XenServer < 6.5 [#3540](https://github.com/vatesfr/xen-orchestra/issues/3540) (PR [#3668](https://github.com/vatesfr/xen-orchestra/pull/3668))
- [Backup NG form] Omit VMs(Simple Backup)/pools(Smart Backup/Resident on) with XenServer < 6.5 from the selection when the Delta Backup mode or the Continuous Replication mode are selected [#3540](https://github.com/vatesfr/xen-orchestra/issues/3540) (PR [#3668](https://github.com/vatesfr/xen-orchestra/pull/3668))
- [VM] Allow to switch the Virtualization mode [#2372](https://github.com/vatesfr/xen-orchestra/issues/2372) (PR [#3669](https://github.com/vatesfr/xen-orchestra/pull/3669))

### Bug fixes

- [Backup ng logs] Fix restarting VMs with concurrency issue [#3603](https://github.com/vatesfr/xen-orchestra/issues/3603) (PR [#3634](https://github.com/vatesfr/xen-orchestra/pull/3634))
- Validate modal containing a confirm text input by pressing the Enter key [#2735](https://github.com/vatesfr/xen-orchestra/issues/2735) (PR [#2890](https://github.com/vatesfr/xen-orchestra/pull/2890))
- [Patches] Bulk install correctly ignores upgrade patches on licensed hosts (PR [#3651](https://github.com/vatesfr/xen-orchestra/pull/3651))
- [Backup NG logs] Handle failed restores (PR [#3648](https://github.com/vatesfr/xen-orchestra/pull/3648))
- [Self/New VM] Incorrect limit computation [#3658](https://github.com/vatesfr/xen-orchestra/issues/3658)
- [Plugins] Don't expose credentials in config to users (PR [#3671](https://github.com/vatesfr/xen-orchestra/pull/3671))
<<<<<<< HEAD
- [Backup NG] Errors listing backups on SMB remotes with extraneous files (PR [#3685](https://github.com/vatesfr/xen-orchestra/pull/3685))
=======
- [Self/New VM] `not enough … available in the set …` error in some cases (PR [#3667](https://github.com/vatesfr/xen-orchestra/pull/3667))
>>>>>>> 8094b509

### Released packages

- xen-api v0.21.0
- xo-common v0.2.0
- xo-acl-resolver v0.4.0
- xo-server v5.30.0
- xo-web v5.30.0

## **5.28.1** (2018-11-05)

### Enhancements

- [VM] Ability to set nested virtualization in settings [#3619](https://github.com/vatesfr/xen-orchestra/issues/3619) (PR [#3625](https://github.com/vatesfr/xen-orchestra/pull/3625))

### Bug fixes

- [Backup NG] Increase timeout in stale remotes detection to limit false positives (PR [#3632](https://github.com/vatesfr/xen-orchestra/pull/3632))
- Fix re-registration issue ([4e35b19ac](https://github.com/vatesfr/xen-orchestra/commit/4e35b19ac56c60f61c0e771cde70a50402797b8a))
- [Backup NG logs] Fix started jobs filter [#3636](https://github.com/vatesfr/xen-orchestra/issues/3636) (PR [#3641](https://github.com/vatesfr/xen-orchestra/pull/3641))
- [New VM] CPU and memory user inputs were ignored since previous release [#3644](https://github.com/vatesfr/xen-orchestra/issues/3644) (PR [#3646](https://github.com/vatesfr/xen-orchestra/pull/3646))

### Released packages

- @xen-orchestra/fs v0.4.1
- xo-server v5.29.4
- xo-web v5.29.3

## **5.28.0** (2018-10-31)

### Enhancements

- [Usage Report] Add IOPS read/write/total per VM [#3309](https://github.com/vatesfr/xen-orchestra/issues/3309) (PR [#3455](https://github.com/vatesfr/xen-orchestra/pull/3455))
- [Self service] Sort resource sets by name (PR [#3507](https://github.com/vatesfr/xen-orchestra/pull/3507))
- [Usage Report] Add top 3 SRs which use the most IOPS read/write/total [#3306](https://github.com/vatesfr/xen-orchestra/issues/3306) (PR [#3508](https://github.com/vatesfr/xen-orchestra/pull/3508))
- [New VM] Display a warning when the memory is below the template memory static min [#3496](https://github.com/vatesfr/xen-orchestra/issues/3496) (PR [#3513](https://github.com/vatesfr/xen-orchestra/pull/3513))
- [Backup NG form] Add link to plugins setting [#3457](https://github.com/vatesfr/xen-orchestra/issues/3457) (PR [#3514](https://github.com/vatesfr/xen-orchestra/pull/3514))
- [Backup reports] Add job and run ID [#3488](https://github.com/vatesfr/xen-orchestra/issues/3488) (PR [#3516](https://github.com/vatesfr/xen-orchestra/pull/3516))
- [Usage Report] Add top 3 VMs which use the most IOPS read/write/total [#3308](https://github.com/vatesfr/xen-orchestra/issues/3308) (PR [#3463](https://github.com/vatesfr/xen-orchestra/pull/3463))
- [Settings/logs] Homogenize action buttons in table and enable bulk deletion [#3179](https://github.com/vatesfr/xen-orchestra/issues/3179) (PR [#3528](https://github.com/vatesfr/xen-orchestra/pull/3528))
- [Settings/acls] Add bulk deletion [#3179](https://github.com/vatesfr/xen-orchestra/issues/3179) (PR [#3536](https://github.com/vatesfr/xen-orchestra/pull/3536))
- [Home] Improve search usage: raw numbers also match in names [#2906](https://github.com/vatesfr/xen-orchestra/issues/2906) (PR [#3552](https://github.com/vatesfr/xen-orchestra/pull/3552))
- [Backup NG] Timeout of a job is now in hours [#3550](https://github.com/vatesfr/xen-orchestra/issues/3550) (PR [#3553](https://github.com/vatesfr/xen-orchestra/pull/3553))
- [Backup NG] Explicit error if a VM is missing [#3434](https://github.com/vatesfr/xen-orchestra/issues/3434) (PR [#3522](https://github.com/vatesfr/xen-orchestra/pull/3522))
- [Backup NG] Show all advanced settings with non-default values in overview [#3549](https://github.com/vatesfr/xen-orchestra/issues/3549) (PR [#3554](https://github.com/vatesfr/xen-orchestra/pull/3554))
- [Backup NG] Collapse advanced settings by default [#3551](https://github.com/vatesfr/xen-orchestra/issues/3551) (PR [#3559](https://github.com/vatesfr/xen-orchestra/pull/3559))
- [Scheduling] Merge selection and interval tabs [#1902](https://github.com/vatesfr/xen-orchestra/issues/1902) (PR [#3519](https://github.com/vatesfr/xen-orchestra/pull/3519))
- [Backup NG/Restore] The backup selector now also shows the job name [#3366](https://github.com/vatesfr/xen-orchestra/issues/3366) (PR [#3564](https://github.com/vatesfr/xen-orchestra/pull/3564))
- Sort buttons by criticality in tables [#3168](https://github.com/vatesfr/xen-orchestra/issues/3168) (PR [#3545](https://github.com/vatesfr/xen-orchestra/pull/3545))
- [Usage Report] Ability to send a daily report [#3544](https://github.com/vatesfr/xen-orchestra/issues/3544) (PR [#3582](https://github.com/vatesfr/xen-orchestra/pull/3582))
- [Backup NG logs] Disable state filters with no entries [#3438](https://github.com/vatesfr/xen-orchestra/issues/3438) (PR [#3442](https://github.com/vatesfr/xen-orchestra/pull/3442))
- [ACLs] Global performance improvement on UI for non-admin users [#3578](https://github.com/vatesfr/xen-orchestra/issues/3578) (PR [#3584](https://github.com/vatesfr/xen-orchestra/pull/3584))
- [Backup NG] Improve the Schedule's view (Replace table by list) [#3491](https://github.com/vatesfr/xen-orchestra/issues/3491) (PR [#3586](https://github.com/vatesfr/xen-orchestra/pull/3586))
- ([Host/Storage], [Sr/hosts]) add bulk deletion [#3179](https://github.com/vatesfr/xen-orchestra/issues/3179) (PR [#3539](https://github.com/vatesfr/xen-orchestra/pull/3539))
- [xo-server] Use @xen-orchestra/log for basic logging [#3555](https://github.com/vatesfr/xen-orchestra/issues/3555) (PR [#3579](https://github.com/vatesfr/xen-orchestra/pull/3579))
- [Backup Report] Log error when job failed [#3458](https://github.com/vatesfr/xen-orchestra/issues/3458) (PR [#3593](https://github.com/vatesfr/xen-orchestra/pull/3593))
- [Backup NG] Display logs for backup restoration [#2511](https://github.com/vatesfr/xen-orchestra/issues/2511) (PR [#3609](https://github.com/vatesfr/xen-orchestra/pull/3609))
- [XOA] Display product version and list of all installed packages [#3560](https://github.com/vatesfr/xen-orchestra/issues/3560) (PR [#3621](https://github.com/vatesfr/xen-orchestra/pull/3621))

### Bug fixes

- [Remotes] Fix removal of broken remotes [#3327](https://github.com/vatesfr/xen-orchestra/issues/3327) (PR [#3521](https://github.com/vatesfr/xen-orchestra/pull/3521))
- [Backups] Fix stuck backups due to broken NFS remotes [#3467](https://github.com/vatesfr/xen-orchestra/issues/3467) (PR [#3534](https://github.com/vatesfr/xen-orchestra/pull/3534))
- [New VM] Fix missing cloud config when creating multiple VMs at once in some cases [#3532](https://github.com/vatesfr/xen-orchestra/issues/3532) (PR [#3535](https://github.com/vatesfr/xen-orchestra/pull/3535))
- [VM] Fix an error when an admin tried to add a disk on a Self VM whose resource set had been deleted [#2814](https://github.com/vatesfr/xen-orchestra/issues/2814) (PR [#3530](https://github.com/vatesfr/xen-orchestra/pull/3530))
- [Self/Create VM] Fix some quotas based on the template instead of the user inputs [#2683](https://github.com/vatesfr/xen-orchestra/issues/2683) (PR [#3546](https://github.com/vatesfr/xen-orchestra/pull/3546))
- [Self] Ignore DR and CR VMs when computing quotas [#3064](https://github.com/vatesfr/xen-orchestra/issues/3064) (PR [#3561](https://github.com/vatesfr/xen-orchestra/pull/3561))
- [Patches] Wrongly requiring to eject CDs from halted VMs and snapshots before installing patches (PR [#3611](https://github.com/vatesfr/xen-orchestra/pull/3611))
- [Jobs] Ensure the scheduling is not interrupted in rare cases (PR [#3617](https://github.com/vatesfr/xen-orchestra/pull/3617))
- [Home] Fix `server.getAll` error at login when user is not admin [#2335](https://github.com/vatesfr/xen-orchestra/issues/2335) (PR [#3613](https://github.com/vatesfr/xen-orchestra/pull/3613))

### Released packages

- xo-server-backup-reports v0.15.0
- xo-common v0.1.2
- @xen-orchestra/log v0.1.0
- @xen-orchestra/fs v0.4.0
- complex-matcher v0.5.0
- vhd-lib v0.4.0
- xen-api v0.20.0
- xo-server-usage-report v0.7.0
- xo-server v5.29.0
- xo-web v5.29.0

## **5.27.2** (2018-10-05)

### Enhancements

- [Host/Networks] Remove "Add network" button [#3386](https://github.com/vatesfr/xen-orchestra/issues/3386) (PR [#3478](https://github.com/vatesfr/xen-orchestra/pull/3478))
- [Host/networks] Private networks table [#3387](https://github.com/vatesfr/xen-orchestra/issues/3387) (PR [#3481](https://github.com/vatesfr/xen-orchestra/pull/3481))
- [Home/pool] Patch count pill now shows the number of unique patches in the pool [#3321](https://github.com/vatesfr/xen-orchestra/issues/3321) (PR [#3483](https://github.com/vatesfr/xen-orchestra/pull/3483))
- [Patches] Pre-install checks to avoid errors [#3252](https://github.com/vatesfr/xen-orchestra/issues/3252) (PR [#3484](https://github.com/vatesfr/xen-orchestra/pull/3484))
- [Vm/Snapshots] Allow VM operators to create snapshots and delete those they created [#3443](https://github.com/vatesfr/xen-orchestra/issues/3443) (PR [#3482](https://github.com/vatesfr/xen-orchestra/pull/3482))
- [VM/clone] Handle ACLs and Self Service [#3139](https://github.com/vatesfr/xen-orchestra/issues/3139) (PR [#3493](https://github.com/vatesfr/xen-orchestra/pull/3493))

### Bug fixes

- [Backup NG] Fix `Cannot read property 'uuid' of undefined` when a disk is removed from a VM to backup (PR [#3479](https://github.com/vatesfr/xen-orchestra/pull/3479))
- [Backup NG] Fix unexpected full after failure, interruption or basic rolling snapshot (PR [#3485](https://github.com/vatesfr/xen-orchestra/pull/3485))
- [Usage report] Display top 3 used SRs instead of top 3 biggest SRs [#3307](https://github.com/vatesfr/xen-orchestra/issues/3307) (PR [#3475](https://github.com/vatesfr/xen-orchestra/pull/3475))

### Released packages

- vhd-lib v0.3.2
- xo-vmdk-to-vhd v0.1.5
- xo-server-usage-report v0.6.0
- xo-acl-resolver v0.3.0
- xo-server v5.28.0
- xo-web v5.28.0

## **5.27.1** (2018-09-28)

### Enhancements

### Bug fixes

- [OVA Import] Allow import of files bigger than 127GB (PR [#3451](https://github.com/vatesfr/xen-orchestra/pull/3451))
- [File restore] Fix a path issue when going back to the parent folder (PR [#3446](https://github.com/vatesfr/xen-orchestra/pull/3446))
- [File restore] Fix a minor issue when showing which selected files are redundant (PR [#3447](https://github.com/vatesfr/xen-orchestra/pull/3447))
- [Memory] Fix a major leak [#2580](https://github.com/vatesfr/xen-orchestra/issues/2580) [#2820](https://github.com/vatesfr/xen-orchestra/issues/2820) (PR [#3453](https://github.com/vatesfr/xen-orchestra/pull/3453))
- [NFS Remotes] Fix `already mounted` race condition [#3380](https://github.com/vatesfr/xen-orchestra/issues/3380) (PR [#3460](https://github.com/vatesfr/xen-orchestra/pull/3460))
- Fix `Cannot read property 'type' of undefined` when deleting a VM (PR [#3465](https://github.com/vatesfr/xen-orchestra/pull/3465))

### Released packages

- @xen-orchestra/fs v0.3.1
- vhd-lib v0.3.1
- xo-vmdk-to-vhd v0.1.4
- xo-server v5.27.2
- xo-web v5.27.1

## **5.27.0** (2018-09-24)

### Enhancements

- [Remotes] Test the remote automatically on changes [#3323](https://github.com/vatesfr/xen-orchestra/issues/3323) (PR [#3397](https://github.com/vatesfr/xen-orchestra/pull/3397))
- [Remotes] Use *WORKGROUP* as default domain for new SMB remote (PR [#3398](https://github.com/vatesfr/xen-orchestra/pull/3398))
- [Backup NG form] Display a tip to encourage users to create vms on a thin-provisioned storage [#3334](https://github.com/vatesfr/xen-orchestra/issues/3334) (PR [#3402](https://github.com/vatesfr/xen-orchestra/pull/3402))
- [Backup NG form] improve schedule's form [#3138](https://github.com/vatesfr/xen-orchestra/issues/3138) (PR [#3359](https://github.com/vatesfr/xen-orchestra/pull/3359))
- [Backup NG Overview] Display transferred and merged data size for backup jobs [#3340](https://github.com/vatesfr/xen-orchestra/issues/3340) (PR [#3408](https://github.com/vatesfr/xen-orchestra/pull/3408))
- [VM] Display the PVHVM status [#3014](https://github.com/vatesfr/xen-orchestra/issues/3014) (PR [#3418](https://github.com/vatesfr/xen-orchestra/pull/3418))
- [Backup reports] Ability to test the plugin (PR [#3421](https://github.com/vatesfr/xen-orchestra/pull/3421))
- [Backup NG] Ability to restart failed VMs' backup [#3339](https://github.com/vatesfr/xen-orchestra/issues/3339) (PR [#3420](https://github.com/vatesfr/xen-orchestra/pull/3420))
- [VM] Ability to change the NIC type [#3423](https://github.com/vatesfr/xen-orchestra/issues/3423) (PR [#3440](https://github.com/vatesfr/xen-orchestra/pull/3440))
- [Backup NG Overview] Display the schedule's name [#3444](https://github.com/vatesfr/xen-orchestra/issues/3444) (PR [#3445](https://github.com/vatesfr/xen-orchestra/pull/3445))

### Bug fixes

- [Remotes] Rename connect(ed)/disconnect(ed) to enable(d)/disable(d) [#3323](https://github.com/vatesfr/xen-orchestra/issues/3323) (PR [#3396](https://github.com/vatesfr/xen-orchestra/pull/3396))
- [Remotes] Fix error appears twice on testing (PR [#3399](https://github.com/vatesfr/xen-orchestra/pull/3399))
- [Backup NG] Don't fail on VMs with empty VBDs (like CDs or floppy disks) (PR [#3410](https://github.com/vatesfr/xen-orchestra/pull/3410))
- [XOA updater] Fix issue where trial request would fail [#3407](https://github.com/vatesfr/xen-orchestra/issues/3407) (PR [#3412](https://github.com/vatesfr/xen-orchestra/pull/3412))
- [Backup NG logs] Fix log's value not being updated in the copy and report button [#3273](https://github.com/vatesfr/xen-orchestra/issues/3273) (PR [#3360](https://github.com/vatesfr/xen-orchestra/pull/3360))
- [Backup NG] Fix issue when *Delete first* was enabled for some of the remotes [#3424](https://github.com/vatesfr/xen-orchestra/issues/3424) (PR [#3427](https://github.com/vatesfr/xen-orchestra/pull/3427))
- [VM/host consoles] Work around a XenServer/XCP-ng issue which lead to some consoles not working [#3432](https://github.com/vatesfr/xen-orchestra/issues/3432) (PR [#3435](https://github.com/vatesfr/xen-orchestra/pull/3435))
- [Backup NG] Remove extraneous snapshots in case of multiple schedules [#3132](https://github.com/vatesfr/xen-orchestra/issues/3132) (PR [#3439](https://github.com/vatesfr/xen-orchestra/pull/3439))
- [Backup NG] Fix page reloaded on creating a schedule [#3461](https://github.com/vatesfr/xen-orchestra/issues/3461) (PR [#3462](https://github.com/vatesfr/xen-orchestra/pull/3462))

### Released packages

- xo-server-backup-reports v0.14.0
- @xen-orchestra/async-map v0.0.0
- @xen-orchestra/defined v0.0.0
- @xen-orchestra/emit-async v0.0.0
- @xen-orchestra/mixin v0.0.0
- xo-server v5.27.0
- xo-web v5.27.0

## **5.26.0** (2018-09-07)

### Enhancements

- [Backup (file) restore] Order backups by date in selector [#3294](https://github.com/vatesfr/xen-orchestra/issues/3294) (PR [#3374](https://github.com/vatesfr/xen-orchestra/pull/3374))
- [Self] Hide Tasks entry in menu for self users [#3311](https://github.com/vatesfr/xen-orchestra/issues/3311) (PR [#3373](https://github.com/vatesfr/xen-orchestra/pull/3373))
- [Tasks] Show previous tasks [#3266](https://github.com/vatesfr/xen-orchestra/issues/3266) (PR [#3377](https://github.com/vatesfr/xen-orchestra/pull/3377))
- [Backup NG] Add job name in names of replicated VMs (PR [#3379](https://github.com/vatesfr/xen-orchestra/pull/3379))
- [Backup NG] Restore directories [#1924](https://github.com/vatesfr/xen-orchestra/issues/1924) (PR [#3384](https://github.com/vatesfr/xen-orchestra/pull/3384))
- [VM] Start a VM on a specific host [#3191](https://github.com/vatesfr/xen-orchestra/issues/3191) (PR [#3389](https://github.com/vatesfr/xen-orchestra/pull/3389))

### Bug fixes

- [Self] Fix Self Service quotas not being correctly updated when deleting multiple VMs at a time (PR [#3368](https://github.com/vatesfr/xen-orchestra/pull/3368))
- [Backup NG] Don't fail listing backups when a remote is broken [#3365](https://github.com/vatesfr/xen-orchestra/issues/3365) (PR [#3367](https://github.com/vatesfr/xen-orchestra/pull/3367))
- [New XOSAN] Fix error sometimes occurring when selecting the pool (PR [#3370](https://github.com/vatesfr/xen-orchestra/pull/3370))
- [New VM] Selecting multiple VMs and clicking Create then Cancel used to redirect to Home [#3268](https://github.com/vatesfr/xen-orchestra/issues/3268) (PR [#3371](https://github.com/vatesfr/xen-orchestra/pull/3371))
- [Remotes] `cannot read 'properties' of undefined` error (PR [#3382](https://github.com/vatesfr/xen-orchestra/pull/3382))
- [Servers] Various issues when adding a new server [#3385](https://github.com/vatesfr/xen-orchestra/issues/3385) (PR [#3388](https://github.com/vatesfr/xen-orchestra/pull/3388))
- [Backup NG] Always delete the correct old replications [#3391](https://github.com/vatesfr/xen-orchestra/issues/3391) (PR [#3394](https://github.com/vatesfr/xen-orchestra/pull/3394))

### Released packages

- xo-server v5.26.0
- xo-web v5.26.0

## **5.25.2** (2018-08-27)

### Enhancements

### Bug fixes

- [Remotes] Fix "undefined" mount option issue [#3361](https://github.com/vatesfr/xen-orchestra/issues/3361) (PR [#3363](https://github.com/vatesfr/xen-orchestra/pull/3363))
- [Continuous Replication] Don't try to import/export VDIs on halted host [#3354](https://github.com/vatesfr/xen-orchestra/issues/3354) (PR [#3355](https://github.com/vatesfr/xen-orchestra/pull/3355))
- [Disaster Recovery] Don't try to import/export VMs on halted host (PR [#3364](https://github.com/vatesfr/xen-orchestra/pull/3364))
- [Backup NG] A successful backup job reported as Interrupted [#3018](https://github.com/vatesfr/xen-orchestra/issues/3018) (PR [#3238](https://github.com/vatesfr/xen-orchestra/pull/3238))

### Released packages

- xo-server v5.25.2
- xo-web v5.25.1

## **5.25.0** (2018-08-23)

### Enhancements

- [Tables] Filter input now always shows up even if the table is empty [#3295](https://github.com/vatesfr/xen-orchestra/issues/3295) (PR [#3296](https://github.com/vatesfr/xen-orchestra/pull/3296))
- [Tasks] The table is now still shown when there are no tasks (PR [#3305](https://github.com/vatesfr/xen-orchestra/pull/3305))
- [Host / Logs] Homogenize action buttons in table and enable bulk deletion [#3179](https://github.com/vatesfr/xen-orchestra/issues/3179) (PR [#3313](https://github.com/vatesfr/xen-orchestra/pull/3313))
- [VM/Advanced] Change "Convert" to "Convert to template" and always show the button [#3201](https://github.com/vatesfr/xen-orchestra/issues/3201) (PR [#3319](https://github.com/vatesfr/xen-orchestra/pull/3319))
- [Backup NG form] Display a tip when doing a CR on a thick-provisioned SR [#3291](https://github.com/vatesfr/xen-orchestra/issues/3291) (PR [#3333](https://github.com/vatesfr/xen-orchestra/pull/3333))
- [SR/new] Add local ext SR type [#3332](https://github.com/vatesfr/xen-orchestra/issues/3332) (PR [#3335](https://github.com/vatesfr/xen-orchestra/pull/3335))
- [Backup reports] Send report for the interrupted backup jobs on the server startup [#2998](https://github.com/vatesfr/xen-orchestra/issues/#2998) (PR [3164](https://github.com/vatesfr/xen-orchestra/pull/3164) [3154](https://github.com/vatesfr/xen-orchestra/pull/3154))
- [Backup NG form] Move VMs' selection to a dedicated card [#2711](https://github.com/vatesfr/xen-orchestra/issues/2711) (PR [#3338](https://github.com/vatesfr/xen-orchestra/pull/3338))
- [Backup NG smart mode] Exclude replicated VMs [#2338](https://github.com/vatesfr/xen-orchestra/issues/2338) (PR [#3312](https://github.com/vatesfr/xen-orchestra/pull/3312))
- [Backup NG form] Show the compression checkbox when the full mode is active [#3236](https://github.com/vatesfr/xen-orchestra/issues/3236) (PR [#3345](https://github.com/vatesfr/xen-orchestra/pull/3345))
- [New VM] Display an error when the getting of the coreOS default template fails [#3227](https://github.com/vatesfr/xen-orchestra/issues/3227) (PR [#3343](https://github.com/vatesfr/xen-orchestra/pull/3343))
- [Backup NG form] Set default retention to 1 [#3134](https://github.com/vatesfr/xen-orchestra/issues/3134) (PR [#3290](https://github.com/vatesfr/xen-orchestra/pull/3290))
- [Backup NG] New logs are searchable by job name [#3272](https://github.com/vatesfr/xen-orchestra/issues/3272) (PR [#3351](https://github.com/vatesfr/xen-orchestra/pull/3351))
- [Remotes] Add a field for NFS remotes to set mount options [#1793](https://github.com/vatesfr/xen-orchestra/issues/1793) (PR [#3353](https://github.com/vatesfr/xen-orchestra/pull/3353))

### Bug fixes

- [Backup NG form] Fix schedule's name overridden with undefined if it's not been edited [#3286](https://github.com/vatesfr/xen-orchestra/issues/3286) (PR [#3288](https://github.com/vatesfr/xen-orchestra/pull/3288))
- [Remotes] Don't change `enabled` state on errors (PR [#3318](https://github.com/vatesfr/xen-orchestra/pull/3318))
- [Remotes] Auto-reconnect on use if necessary [#2852](https://github.com/vatesfr/xen-orchestra/issues/2852) (PR [#3320](https://github.com/vatesfr/xen-orchestra/pull/3320))
- [XO items' select] Fix adding or removing a XO item from a select make the missing XO items disappear [#3322](https://github.com/vatesfr/xen-orchestra/issues/3322) (PR [#3315](https://github.com/vatesfr/xen-orchestra/pull/3315))
- [New VM / Self] Filter out SRs that are not in the template's pool [#3068](https://github.com/vatesfr/xen-orchestra/issues/3068) (PR [#3070](https://github.com/vatesfr/xen-orchestra/pull/3070))
- [New VM / Self] Fix 'unknown item' displayed in SR selector [#3267](https://github.com/vatesfr/xen-orchestra/issues/3267) (PR [#3070](https://github.com/vatesfr/xen-orchestra/pull/3070))

### Released packages

- xo-server-backup-reports v0.13.0
- @xen-orchestra/fs 0.3.0
- xo-server v5.25.0
- xo-web v5.25.0

## **5.24.0** (2018-08-09)

### Enhancements

- [Remotes] Make SMB subfolder field optional [#3249](https://github.com/vatesfr/xen-orchestra/issues/3249) (PR [#3250](https://github.com/vatesfr/xen-orchestra/pull/3250))
- [Backup NG form] Make the smart mode's toggle more visible [#2711](https://github.com/vatesfr/xen-orchestra/issues/2711) (PR [#3263](https://github.com/vatesfr/xen-orchestra/pull/3263))
- Move the copy clipboard of the VM's UUID to the header [#3221](https://github.com/vatesfr/xen-orchestra/issues/3221) (PR [#3248](https://github.com/vatesfr/xen-orchestra/pull/3248))
- [Health / Orphaned VMs] Homogenize action buttons in table and enable bulk deletion [#3179](https://github.com/vatesfr/xen-orchestra/issues/3179) (PR [#3274](https://github.com/vatesfr/xen-orchestra/pull/3274))
- [Health / Orphaned snapshot VDIs] Homogenize action buttons in table and enable bulk deletion [#3179](https://github.com/vatesfr/xen-orchestra/issues/3179) (PR [#3270](https://github.com/vatesfr/xen-orchestra/pull/3270))
- [Health / Alarms] Homogenize action buttons in table and enable bulk deletion [#3179](https://github.com/vatesfr/xen-orchestra/issues/3179) (PR [#3271](https://github.com/vatesfr/xen-orchestra/pull/3271))
- [Backup NG Overview] List the Backup NG job's modes [#3169](https://github.com/vatesfr/xen-orchestra/issues/3169) (PR [#3277](https://github.com/vatesfr/xen-orchestra/pull/3277))
- [Backup NG form] Move "Use compression" checkbox in the advanced settings [#2711](https://github.com/vatesfr/xen-orchestra/issues/2711) (PR [#3281](https://github.com/vatesfr/xen-orchestra/pull/3281))
- [Backup NG form] Ability to remove previous backups first before backup the VMs [#3212](https://github.com/vatesfr/xen-orchestra/issues/3212) (PR [#3260](https://github.com/vatesfr/xen-orchestra/pull/3260))
- [Patching] Check date consistency before patching to avoid error on install [#3056](https://github.com/vatesfr/xen-orchestra/issues/3056)

### Bug fixes

- [Pools] Filter GPU groups by pool [#3176](https://github.com/vatesfr/xen-orchestra/issues/3176) (PR [#3253](https://github.com/vatesfr/xen-orchestra/pull/3253))
- [Backup NG] Fix delta backups with SMB remotes [#3224](https://github.com/vatesfr/xen-orchestra/issues/3224) (PR [#3278](https://github.com/vatesfr/xen-orchestra/pull/3278))
- Fix VM restoration getting stuck on local SRs [#3245](https://github.com/vatesfr/xen-orchestra/issues/3245) (PR [#3243](https://github.com/vatesfr/xen-orchestra/pull/3243))

### Released packages

- xen-api v0.17.0
- @xen-orchestra/fs 0.2.1
- xo-server v5.24.0
- xo-web v5.24.0

## **5.23.0** (2018-07-26)

### Enhancements

- Export VDI content [#2432](https://github.com/vatesfr/xen-orchestra/issues/2432) (PR [#3194](https://github.com/vatesfr/xen-orchestra/pull/3194))
- Search syntax support wildcard (`*`) and regular expressions [#3190](https://github.com/vatesfr/xen-orchestra/issues/3190) (PRs [#3198](https://github.com/vatesfr/xen-orchestra/pull/3198) & [#3199](https://github.com/vatesfr/xen-orchestra/pull/3199))
- Import VDI content [#2432](https://github.com/vatesfr/xen-orchestra/issues/2432) (PR [#3216](https://github.com/vatesfr/xen-orchestra/pull/3216))
- [Backup NG form] Ability to edit a schedule's name [#2711](https://github.com/vatesfr/xen-orchestra/issues/2711) [#3071](https://github.com/vatesfr/xen-orchestra/issues/3071) (PR [#3143](https://github.com/vatesfr/xen-orchestra/pull/3143))
- [Remotes] Ability to change the type of a remote [#2423](https://github.com/vatesfr/xen-orchestra/issues/2423) (PR [#3207](https://github.com/vatesfr/xen-orchestra/pull/3207))
- [Backup NG new] Ability to set a job's timeout [#2978](https://github.com/vatesfr/xen-orchestra/issues/2978) (PR [#3222](https://github.com/vatesfr/xen-orchestra/pull/3222))
- [Remotes] Ability to edit/delete a remote with an invalid URL [#3182](https://github.com/vatesfr/xen-orchestra/issues/3182) (PR [#3226](https://github.com/vatesfr/xen-orchestra/pull/3226))
- [Backup NG logs] Prevent user from deleting logs to help resolving issues [#3153](https://github.com/vatesfr/xen-orchestra/issues/3153) (PR [#3235](https://github.com/vatesfr/xen-orchestra/pull/3235))

### Bug fixes

- [Backup Reports] Report not sent if reportWhen failure and at least a VM is successfull [#3181](https://github.com/vatesfr/xen-orchestra/issues/3181) (PR [#3185](https://github.com/vatesfr/xen-orchestra/pull/3185))
- [Backup NG] Correctly migrate report setting from legacy jobs [#3180](https://github.com/vatesfr/xen-orchestra/issues/3180) (PR [#3206](https://github.com/vatesfr/xen-orchestra/pull/3206))
- [Backup NG] remove incomplete XVA files [#3159](https://github.com/vatesfr/xen-orchestra/issues/3159) (PR [#3215](https://github.com/vatesfr/xen-orchestra/pull/3215))
- [Backup NG form] Ability to edit a schedule's state [#3223](https://github.com/vatesfr/xen-orchestra/issues/3223) (PR [#3228](https://github.com/vatesfr/xen-orchestra/pull/3228))

### Released packages

- xo-remote-parser v0.5.0
- complex-matcher v0.4.0
- xo-server-backup-reports v0.12.3
- xo-server v5.23.0
- xo-web v5.23.0

## **5.22.1** (2018-07-13)

### Bug fixes

- [Remote select] Gracefully ignore remotes with invalid URL (PR [#3178](https://github.com/vatesfr/xen-orchestra/pull/3178))

### Released packages

- xo-web v5.22.1

## **5.22.0** (2018-07-12)

### Enhancements

- [Backup NG form] Add a link to the remotes' settings [#2711](https://github.com/vatesfr/xen-orchestra/issues/2711) [#3106](https://github.com/vatesfr/xen-orchestra/issues/3106) [#2299](https://github.com/vatesfr/xen-orchestra/issues/2299) (PR [#3128](https://github.com/vatesfr/xen-orchestra/pull/3128))
- [Backup NG logs] Make copy to clipboard and report buttons always available [#3130](https://github.com/vatesfr/xen-orchestra/issues/3130) (PR [#3133](https://github.com/vatesfr/xen-orchestra/pull/3133))
- Warning message when creating a local remote [#3105](https://github.com/vatesfr/xen-orchestra/issues/3105) (PR [3142](https://github.com/vatesfr/xen-orchestra/pull/3142))
- [Remotes] Allow optional port for NFS remote [2299](https://github.com/vatesfr/xen-orchestra/issues/2299) (PR [#3131](https://github.com/vatesfr/xen-orchestra/pull/3131))
- [Backup NG form] Add offline snapshot info (PR [#3144](https://github.com/vatesfr/xen-orchestra/pull/3144))
- [Backup NG overview] Display concurrency and offline snapshot value [3087](https://github.com/vatesfr/xen-orchestra/issues/3087) (PR [3145](https://github.com/vatesfr/xen-orchestra/pull/3145))
- [VM revert] notify the result of reverting a VM [3095](https://github.com/vatesfr/xen-orchestra/issues/3095) (PR [3150](https://github.com/vatesfr/xen-orchestra/pull/3150))
- [Backup NG logs] Link XO items in the details modal [#2711](https://github.com/vatesfr/xen-orchestra/issues/2711) (PR [#3171](https://github.com/vatesfr/xen-orchestra/pull/3171))
- [VM/Snapshots] Add fast clone option when creating a VM [#3120](https://github.com/vatesfr/xen-orchestra/issues/3120) (PR [#3136](https://github.com/vatesfr/xen-orchestra/pull/3136))
- Add the Turkish translation (PR [#3174](https://github.com/vatesfr/xen-orchestra/pull/3174) [#2870](https://github.com/vatesfr/xen-orchestra/pull/2870) [#2871](https://github.com/vatesfr/xen-orchestra/pull/2871))

### Bug fixes

- Delete schedules with their job [#3108](https://github.com/vatesfr/xen-orchestra/issues/3108) (PR [3124](https://github.com/vatesfr/xen-orchestra/pull/3124))
- Remote creation: correctly reset form [#3140](https://github.com/vatesfr/xen-orchestra/issues/3140) (PR [3141](https://github.com/vatesfr/xen-orchestra/pull/3141))
- Make cloud config templates available for all users [3147](https://github.com/vatesfr/xen-orchestra/issues/3147) (PR [3148](https://github.com/vatesfr/xen-orchestra/pull/3148))
- [New VM] Only create the cloud config drive when its option is enabled [3161](https://github.com/vatesfr/xen-orchestra/issues/3161) (PR [3162](https://github.com/vatesfr/xen-orchestra/pull/3162))
- Fix error when installing patches from the host or without a default SR (PR [3166](https://github.com/vatesfr/xen-orchestra/pull/3166))
- [Backup NG] Fix SMB *Not implemented* issue [#3149](](https://github.com/vatesfr/xen-orchestra/issues/3149) (PR [3175](https://github.com/vatesfr/xen-orchestra/pull/3175))

### Released packages

- xo-remote-parser 0.4.0
- @xen-orchestra/fs 0.2.0
- vhd-lib 0.3.0
- vhd-cli 0.1.0
- xo-server v5.22.0
- xo-web v5.22.0

## **5.21.0** (2018-06-28)

### Enhancements

- Hide legacy backup creation view [#2956](https://github.com/vatesfr/xen-orchestra/issues/2956)
- [Delta Backup NG logs] Display wether the export is a full or a delta [#2711](https://github.com/vatesfr/xen-orchestra/issues/2711)
- Copy VDIs' UUID from SR/disks view [#3051](https://github.com/vatesfr/xen-orchestra/issues/3051)
- [Backup NG] New option to shutdown VMs before snapshotting them [#3058](https://github.com/vatesfr/xen-orchestra/issues/3058#event-1673756438)
- [Backup NG form] Improve feedback [#2711](https://github.com/vatesfr/xen-orchestra/issues/2711)
- [Backup NG] Different retentions for backup and replication [#2895](https://github.com/vatesfr/xen-orchestra/issues/2895)
- Possibility to use a fast clone when creating a VM from a snapshot [#2937](https://github.com/vatesfr/xen-orchestra/issues/2937)
- Ability to customize cloud config templates [#2984](https://github.com/vatesfr/xen-orchestra/issues/2984)
- Add Backup deprecation message and link to Backup NG migration blog post [#3089](https://github.com/vatesfr/xen-orchestra/issues/3089)
- [Backup NG] Ability to cancel a running backup job [#3047](https://github.com/vatesfr/xen-orchestra/issues/3047)
- [Backup NG form] Ability to enable/disable a schedule [#3062](https://github.com/vatesfr/xen-orchestra/issues/3062)
- New backup/health view with non-existent backup snapshots table [#3090](https://github.com/vatesfr/xen-orchestra/issues/3090)
- Disable cancel/destroy tasks when not allowed [#3076](https://github.com/vatesfr/xen-orchestra/issues/3076)
- Default remote type is NFS [#3103](https://github.com/vatesfr/xen-orchestra/issues/3103) (PR [#3114](https://github.com/vatesfr/xen-orchestra/pull/3114))
- Add legacy backups snapshots to backup/health [#3082](https://github.com/vatesfr/xen-orchestra/issues/3082) (PR [#3111](https://github.com/vatesfr/xen-orchestra/pull/3111))
- [Backup NG logs] Add the job's name to the modal's title [#2711](https://github.com/vatesfr/xen-orchestra/issues/2711) (PR [#3115](https://github.com/vatesfr/xen-orchestra/pull/3115))
- Adding a XCP-ng host to a XS pool now fails fast [#3061](https://github.com/vatesfr/xen-orchestra/issues/3061) (PR [#3118](https://github.com/vatesfr/xen-orchestra/pull/3118))
- [Backup NG logs] Ability to report a failed job and copy its log to the clipboard [#3100](https://github.com/vatesfr/xen-orchestra/issues/3100) (PR [#3110](https://github.com/vatesfr/xen-orchestra/pull/3110))

### Bug fixes

- update the xentools search item to return the version number of installed xentools [#3015](https://github.com/vatesfr/xen-orchestra/issues/3015)
- Fix Nagios backup reports [#2991](https://github.com/vatesfr/xen-orchestra/issues/2991)
- Fix the retry of a single failed/interrupted VM backup [#2912](https://github.com/vatesfr/xen-orchestra/issues/2912#issuecomment-395480321)
- New VM with Self: filter out networks that are not in the template's pool [#3011](https://github.com/vatesfr/xen-orchestra/issues/3011)
- [Backup NG] Auto-detect when a full export is necessary.
- Fix Load Balancer [#3075](https://github.com/vatesfr/xen-orchestra/issues/3075#event-1685469551) [#3026](https://github.com/vatesfr/xen-orchestra/issues/3026)
- [SR stats] Don't scale XAPI iowait values [#2969](https://github.com/vatesfr/xen-orchestra/issues/2969)
- [Backup NG] Don't list unusable SRs for CR/DR [#3050](https://github.com/vatesfr/xen-orchestra/issues/3050)
- Fix creating VM from snapshot (PR [3117](https://github.com/vatesfr/xen-orchestra/pull/3117))

## **5.20.0** (2018-05-31)

### Enhancements

- Add VDI UUID in SR coalesce view [#2903](https://github.com/vatesfr/xen-orchestra/issues/2903)
- Create new VDI from SR view not attached to any VM [#2229](https://github.com/vatesfr/xen-orchestra/issues/2229)
- [Patches] ignore XS upgrade in missing patches counter [#2866](https://github.com/vatesfr/xen-orchestra/issues/2866)
- [Health] List VM snapshots related to non-existing backup jobs/schedules [#2828](https://github.com/vatesfr/xen-orchestra/issues/2828)

## **5.19.0** (2018-05-01)

### Enhancements

- Expose vendor device in VM advanced tab [#2883](https://github.com/vatesfr/xen-orchestra/issues/2883)
- Networks created in XO are missing the "automatic" parameter [#2818](https://github.com/vatesfr/xen-orchestra/issues/2818)
- Performance alert disk space monitoring XS [#2737](https://github.com/vatesfr/xen-orchestra/issues/2737)
- Add ability to create NFSv4 storage repository [#2706](https://github.com/vatesfr/xen-orchestra/issues/2706)
- [SortedTable] Support link actions [#2691](https://github.com/vatesfr/xen-orchestra/issues/2691)
- Additional sort option: by host name [#2680](https://github.com/vatesfr/xen-orchestra/issues/2680)
- Expose XenTools version numbers in data model and UI [#2650](https://github.com/vatesfr/xen-orchestra/issues/2650)
- RRDs stats for SR object [#2644](https://github.com/vatesfr/xen-orchestra/issues/2644)
- composite jobs [#2367](https://github.com/vatesfr/xen-orchestra/issues/2367)
- Better error message [#2344](https://github.com/vatesfr/xen-orchestra/issues/2344)
- Avoid using backup tag with special characters [#2336](https://github.com/vatesfr/xen-orchestra/issues/2336)
- Prefix/suffix for temporary files [#2333](https://github.com/vatesfr/xen-orchestra/issues/2333)
- Continuous Replication - better interface matching on destination [#2093](https://github.com/vatesfr/xen-orchestra/issues/2093)
- Creation of LVMoHBA SRs [#1992](https://github.com/vatesfr/xen-orchestra/issues/1992)
- [Delta backup] Improve restoration by creating a virtual full VHD [#1943](https://github.com/vatesfr/xen-orchestra/issues/1943)
- VM Backups should be done in a dedicated remote directory [#1752](https://github.com/vatesfr/xen-orchestra/issues/1752)
- Add Pool / SR filter in backup view [#1762](https://github.com/vatesfr/xen-orchestra/issues/1762)
- Hide/Disable upgrade button when no upgrade exists [#1594](https://github.com/vatesfr/xen-orchestra/issues/1594)
- "Upgrade" button should display "Downgrade" when trial is over [#1483](https://github.com/vatesfr/xen-orchestra/issues/1483)

### Bugs

- Allowed-ips don't works displaying index.js:1 Uncaught TypeError: (0 , z.isIp) is not a function [#2891](https://github.com/vatesfr/xen-orchestra/issues/2891)
- Error on "usage-report" [#2876](https://github.com/vatesfr/xen-orchestra/issues/2876)
- SR selection combo only listing local storage [#2875](https://github.com/vatesfr/xen-orchestra/issues/2875)
- [Backup NG - Delta] Issue while importing delta [#2857](https://github.com/vatesfr/xen-orchestra/issues/2857)
- Create New SR page broken with past commit [#2853](https://github.com/vatesfr/xen-orchestra/issues/2853)
- [Backup NG] a target should only be preset once [#2848](https://github.com/vatesfr/xen-orchestra/issues/2848)
- Auth Method iSCSI [#2835](https://github.com/vatesfr/xen-orchestra/issues/2835)
- [Backup NG] ENOENT with Delta Backup [#2833](https://github.com/vatesfr/xen-orchestra/issues/2833)
- Different backup logs [#2732](https://github.com/vatesfr/xen-orchestra/issues/2732)
- Creating network fails silently when omitting Description [#2719](https://github.com/vatesfr/xen-orchestra/issues/2719)
- Can't create ISO NFS SR via XOA [#1845](https://github.com/vatesfr/xen-orchestra/issues/1845)

## **5.18.0** (2018-03-31)

### Enhancements

- Support huge VHDs [#2785](https://github.com/vatesfr/xen-orchestra/issues/2785)
- Usage report extended usage [#2770](https://github.com/vatesfr/xen-orchestra/issues/2770)
- Improve host available RAM display [#2750](https://github.com/vatesfr/xen-orchestra/issues/2750)
- Hide IP field during VM creation if not configured [#2739](https://github.com/vatesfr/xen-orchestra/issues/2739)
- [Home] Delete VMs modal should autofocus the input field [#2736](https://github.com/vatesfr/xen-orchestra/issues/2736)
- Backup restore view load icon [#2692](https://github.com/vatesfr/xen-orchestra/issues/2692)
- Deleting default templates doesn't work [#2666](https://github.com/vatesfr/xen-orchestra/issues/2666)
- DR clean previous "failed" snapshots [#2656](https://github.com/vatesfr/xen-orchestra/issues/2656)
- [Home] Put sort criteria in URL like the filter [#2585](https://github.com/vatesfr/xen-orchestra/issues/2585)
- Allow disconnect VDI in SR disk view [#2505](https://github.com/vatesfr/xen-orchestra/issues/2505)
- Add confirmation modal for manual backup run [#2355](https://github.com/vatesfr/xen-orchestra/issues/2355)
- Multiple schedule for backup jobs [#2286](https://github.com/vatesfr/xen-orchestra/issues/2286)
- Checks before web update [#2250](https://github.com/vatesfr/xen-orchestra/issues/2250)
- Backup logs should truly reflect if the job is running [#2206](https://github.com/vatesfr/xen-orchestra/issues/2206)
- Hook/action if an export stream is cut [#1929](https://github.com/vatesfr/xen-orchestra/issues/1929)
- Backup paths should not contain tags but job ids [#1854](https://github.com/vatesfr/xen-orchestra/issues/1854)
- Add a button to delete a backup [#1751](https://github.com/vatesfr/xen-orchestra/issues/1751)
- Dashboard available for Pool and Host level  [#1631](https://github.com/vatesfr/xen-orchestra/issues/1631)
- UI Enhancement - VM list - Allways show the Toolbar  [#1581](https://github.com/vatesfr/xen-orchestra/issues/1581)
- xoa-updater --register:  unable to define proxy using the CLI [#873](https://github.com/vatesfr/xen-orchestra/issues/873)


### Bugs

- [Backup NG] CR/DR fail with multiple VMs [#2807](https://github.com/vatesfr/xen-orchestra/issues/2807)
- HTTPS Crash [#2803](https://github.com/vatesfr/xen-orchestra/issues/2803)
- Backup NG "cannot fork the stream after it has been created" [#2790](https://github.com/vatesfr/xen-orchestra/issues/2790)
- [XOSAN] Make temporary `boundObjectId` unique [#2758](https://github.com/vatesfr/xen-orchestra/issues/2758)
- First VIF ignored at VM creation [#2794](https://github.com/vatesfr/xen-orchestra/issues/2794)
- VM creation from snapshot does not work [#2748](https://github.com/vatesfr/xen-orchestra/issues/2748)
- Error: no such object with CentOS 7 template [#2747](https://github.com/vatesfr/xen-orchestra/issues/2747)
- [Tasks] Filter does not work [#2740](https://github.com/vatesfr/xen-orchestra/issues/2740)
- Pagination broken when listing pool VMs [#2730](https://github.com/vatesfr/xen-orchestra/issues/2730)
- All jobs show error icon with message "This backup's creator no longer exists" [#2728](https://github.com/vatesfr/xen-orchestra/issues/2728)
- [Basic backup] Continous Replication VM names [#2727](https://github.com/vatesfr/xen-orchestra/issues/2727)
- Continuous replication clone removed [#2724](https://github.com/vatesfr/xen-orchestra/issues/2724)
- [Backup] "See matching VMs" issue [#2704](https://github.com/vatesfr/xen-orchestra/issues/2704)
- How to exclude CR targets from a smart backup using tags? [#2613](https://github.com/vatesfr/xen-orchestra/issues/2613)
- Successful VM import reported as failed [#2056](https://github.com/vatesfr/xen-orchestra/issues/2056)
- Delta backup: issue if a disk is once again backed up [#1824](https://github.com/vatesfr/xen-orchestra/issues/1824)

## **5.17.0** (2018-03-02)

### Enhancements

- Username field labeled inconsistently [#2651](https://github.com/vatesfr/xen-orchestra/issues/2651)
- Add modal confirmation for host emergency mode [#2230](https://github.com/vatesfr/xen-orchestra/issues/2230)
- Authorize stats fetching in RO mode [#2678](https://github.com/vatesfr/xen-orchestra/issues/2678)
- Limit VM.export concurrency [#2669](https://github.com/vatesfr/xen-orchestra/issues/2669)
- Basic backup: snapshots names [#2668](https://github.com/vatesfr/xen-orchestra/issues/2668)
- Change placement of "share" button for self [#2663](https://github.com/vatesfr/xen-orchestra/issues/2663)
- Username field labeled inconsistently [#2651](https://github.com/vatesfr/xen-orchestra/issues/2651)
- Backup report for VDI chain status [#2639](https://github.com/vatesfr/xen-orchestra/issues/2639)
- [Dashboard/Health] Control domain VDIs should includes snapshots [#2634](https://github.com/vatesfr/xen-orchestra/issues/2634)
- Do not count VM-snapshot in self quota [#2626](https://github.com/vatesfr/xen-orchestra/issues/2626)
- [xo-web] Backup logs [#2618](https://github.com/vatesfr/xen-orchestra/issues/2618)
- [VM/Snapshots] grouped deletion [#2595](https://github.com/vatesfr/xen-orchestra/issues/2595)
- [Backups] add a new state for a VM: skipped [#2591](https://github.com/vatesfr/xen-orchestra/issues/2591)
- Set a self-service VM at "share" after creation [#2589](https://github.com/vatesfr/xen-orchestra/issues/2589)
- [Backup logs] Improve Unhealthy VDI Chain message [#2586](https://github.com/vatesfr/xen-orchestra/issues/2586)
- [SortedTable] Put sort criteria in URL like the filter [#2584](https://github.com/vatesfr/xen-orchestra/issues/2584)
- Cant attach XenTools on User side.  [#2503](https://github.com/vatesfr/xen-orchestra/issues/2503)
- Pool filter for health view [#2302](https://github.com/vatesfr/xen-orchestra/issues/2302)
- [Smart Backup] Improve feedback [#2253](https://github.com/vatesfr/xen-orchestra/issues/2253)
- Backup jobs stuck if no space left on NFS remote [#2116](https://github.com/vatesfr/xen-orchestra/issues/2116)
- Link between backup and XS tasks [#1193](https://github.com/vatesfr/xen-orchestra/issues/1193)
- Move delta backup grouping to server side [#1008](https://github.com/vatesfr/xen-orchestra/issues/1008)

### Bugs

- Limit VDI export concurrency [#2672](https://github.com/vatesfr/xen-orchestra/issues/2672)
- Select is broken outside dev mode [#2645](https://github.com/vatesfr/xen-orchestra/issues/2645)
- "New" XOSAN automatically register the user [#2625](https://github.com/vatesfr/xen-orchestra/issues/2625)
- [VM/Advanced] Error on resource set change should not be hidden [#2620](https://github.com/vatesfr/xen-orchestra/issues/2620)
- misspelled word [#2606](https://github.com/vatesfr/xen-orchestra/issues/2606)
- Jobs vm.revert failing all the time [#2498](https://github.com/vatesfr/xen-orchestra/issues/2498)

## **5.16.0** (2018-01-31)

### Enhancements

- Use @xen-orchestra/cron everywhere [#2616](https://github.com/vatesfr/xen-orchestra/issues/2616)
- [SortedTable] Possibility to specify grouped/individual actions together [#2596](https://github.com/vatesfr/xen-orchestra/issues/2596)
- Self-service: allow VIF create [#2593](https://github.com/vatesfr/xen-orchestra/issues/2593)
- Ghost tasks [#2579](https://github.com/vatesfr/xen-orchestra/issues/2579)
- Autopatching: ignore 7.3 update patch for 7.2 [#2564](https://github.com/vatesfr/xen-orchestra/issues/2564)
- Better Handling of suspending VMs from the Home screen [#2547](https://github.com/vatesfr/xen-orchestra/issues/2547)
- Allow deleting VMs for which `destroy` is blocked [#2525](https://github.com/vatesfr/xen-orchestra/issues/2525)
- Better confirmation on mass destructive actions [#2522](https://github.com/vatesfr/xen-orchestra/issues/2522)
- Move VM In to/Out of Self Service Group [#1913](https://github.com/vatesfr/xen-orchestra/issues/1913)
- Two factor auth [#1897](https://github.com/vatesfr/xen-orchestra/issues/1897)
- token.create should accept an expiration [#1769](https://github.com/vatesfr/xen-orchestra/issues/1769)
- Self Service User -  User don't have quota in his dashboard [#1538](https://github.com/vatesfr/xen-orchestra/issues/1538)
- Remove CoffeeScript in xo-server [#189](https://github.com/vatesfr/xen-orchestra/issues/189)
- Better Handling of suspending VMs from the Home screen [#2547](https://github.com/vatesfr/xen-orchestra/issues/2547)
- [xen-api] Stronger reconnection policy [#2410](https://github.com/vatesfr/xen-orchestra/issues/2410)
- home view - allow selecting more than 25 items [#1210](https://github.com/vatesfr/xen-orchestra/issues/1210)
- Performances alerts [#511](https://github.com/vatesfr/xen-orchestra/issues/511)

### Bugs

- [cron] toJSDate is not a function [#2661](https://github.com/vatesfr/xen-orchestra/issues/2661)
- [Delta backup] Merge should not fail when delta contains no data [#2635](https://github.com/vatesfr/xen-orchestra/issues/2635)
- Select issues [#2590](https://github.com/vatesfr/xen-orchestra/issues/2590)
- Fix selects display [#2575](https://github.com/vatesfr/xen-orchestra/issues/2575)
- [SortedTable] Stuck when displaying last page [#2569](https://github.com/vatesfr/xen-orchestra/issues/2569)
- [vm/network] Duplicate key error [#2553](https://github.com/vatesfr/xen-orchestra/issues/2553)
- Jobs vm.revert failing all the time [#2498](https://github.com/vatesfr/xen-orchestra/issues/2498)
- TZ selector is not used for backup schedule preview [#2464](https://github.com/vatesfr/xen-orchestra/issues/2464)
- Remove filter in VM/network view [#2548](https://github.com/vatesfr/xen-orchestra/issues/2548)


## **5.15.0** (2017-12-29)

### Enhancements

- VDI resize online method removed in 7.3 [#2542](https://github.com/vatesfr/xen-orchestra/issues/2542)
- Smart replace VDI.pool_migrate removed from XenServer 7.3 Free [#2541](https://github.com/vatesfr/xen-orchestra/issues/2541)
- New memory constraints in XenServer 7.3 [#2540](https://github.com/vatesfr/xen-orchestra/issues/2540)
- Link to Settings/Logs for admins in error notifications [#2516](https://github.com/vatesfr/xen-orchestra/issues/2516)
- [Self Service] Do not use placehodlers to describe inputs  [#2509](https://github.com/vatesfr/xen-orchestra/issues/2509)
- Obfuscate password in log in LDAP plugin test [#2506](https://github.com/vatesfr/xen-orchestra/issues/2506)
- Log rotation [#2492](https://github.com/vatesfr/xen-orchestra/issues/2492)
- Continuous Replication TAG [#2473](https://github.com/vatesfr/xen-orchestra/issues/2473)
- Graphs in VM list view [#2469](https://github.com/vatesfr/xen-orchestra/issues/2469)
- [Delta Backups] Do not include merge duration in transfer speed stat [#2426](https://github.com/vatesfr/xen-orchestra/issues/2426)
- Warning for disperse mode [#2537](https://github.com/vatesfr/xen-orchestra/issues/2537)
- Select components: auto select value if only 1 choice possible [#1479](https://github.com/vatesfr/xen-orchestra/issues/1479)

### Bugs

- VM console doesn't work when using IPv6 in URL [#2530](https://github.com/vatesfr/xen-orchestra/issues/2530)
- Retention issue with failed basic backup [#2524](https://github.com/vatesfr/xen-orchestra/issues/2524)
- [VM/Advanced] Check that the autopower on setting is working [#2489](https://github.com/vatesfr/xen-orchestra/issues/2489)
- Cloud config drive create fail on XenServer < 7 [#2478](https://github.com/vatesfr/xen-orchestra/issues/2478)
- VM create fails due to missing vGPU id [#2466](https://github.com/vatesfr/xen-orchestra/issues/2466)


## **5.14.0** (2017-10-31)

### Enhancements

- VM snapshot description display [#2458](https://github.com/vatesfr/xen-orchestra/issues/2458)
- [Home] Ability to sort VM by number of snapshots [#2450](https://github.com/vatesfr/xen-orchestra/issues/2450)
- Display XS version in host view [#2439](https://github.com/vatesfr/xen-orchestra/issues/2439)
- [File restore]: Clarify the possibility to select multiple files [#2438](https://github.com/vatesfr/xen-orchestra/issues/2438)
- [Continuous Replication] Time in replicated VMs [#2431](https://github.com/vatesfr/xen-orchestra/issues/2431)
- [SortedTable] Active page in URL param [#2405](https://github.com/vatesfr/xen-orchestra/issues/2405)
- replace all '...' with the UTF-8 equivalent [#2391](https://github.com/vatesfr/xen-orchestra/issues/2391)
- [SortedTable] Explicit when no items [#2388](https://github.com/vatesfr/xen-orchestra/issues/2388)
- Handle patching licenses [#2382](https://github.com/vatesfr/xen-orchestra/issues/2382)
- Credential leaking in logs for messages regarding invalid credentials and "too fast authentication" [#2363](https://github.com/vatesfr/xen-orchestra/issues/2363)
- [SortedTable] Keyboard support [#2330](https://github.com/vatesfr/xen-orchestra/issues/2330)
- token.create should accept an expiration [#1769](https://github.com/vatesfr/xen-orchestra/issues/1769)
- On updater error, display link to documentation [#1610](https://github.com/vatesfr/xen-orchestra/issues/1610)
- Add basic vGPU support [#2413](https://github.com/vatesfr/xen-orchestra/issues/2413)
- Storage View - Disk Tab - real disk usage [#2475](https://github.com/vatesfr/xen-orchestra/issues/2475)

### Bugs

- Config drive - Custom config not working properly [#2449](https://github.com/vatesfr/xen-orchestra/issues/2449)
- Snapshot sorted table breaks copyVm [#2446](https://github.com/vatesfr/xen-orchestra/issues/2446)
- [vm/snapshots] Incorrect default sort order [#2442](https://github.com/vatesfr/xen-orchestra/issues/2442)
- [Backups/Jobs] Incorrect months mapping [#2427](https://github.com/vatesfr/xen-orchestra/issues/2427)
- [Xapi#barrier()] Not compatible with XenServer < 6.1 [#2418](https://github.com/vatesfr/xen-orchestra/issues/2418)
- [SortedTable] Change page when no more items on the page [#2401](https://github.com/vatesfr/xen-orchestra/issues/2401)
- Review and fix creating a VM from a snapshot [#2343](https://github.com/vatesfr/xen-orchestra/issues/2343)
- Unable to edit / save restored backup job [#1922](https://github.com/vatesfr/xen-orchestra/issues/1922)

## **5.13.0** (2017-09-29)

### Enhancements

- replace all '...' with the UTF-8 equivalent [#2391](https://github.com/vatesfr/xen-orchestra/issues/2391)
- [SortedTable] Explicit when no items [#2388](https://github.com/vatesfr/xen-orchestra/issues/2388)
- Auto select iqn or lun if there is only one [#2379](https://github.com/vatesfr/xen-orchestra/issues/2379)
- [Sparklines] Hide points [#2370](https://github.com/vatesfr/xen-orchestra/issues/2370)
- Allow xo-server-recover-account to generate a random password [#2360](https://github.com/vatesfr/xen-orchestra/issues/2360)
- Add disk in existing VM as self user [#2348](https://github.com/vatesfr/xen-orchestra/issues/2348)
- Sorted table for Settings/server [#2340](https://github.com/vatesfr/xen-orchestra/issues/2340)
- Sign in should be case insensitive [#2337](https://github.com/vatesfr/xen-orchestra/issues/2337)
- [SortedTable] Extend checkbox click to whole column [#2329](https://github.com/vatesfr/xen-orchestra/issues/2329)
- [SortedTable] Ability to select all items (across pages) [#2324](https://github.com/vatesfr/xen-orchestra/issues/2324)
- [SortedTable] Range selection [#2323](https://github.com/vatesfr/xen-orchestra/issues/2323)
- Warning on SMB remote creation [#2316](https://github.com/vatesfr/xen-orchestra/issues/2316)
- [Home | SortedTable] Add link to syntax doc in the filter input [#2305](https://github.com/vatesfr/xen-orchestra/issues/2305)
- [SortedTable] Add optional binding of filter to an URL query [#2301](https://github.com/vatesfr/xen-orchestra/issues/2301)
- [Home][Keyboard navigation] Allow selecting the objects [#2214](https://github.com/vatesfr/xen-orchestra/issues/2214)
- SR view / Disks: option to display non managed VDIs [#1724](https://github.com/vatesfr/xen-orchestra/issues/1724)
- Continuous Replication Retention  [#1692](https://github.com/vatesfr/xen-orchestra/issues/1692)

### Bugs

- iSCSI issue on LUN selector [#2374](https://github.com/vatesfr/xen-orchestra/issues/2374)
- Errors in VM copy are not properly reported [#2347](https://github.com/vatesfr/xen-orchestra/issues/2347)
- Removing a PIF IP fails [#2346](https://github.com/vatesfr/xen-orchestra/issues/2346)
- Review and fix creating a VM from a snapshot [#2343](https://github.com/vatesfr/xen-orchestra/issues/2343)
- iSCSI LUN Detection fails with authentification  [#2339](https://github.com/vatesfr/xen-orchestra/issues/2339)
- Fix PoolActionBar to add a new SR [#2307](https://github.com/vatesfr/xen-orchestra/issues/2307)
- [VM migration] Error if default SR not accessible to target host [#2180](https://github.com/vatesfr/xen-orchestra/issues/2180)
- A job shouldn't executable more than once at the same time [#2053](https://github.com/vatesfr/xen-orchestra/issues/2053)

## **5.12.0** (2017-08-31)

### Enhancements

- PIF selector with physical status [#2326](https://github.com/vatesfr/xen-orchestra/issues/2326)
- [SortedTable] Range selection [#2323](https://github.com/vatesfr/xen-orchestra/issues/2323)
- Self service filter for home/VM view [#2303](https://github.com/vatesfr/xen-orchestra/issues/2303)
- SR/Disks Display total of VDIs to coalesce [#2300](https://github.com/vatesfr/xen-orchestra/issues/2300)
- Pool filter in the task view [#2293](https://github.com/vatesfr/xen-orchestra/issues/2293)
- "Loading" while fetching objects [#2285](https://github.com/vatesfr/xen-orchestra/issues/2285)
- [SortedTable] Add grouped actions feature [#2276](https://github.com/vatesfr/xen-orchestra/issues/2276)
- Add a filter to the backups' log [#2246](https://github.com/vatesfr/xen-orchestra/issues/2246)
- It should not be possible to migrate a halted VM. [#2233](https://github.com/vatesfr/xen-orchestra/issues/2233)
- [Home][Keyboard navigation] Allow selecting the objects [#2214](https://github.com/vatesfr/xen-orchestra/issues/2214)
- Allow to set pool master [#2213](https://github.com/vatesfr/xen-orchestra/issues/2213)
- Continuous Replication Retention  [#1692](https://github.com/vatesfr/xen-orchestra/issues/1692)

### Bugs

- Home pagination bug [#2310](https://github.com/vatesfr/xen-orchestra/issues/2310)
- Fix PoolActionBar to add a new SR [#2307](https://github.com/vatesfr/xen-orchestra/issues/2307)
- VM snapshots are not correctly deleted [#2304](https://github.com/vatesfr/xen-orchestra/issues/2304)
- Parallel deletion of VMs fails [#2297](https://github.com/vatesfr/xen-orchestra/issues/2297)
- Continous replication create multiple zombie disks [#2292](https://github.com/vatesfr/xen-orchestra/issues/2292)
- Add user to Group issue [#2196](https://github.com/vatesfr/xen-orchestra/issues/2196)
- [VM migration] Error if default SR not accessible to target host [#2180](https://github.com/vatesfr/xen-orchestra/issues/2180)

## **5.11.0** (2017-07-31)

### Enhancements

- Storage VHD chain health [\#2178](https://github.com/vatesfr/xen-orchestra/issues/2178)

### Bug fixes

- No web VNC console [\#2258](https://github.com/vatesfr/xen-orchestra/issues/2258)
- Patching issues [\#2254](https://github.com/vatesfr/xen-orchestra/issues/2254)
- Advanced button in VM creation for self service user [\#2202](https://github.com/vatesfr/xen-orchestra/issues/2202)
- Hide "new VM" menu entry if not admin or not self service user [\#2191](https://github.com/vatesfr/xen-orchestra/issues/2191)

## **5.10.0** (2017-06-30)

### Enhancements

- Improve backup log display [\#2239](https://github.com/vatesfr/xen-orchestra/issues/2239)
- Patch SR detection improvement [\#2215](https://github.com/vatesfr/xen-orchestra/issues/2215)
- Less strict coalesce detection [\#2207](https://github.com/vatesfr/xen-orchestra/issues/2207)
- IP pool UI improvement [\#2203](https://github.com/vatesfr/xen-orchestra/issues/2203)
- Ability to clear "Auto power on" flag for DR-ed VM [\#2097](https://github.com/vatesfr/xen-orchestra/issues/2097)
- [Delta backup restoration] Choose SR for each VDIs [\#2070](https://github.com/vatesfr/xen-orchestra/issues/2070)
- Ability to forget an host (even if no longer present) [\#1934](https://github.com/vatesfr/xen-orchestra/issues/1934)

### Bug fixes

- Cross pool migrate fail [\#2248](https://github.com/vatesfr/xen-orchestra/issues/2248)
- ActionButtons with modals stay in pending state forever [\#2222](https://github.com/vatesfr/xen-orchestra/issues/2222)
- Permission issue for a user on self service VMs [\#2212](https://github.com/vatesfr/xen-orchestra/issues/2212)
- Self-Service resource loophole [\#2198](https://github.com/vatesfr/xen-orchestra/issues/2198)
- Backup log no longer shows the name of destination VM [\#2195](https://github.com/vatesfr/xen-orchestra/issues/2195)
- State not restored when exiting modal dialog [\#2194](https://github.com/vatesfr/xen-orchestra/issues/2194)
- [Xapi#exportDeltaVm] Cannot read property 'managed' of undefined [\#2189](https://github.com/vatesfr/xen-orchestra/issues/2189)
- VNC keyboard layout change [\#404](https://github.com/vatesfr/xen-orchestra/issues/404)

## **5.9.0** (2017-05-31)

### Enhancements

- Allow DR to remove previous backup first [\#2157](https://github.com/vatesfr/xen-orchestra/issues/2157)
- Feature request - add amount of RAM to memory bars [\#2149](https://github.com/vatesfr/xen-orchestra/issues/2149)
- Make the acceptability of invalid certificates configurable [\#2138](https://github.com/vatesfr/xen-orchestra/issues/2138)
- label of VM names in tasks link [\#2135](https://github.com/vatesfr/xen-orchestra/issues/2135)
- Backup report timezone [\#2133](https://github.com/vatesfr/xen-orchestra/issues/2133)
- xo-server-recover-account [\#2129](https://github.com/vatesfr/xen-orchestra/issues/2129)
- Detect disks attached to control domain [\#2126](https://github.com/vatesfr/xen-orchestra/issues/2126)
- Add task description in Tasks view [\#2125](https://github.com/vatesfr/xen-orchestra/issues/2125)
- Host reboot warning after patching for 7.1 [\#2124](https://github.com/vatesfr/xen-orchestra/issues/2124)
- Continuous Replication - possibility run VM without a clone [\#2119](https://github.com/vatesfr/xen-orchestra/issues/2119)
- Unreachable host should be detected [\#2099](https://github.com/vatesfr/xen-orchestra/issues/2099)
- Orange icon when host is is disabled [\#2098](https://github.com/vatesfr/xen-orchestra/issues/2098)
- Enhanced backup report logs [\#2096](https://github.com/vatesfr/xen-orchestra/issues/2096)
- Only show failures when configured to report on failures [\#2095](https://github.com/vatesfr/xen-orchestra/issues/2095)
- "Add all" button in self service [\#2081](https://github.com/vatesfr/xen-orchestra/issues/2081)
- Patch and pack mechanism changed on Ely [\#2058](https://github.com/vatesfr/xen-orchestra/issues/2058)
- Tip or ask people to patch from pool view [\#2057](https://github.com/vatesfr/xen-orchestra/issues/2057)
- File restore - Remind compatible backup [\#1930](https://github.com/vatesfr/xen-orchestra/issues/1930)
- Reporting for halted vm time [\#1613](https://github.com/vatesfr/xen-orchestra/issues/1613)
- Add standalone XS server to a pool and patch it to the pool level [\#878](https://github.com/vatesfr/xen-orchestra/issues/878)
- Add Cores-per-sockets [\#130](https://github.com/vatesfr/xen-orchestra/issues/130)

### Bug fixes

- VM creation is broken for non-admins [\#2168](https://github.com/vatesfr/xen-orchestra/issues/2168)
- Can't create cloud config drive [\#2162](https://github.com/vatesfr/xen-orchestra/issues/2162)
- Select is "moving" [\#2142](https://github.com/vatesfr/xen-orchestra/issues/2142)
- Select issue for affinity host [\#2141](https://github.com/vatesfr/xen-orchestra/issues/2141)
- Dashboard Storage Usage incorrect [\#2123](https://github.com/vatesfr/xen-orchestra/issues/2123)
- Detect unmerged *base copy* and prevent too long chains [\#2047](https://github.com/vatesfr/xen-orchestra/issues/2047)


## **5.8.0** (2017-04-28)

### Enhancements

- Limit About view info for non-admins [\#2109](https://github.com/vatesfr/xen-orchestra/issues/2109)
- Enabling/disabling boot device on HVM VM [\#2105](https://github.com/vatesfr/xen-orchestra/issues/2105)
- Filter: Hide snapshots in SR disk view [\#2102](https://github.com/vatesfr/xen-orchestra/issues/2102)
- Smarter XOSAN install [\#2084](https://github.com/vatesfr/xen-orchestra/issues/2084)
- PL translation [\#2079](https://github.com/vatesfr/xen-orchestra/issues/2079)
- Remove the "share this VM" option if not in self service [\#2061](https://github.com/vatesfr/xen-orchestra/issues/2061)
- "connected" status graphics are not the same on the host storage and networking tabs [\#2060](https://github.com/vatesfr/xen-orchestra/issues/2060)
- Ability to view and edit `vga` and `videoram` fields in VM view [\#158](https://github.com/vatesfr/xen-orchestra/issues/158)
- Performances [\#1](https://github.com/vatesfr/xen-api/issues/1)

### Bug fixes

- Dashboard display issues [\#2108](https://github.com/vatesfr/xen-orchestra/issues/2108)
- Dashboard CPUs Usage [\#2105](https://github.com/vatesfr/xen-orchestra/issues/2105)
- [Dashboard/Overview] Warning [\#2090](https://github.com/vatesfr/xen-orchestra/issues/2090)
- VM creation displays all networks [\#2086](https://github.com/vatesfr/xen-orchestra/issues/2086)
- Cannot change HA mode for a VM [\#2080](https://github.com/vatesfr/xen-orchestra/issues/2080)
- [Smart backup] Tags selection does not work [\#2077](https://github.com/vatesfr/xen-orchestra/issues/2077)
- [Backup jobs] Timeout should be in seconds, not milliseconds [\#2076](https://github.com/vatesfr/xen-orchestra/issues/2076)
- Missing VM templates [\#2075](https://github.com/vatesfr/xen-orchestra/issues/2075)
- [transport-email] From header not set [\#2074](https://github.com/vatesfr/xen-orchestra/issues/2074)
- Missing objects should be displayed in backup edition [\#2052](https://github.com/vatesfr/xen-orchestra/issues/2052)

## **5.7.0** (2017-03-31)

### Enhancements

- Improve ActionButton error reporting [\#2048](https://github.com/vatesfr/xen-orchestra/issues/2048)
- Home view master checkbox UI issue [\#2027](https://github.com/vatesfr/xen-orchestra/issues/2027)
- HU Translation [\#2019](https://github.com/vatesfr/xen-orchestra/issues/2019)
- [Usage report] Add name for all objects [\#2017](https://github.com/vatesfr/xen-orchestra/issues/2017)
- [Home] Improve inter-types linkage [\#2012](https://github.com/vatesfr/xen-orchestra/issues/2012)
- Remove bootable checkboxes in VM creation [\#2007](https://github.com/vatesfr/xen-orchestra/issues/2007)
- Do not display bootable toggles for disks of non-PV VMs [\#1996](https://github.com/vatesfr/xen-orchestra/issues/1996)
- Try to match network VLAN for VM migration modal [\#1990](https://github.com/vatesfr/xen-orchestra/issues/1990)
- [Usage reports] Add VM names in addition to UUIDs [\#1984](https://github.com/vatesfr/xen-orchestra/issues/1984)
- Host affinity in "advanced" VM creation [\#1983](https://github.com/vatesfr/xen-orchestra/issues/1983)
- Add job tag in backup logs [\#1982](https://github.com/vatesfr/xen-orchestra/issues/1982)
- Possibility to add a label/description to servers [\#1965](https://github.com/vatesfr/xen-orchestra/issues/1965)
- Possibility to create shared VM in a resource set [\#1964](https://github.com/vatesfr/xen-orchestra/issues/1964)
- Clearer display of disabled (backup) jobs [\#1958](https://github.com/vatesfr/xen-orchestra/issues/1958)
- Job should have a configurable timeout [\#1956](https://github.com/vatesfr/xen-orchestra/issues/1956)
- Sort failed VMs in backup report [\#1950](https://github.com/vatesfr/xen-orchestra/issues/1950)
- Support for UNIX socket path [\#1944](https://github.com/vatesfr/xen-orchestra/issues/1944)
- Interface - Host Patching - Button Verbiage [\#1911](https://github.com/vatesfr/xen-orchestra/issues/1911)
- Display if a VM is in Self Service (and which group) [\#1905](https://github.com/vatesfr/xen-orchestra/issues/1905)
- Install supplemental pack on a whole pool [\#1896](https://github.com/vatesfr/xen-orchestra/issues/1896)
- Allow VM snapshots with ACLs [\#1865](https://github.com/vatesfr/xen-orchestra/issues/1886)
- Icon to indicate if a snapshot is quiesce [\#1858](https://github.com/vatesfr/xen-orchestra/issues/1858)
- Pool Ips input too permissive [\#1731](https://github.com/vatesfr/xen-orchestra/issues/1731)
- Select is going on top after each choice [\#1359](https://github.com/vatesfr/xen-orchestra/issues/1359)

### Bug fixes

- Missing objects should be displayed in backup edition [\#2052](https://github.com/vatesfr/xen-orchestra/issues/2052)
- Search bar content changes while typing [\#2035](https://github.com/vatesfr/xen-orchestra/issues/2035)
- VM.$guest_metrics.PV_drivers_up_to_date is deprecated in XS 7.1 [\#2024](https://github.com/vatesfr/xen-orchestra/issues/2024)
- Bootable flag selection checkbox for extra disk not fetched [\#1994](https://github.com/vatesfr/xen-orchestra/issues/1994)
- Home view − Changing type must reset paging [\#1993](https://github.com/vatesfr/xen-orchestra/issues/1993)
- XOSAN menu item should only be displayed to admins [\#1968](https://github.com/vatesfr/xen-orchestra/issues/1968)
- Object type change are not correctly handled in UI [\#1967](https://github.com/vatesfr/xen-orchestra/issues/1967)
- VM creation is stuck when using ISO/DVD as install method [\#1966](https://github.com/vatesfr/xen-orchestra/issues/1966)
- Install pack on whole pool fails [\#1957](https://github.com/vatesfr/xen-orchestra/issues/1957)
- Consoles are broken in next-release [\#1954](https://github.com/vatesfr/xen-orchestra/issues/1954)
- [VHD merge] Increase BAT when necessary [\#1939](https://github.com/vatesfr/xen-orchestra/issues/1939)
- Issue on VM restore time [\#1936](https://github.com/vatesfr/xen-orchestra/issues/1936)
- Two remotes should not be able to have the same name [\#1879](https://github.com/vatesfr/xen-orchestra/issues/1879)
- Selfservice limits not honored after VM creation [\#1695](https://github.com/vatesfr/xen-orchestra/issues/1695)

## **5.6.0** (2017-01-27)

Reporting, LVM File level restore.

### Enhancements

- Do not stop patches install if already applied [\#1904](https://github.com/vatesfr/xen-orchestra/issues/1904)
- Improve scheduling UI [\#1893](https://github.com/vatesfr/xen-orchestra/issues/1893)
- Smart backup and tag [\#1885](https://github.com/vatesfr/xen-orchestra/issues/1885)
- Missing embeded API documention [\#1882](https://github.com/vatesfr/xen-orchestra/issues/1882)
- Add local DVD in CD selector [\#1880](https://github.com/vatesfr/xen-orchestra/issues/1880)
- File level restore for LVM [\#1878](https://github.com/vatesfr/xen-orchestra/issues/1878)
- Restore multiple files from file level restore [\#1877](https://github.com/vatesfr/xen-orchestra/issues/1877)
- Add a VM tab for host & pool views [\#1864](https://github.com/vatesfr/xen-orchestra/issues/1864)
- Icon to indicate if a snapshot is quiesce [\#1858](https://github.com/vatesfr/xen-orchestra/issues/1858)
- UI for disconnect hosts comp [\#1833](https://github.com/vatesfr/xen-orchestra/issues/1833)
- Eject all xs-guest.iso in a pool [\#1798](https://github.com/vatesfr/xen-orchestra/issues/1798)
- Display installed supplemental pack on host [\#1506](https://github.com/vatesfr/xen-orchestra/issues/1506)
- Install supplemental pack on host comp [\#1460](https://github.com/vatesfr/xen-orchestra/issues/1460)
- Pool-wide combined stats [\#1324](https://github.com/vatesfr/xen-orchestra/issues/1324)

### Bug fixes

- IP-address not released when VM removed [\#1906](https://github.com/vatesfr/xen-orchestra/issues/1906)
- Interface broken due to new Bootstrap Alpha [\#1871](https://github.com/vatesfr/xen-orchestra/issues/1871)
- Self service recompute all limits broken [\#1866](https://github.com/vatesfr/xen-orchestra/issues/1866)
- Patch not found error for XS 6.5 [\#1863](https://github.com/vatesfr/xen-orchestra/issues/1863)
- Convert To Template issues [\#1855](https://github.com/vatesfr/xen-orchestra/issues/1855)
- Removing PIF seems to fail [\#1853](https://github.com/vatesfr/xen-orchestra/issues/1853)
- Depth should be >= 1 in backup creation [\#1851](https://github.com/vatesfr/xen-orchestra/issues/1851)
- Wrong link in Dashboard > Health [\#1850](https://github.com/vatesfr/xen-orchestra/issues/1850)
- Incorrect file dates shown in new File Restore feature [\#1840](https://github.com/vatesfr/xen-orchestra/issues/1840)
- IP allocation problem [\#1747](https://github.com/vatesfr/xen-orchestra/issues/1747)
- Selfservice limits not honored after VM creation [\#1695](https://github.com/vatesfr/xen-orchestra/issues/1695)

## **5.5.0** (2016-12-20)

File level restore.

### Enhancements

- Better auto select network when migrate VM [\#1788](https://github.com/vatesfr/xen-orchestra/issues/1788)
- Plugin for passive backup job reporting in Nagios [\#1664](https://github.com/vatesfr/xen-orchestra/issues/1664)
- File level restore for delta backup [\#1590](https://github.com/vatesfr/xen-orchestra/issues/1590)
- Better select filters for ACLs [\#1515](https://github.com/vatesfr/xen-orchestra/issues/1515)
- All pools and "negative" filters [\#1503](https://github.com/vatesfr/xen-orchestra/issues/1503)
- VM copy with disk selection [\#826](https://github.com/vatesfr/xen-orchestra/issues/826)
- Disable metadata exports [\#1818](https://github.com/vatesfr/xen-orchestra/issues/1818)

### Bug fixes

- Tool small selector [\#1832](https://github.com/vatesfr/xen-orchestra/issues/1832)
- Replication does not work from a VM created by a CR or delta backup [\#1811](https://github.com/vatesfr/xen-orchestra/issues/1811)
- Can't add a SSH key in VM creation [\#1805](https://github.com/vatesfr/xen-orchestra/issues/1805)
- Issue when no default SR in a pool [\#1804](https://github.com/vatesfr/xen-orchestra/issues/1804)
- XOA doesn't refresh after an update anymore [\#1801](https://github.com/vatesfr/xen-orchestra/issues/1801)
- Shortcuts not inhibited on inputs on Safari [\#1691](https://github.com/vatesfr/xen-orchestra/issues/1691)

## **5.4.0** (2016-11-23)

### Enhancements

- XML display in alerts [\#1776](https://github.com/vatesfr/xen-orchestra/issues/1776)
- Remove some view for non admin users [\#1773](https://github.com/vatesfr/xen-orchestra/issues/1773)
- Complex matcher should support matching boolean values [\#1768](https://github.com/vatesfr/xen-orchestra/issues/1768)
- Home SR view [\#1764](https://github.com/vatesfr/xen-orchestra/issues/1764)
- Filter on tag click [\#1763](https://github.com/vatesfr/xen-orchestra/issues/1763)
- Testable plugins [\#1749](https://github.com/vatesfr/xen-orchestra/issues/1749)
- Backup/Restore Design fix. [\#1734](https://github.com/vatesfr/xen-orchestra/issues/1734)
- Display the owner of a \(backup\) job [\#1733](https://github.com/vatesfr/xen-orchestra/issues/1733)
- Use paginated table for backup jobs [\#1726](https://github.com/vatesfr/xen-orchestra/issues/1726)
- SR view / Disks: should display snapshot VDIs [\#1723](https://github.com/vatesfr/xen-orchestra/issues/1723)
- Restored VM should have an identifiable name [\#1719](https://github.com/vatesfr/xen-orchestra/issues/1719)
- If host reboot action returns NO\_HOSTS\_AVAILABLE, ask to force [\#1717](https://github.com/vatesfr/xen-orchestra/issues/1717)
- Hide xo-server timezone in backups [\#1706](https://github.com/vatesfr/xen-orchestra/issues/1706)
- Enable hyperlink for Hostname for Issues [\#1700](https://github.com/vatesfr/xen-orchestra/issues/1700)
- Pool/network - Modify column [\#1696](https://github.com/vatesfr/xen-orchestra/issues/1696)
- UI - Plugins - Display a message if no plugins [\#1670](https://github.com/vatesfr/xen-orchestra/issues/1670)
- Display warning/error for delta backup on XS older than 6.5 [\#1647](https://github.com/vatesfr/xen-orchestra/issues/1647)
- XO without internet access doesn't work [\#1629](https://github.com/vatesfr/xen-orchestra/issues/1629)
- Improve backup restore view [\#1609](https://github.com/vatesfr/xen-orchestra/issues/1609)
- UI Enhancement - Acronym for dummy [\#1604](https://github.com/vatesfr/xen-orchestra/issues/1604)
- Slack XO plugin for backup report [\#1593](https://github.com/vatesfr/xen-orchestra/issues/1593)
- Expose XAPI exceptions in the UI [\#1481](https://github.com/vatesfr/xen-orchestra/issues/1481)
- Running VMs in the host overview, all VMs in the pool overview [\#1432](https://github.com/vatesfr/xen-orchestra/issues/1432)
- Move location of NFS mount point [\#1405](https://github.com/vatesfr/xen-orchestra/issues/1405)
- Home: Pool list - additionnal informations for pool [\#1226](https://github.com/vatesfr/xen-orchestra/issues/1226)
- Modify VLAN of an existing network [\#1092](https://github.com/vatesfr/xen-orchestra/issues/1092)
- Wrong instructions for CLI upgrade [\#787](https://github.com/vatesfr/xen-orchestra/issues/787)
- Ability to export/import XO config [\#786](https://github.com/vatesfr/xen-orchestra/issues/786)
- Test button for transport-email plugin [\#697](https://github.com/vatesfr/xen-orchestra/issues/697)
- Merge `scheduler` API into `schedule` [\#664](https://github.com/vatesfr/xen-orchestra/issues/664)

### Bug fixes

- Should jobs be accessible to non admins? [\#1759](https://github.com/vatesfr/xen-orchestra/issues/1759)
- Schedules deletion is not working [\#1737](https://github.com/vatesfr/xen-orchestra/issues/1737)
- Editing a job from the jobs overview page does not work  [\#1736](https://github.com/vatesfr/xen-orchestra/issues/1736)
- Editing a schedule from jobs overview does not work  [\#1728](https://github.com/vatesfr/xen-orchestra/issues/1728)
- ACLs not correctly imported [\#1722](https://github.com/vatesfr/xen-orchestra/issues/1722)
- Some Bootstrap style broken [\#1721](https://github.com/vatesfr/xen-orchestra/issues/1721)
- Not properly sign out on auth token expiration [\#1711](https://github.com/vatesfr/xen-orchestra/issues/1711)
- Hosts/<UUID>/network status is incorrect [\#1702](https://github.com/vatesfr/xen-orchestra/issues/1702)
- Patches application fails "Found : Moved Temporarily" [\#1701](https://github.com/vatesfr/xen-orchestra/issues/1701)
- Password generation for user creation is not working [\#1678](https://github.com/vatesfr/xen-orchestra/issues/1678)
- \#/dashboard/health Remove All Orphaned VDIs  [\#1622](https://github.com/vatesfr/xen-orchestra/issues/1622)
- Create a new SR - CIFS/SAMBA Broken [\#1615](https://github.com/vatesfr/xen-orchestra/issues/1615)
- xo-cli --list-objects: truncated output ? 64k buffer limitation ? [\#1356](https://github.com/vatesfr/xen-orchestra/issues/1356)

## **5.3.0** (2016-10-20)

### Enhancements

- Missing favicon [\#1660](https://github.com/vatesfr/xen-orchestra/issues/1660)
- ipPools quota [\#1565](https://github.com/vatesfr/xen-orchestra/issues/1565)
- Dashboard - orphaned VDI [\#1654](https://github.com/vatesfr/xen-orchestra/issues/1654)
- Stats in home/host view when expanded [\#1634](https://github.com/vatesfr/xen-orchestra/issues/1634)
- Bar for used and total RAM on home pool view [\#1625](https://github.com/vatesfr/xen-orchestra/issues/1625)
- Can't translate some text [\#1624](https://github.com/vatesfr/xen-orchestra/issues/1624)
- Dynamic RAM allocation at creation time [\#1603](https://github.com/vatesfr/xen-orchestra/issues/1603)
- Display memory bar in home/host view [\#1616](https://github.com/vatesfr/xen-orchestra/issues/1616)
- Improve keyboard navigation [\#1578](https://github.com/vatesfr/xen-orchestra/issues/1578)
- Strongly suggest to install the guest tools [\#1575](https://github.com/vatesfr/xen-orchestra/issues/1575)
- Missing tooltip [\#1568](https://github.com/vatesfr/xen-orchestra/issues/1568)
- Emphasize already used ips in ipPools [\#1566](https://github.com/vatesfr/xen-orchestra/issues/1566)
- Change "missing feature message" for non-admins [\#1564](https://github.com/vatesfr/xen-orchestra/issues/1564)
- Allow VIF edition [\#1446](https://github.com/vatesfr/xen-orchestra/issues/1446)
- Disable browser autocomplete on credentials on the Update page [\#1304](https://github.com/vatesfr/xen-orchestra/issues/1304)
- keyboard shortcuts [\#1279](https://github.com/vatesfr/xen-orchestra/issues/1279)
- Add network bond creation [\#876](https://github.com/vatesfr/xen-orchestra/issues/876)
- `pool.setDefaultSr\(\)` should not require `pool` param [\#1558](https://github.com/vatesfr/xen-orchestra/issues/1558)
- Select default SR [\#1554](https://github.com/vatesfr/xen-orchestra/issues/1554)
- No error message when I exceed my resource set quota [\#1541](https://github.com/vatesfr/xen-orchestra/issues/1541)
- Hide some buttons for self service VMs [\#1539](https://github.com/vatesfr/xen-orchestra/issues/1539)
- Add Job ID to backup schedules [\#1534](https://github.com/vatesfr/xen-orchestra/issues/1534)
- Correct name for VM selector with templates [\#1530](https://github.com/vatesfr/xen-orchestra/issues/1530)
- Help text when no matches for a filter [\#1517](https://github.com/vatesfr/xen-orchestra/issues/1517)
- Icon or tooltip to allow VDI migration in VM disk view [\#1512](https://github.com/vatesfr/xen-orchestra/issues/1512)
- Create a snapshot before restoring one [\#1445](https://github.com/vatesfr/xen-orchestra/issues/1445)
- Auto power on setting at creation time [\#1444](https://github.com/vatesfr/xen-orchestra/issues/1444)
- local remotes should be avoided if possible [\#1441](https://github.com/vatesfr/xen-orchestra/issues/1441)
- Self service edition unclear [\#1429](https://github.com/vatesfr/xen-orchestra/issues/1429)
- Avoid "\_" char in job tag name [\#1414](https://github.com/vatesfr/xen-orchestra/issues/1414)
- Display message if host reboot needed to apply patches [\#1352](https://github.com/vatesfr/xen-orchestra/issues/1352)
- Color code on host PIF stats can be misleading [\#1265](https://github.com/vatesfr/xen-orchestra/issues/1265)
- Sign in page is not rendered correctly [\#1161](https://github.com/vatesfr/xen-orchestra/issues/1161)
- Template management [\#1091](https://github.com/vatesfr/xen-orchestra/issues/1091)
- On pool view: collapse network list [\#1461](https://github.com/vatesfr/xen-orchestra/issues/1461)
- Alert when trying to reboot/halt the pool master XS [\#1458](https://github.com/vatesfr/xen-orchestra/issues/1458)
- Adding tooltip on Home page [\#1456](https://github.com/vatesfr/xen-orchestra/issues/1456)
- Docker container management functionality missing from v5 [\#1442](https://github.com/vatesfr/xen-orchestra/issues/1442)
- bad error message - delete snapshot [\#1433](https://github.com/vatesfr/xen-orchestra/issues/1433)
- Create tag during VM creation [\#1431](https://github.com/vatesfr/xen-orchestra/issues/1431)

### Bug fixes

- Display issues on plugin array edition [\#1663](https://github.com/vatesfr/xen-orchestra/issues/1663)
- Import of delta backups fails [\#1656](https://github.com/vatesfr/xen-orchestra/issues/1656)
- Host - Missing IP config for PIF [\#1651](https://github.com/vatesfr/xen-orchestra/issues/1651)
- Remote copy is always activating compression [\#1645](https://github.com/vatesfr/xen-orchestra/issues/1645)
- LB plugin UI problems [\#1630](https://github.com/vatesfr/xen-orchestra/issues/1630)
- Keyboard shortcuts should not work when a modal is open [\#1589](https://github.com/vatesfr/xen-orchestra/issues/1589)
- UI small bug in drop-down lists [\#1411](https://github.com/vatesfr/xen-orchestra/issues/1411)
- md5 delta backup error [\#1672](https://github.com/vatesfr/xen-orchestra/issues/1672)
- Can't edit VIF network [\#1640](https://github.com/vatesfr/xen-orchestra/issues/1640)
- Do not expose shortcuts while console is focused [\#1614](https://github.com/vatesfr/xen-orchestra/issues/1614)
- All users can see VM templates [\#1621](https://github.com/vatesfr/xen-orchestra/issues/1621)
- Profile page is broken [\#1612](https://github.com/vatesfr/xen-orchestra/issues/1612)
- SR delete should redirect to home [\#1611](https://github.com/vatesfr/xen-orchestra/issues/1611)
- Delta VHD backup checksum is invalidated by chaining [\#1606](https://github.com/vatesfr/xen-orchestra/issues/1606)
- VM with long description break on 2 lines [\#1580](https://github.com/vatesfr/xen-orchestra/issues/1580)
- Network status on VM edition [\#1573](https://github.com/vatesfr/xen-orchestra/issues/1573)
- VM template deletion fails [\#1571](https://github.com/vatesfr/xen-orchestra/issues/1571)
- Template edition - "no such object" [\#1569](https://github.com/vatesfr/xen-orchestra/issues/1569)
- missing links / element not displayed as links [\#1567](https://github.com/vatesfr/xen-orchestra/issues/1567)
- Backup restore stalled on some SMB shares [\#1412](https://github.com/vatesfr/xen-orchestra/issues/1412)
- Wrong bond display [\#1156](https://github.com/vatesfr/xen-orchestra/issues/1156)
- Multiple reboot selection doesn't work [\#1562](https://github.com/vatesfr/xen-orchestra/issues/1562)
- Server logs should be displayed in reverse chonological order [\#1547](https://github.com/vatesfr/xen-orchestra/issues/1547)
- Cannot create resource sets without limits [\#1537](https://github.com/vatesfr/xen-orchestra/issues/1537)
- UI - Weird display when editing long VM desc [\#1528](https://github.com/vatesfr/xen-orchestra/issues/1528)
- Useless iso selector in host console [\#1527](https://github.com/vatesfr/xen-orchestra/issues/1527)
- Pool and Host dummy welcome message [\#1519](https://github.com/vatesfr/xen-orchestra/issues/1519)
- Bug on Network VM tab [\#1518](https://github.com/vatesfr/xen-orchestra/issues/1518)
- Link to home with filter in query does not work [\#1513](https://github.com/vatesfr/xen-orchestra/issues/1513)
- VHD merge fails with "RangeError: index out of range" on SMB remote [\#1511](https://github.com/vatesfr/xen-orchestra/issues/1511)
- DR: previous VDIs are not removed [\#1510](https://github.com/vatesfr/xen-orchestra/issues/1510)
- DR: previous copies not removed when same number as depth [\#1509](https://github.com/vatesfr/xen-orchestra/issues/1509)
- Empty Saved Search doesn't load when set to default filter [\#1354](https://github.com/vatesfr/xen-orchestra/issues/1354)
- Removing a user/group should delete its ACLs [\#899](https://github.com/vatesfr/xen-orchestra/issues/899)
- OVA Import - XO stuck during import [\#1551](https://github.com/vatesfr/xen-orchestra/issues/1551)
- SMB remote empty domain fails [\#1499](https://github.com/vatesfr/xen-orchestra/issues/1499)
- Can't edit a remote password [\#1498](https://github.com/vatesfr/xen-orchestra/issues/1498)
- Issue in VM create with CoreOS [\#1493](https://github.com/vatesfr/xen-orchestra/issues/1493)
- Overlapping months in backup view [\#1488](https://github.com/vatesfr/xen-orchestra/issues/1488)
- No line break for SSH key in user view [\#1475](https://github.com/vatesfr/xen-orchestra/issues/1475)
- Create VIF UI issues [\#1472](https://github.com/vatesfr/xen-orchestra/issues/1472)

## **5.2.0** (2016-09-09)

### Enhancements

- IP management [\#1350](https://github.com/vatesfr/xen-orchestra/issues/1350), [\#988](https://github.com/vatesfr/xen-orchestra/issues/988), [\#1427](https://github.com/vatesfr/xen-orchestra/issues/1427) and [\#240](https://github.com/vatesfr/xen-orchestra/issues/240)
- Update reverse proxy example [\#1474](https://github.com/vatesfr/xen-orchestra/issues/1474)
- Improve log view [\#1467](https://github.com/vatesfr/xen-orchestra/issues/1467)
- Backup Reports: e-mail subject [\#1463](https://github.com/vatesfr/xen-orchestra/issues/1463)
- Backup Reports: report the error [\#1462](https://github.com/vatesfr/xen-orchestra/issues/1462)
- Vif selector: select management network by default [\#1425](https://github.com/vatesfr/xen-orchestra/issues/1425)
- Display when browser disconnected to server [\#1417](https://github.com/vatesfr/xen-orchestra/issues/1417)
- Tooltip on OS icon in VM view [\#1416](https://github.com/vatesfr/xen-orchestra/issues/1416)
- Display pool master [\#1407](https://github.com/vatesfr/xen-orchestra/issues/1407)
- Missing tooltips in VM creation view [\#1402](https://github.com/vatesfr/xen-orchestra/issues/1402)
- Handle VBD disconnect and connect [\#1397](https://github.com/vatesfr/xen-orchestra/issues/1397)
- Eject host from a pool [\#1395](https://github.com/vatesfr/xen-orchestra/issues/1395)
- Improve pool general view [\#1393](https://github.com/vatesfr/xen-orchestra/issues/1393)
- Improve patching system [\#1392](https://github.com/vatesfr/xen-orchestra/issues/1392)
- Pool name modification [\#1390](https://github.com/vatesfr/xen-orchestra/issues/1390)
- Confirmation dialog before destroying VDIs [\#1388](https://github.com/vatesfr/xen-orchestra/issues/1388)
- Tooltips for meter object [\#1387](https://github.com/vatesfr/xen-orchestra/issues/1387)
- New Host assistant [\#1374](https://github.com/vatesfr/xen-orchestra/issues/1374)
- New VM assistant [\#1373](https://github.com/vatesfr/xen-orchestra/issues/1373)
- New SR assistant [\#1372](https://github.com/vatesfr/xen-orchestra/issues/1372)
- Direct access to VDI listing from dashboard's SR usage breakdown [\#1371](https://github.com/vatesfr/xen-orchestra/issues/1371)
- Can't set a network name at pool level [\#1368](https://github.com/vatesfr/xen-orchestra/issues/1368)
- Change a few mouse over descriptions [\#1363](https://github.com/vatesfr/xen-orchestra/issues/1363)
- Hide network install in VM create if template is HVM [\#1362](https://github.com/vatesfr/xen-orchestra/issues/1362)
- SR space left during VM creation [\#1358](https://github.com/vatesfr/xen-orchestra/issues/1358)
- Add destination SR on migration modal in VM view [\#1357](https://github.com/vatesfr/xen-orchestra/issues/1357)
- Ability to create a new VM from a snapshot [\#1353](https://github.com/vatesfr/xen-orchestra/issues/1353)
- Missing explanation/confirmation on Snapshot Page [\#1349](https://github.com/vatesfr/xen-orchestra/issues/1349)
- Log view: expose API errors in the web UI [\#1344](https://github.com/vatesfr/xen-orchestra/issues/1344)
- Registration on update page [\#1341](https://github.com/vatesfr/xen-orchestra/issues/1341)
- Add export snapshot button [\#1336](https://github.com/vatesfr/xen-orchestra/issues/1336)
- Use saved SSH keys in VM create CloudConfig [\#1319](https://github.com/vatesfr/xen-orchestra/issues/1319)
- Collapse header in console view [\#1268](https://github.com/vatesfr/xen-orchestra/issues/1268)
- Two max concurrent jobs in parallel [\#915](https://github.com/vatesfr/xen-orchestra/issues/915)
- Handle OVA import via the web UI [\#709](https://github.com/vatesfr/xen-orchestra/issues/709)

### Bug fixes

- Bug on VM console when header is hidden [\#1485](https://github.com/vatesfr/xen-orchestra/issues/1485)
- Disks not removed when deleting multiple VMs [\#1484](https://github.com/vatesfr/xen-orchestra/issues/1484)
- Do not display VDI disconnect button when a VM is not running [\#1470](https://github.com/vatesfr/xen-orchestra/issues/1470)
- Do not display VIF disconnect button when a VM is not running [\#1468](https://github.com/vatesfr/xen-orchestra/issues/1468)
- Error on migration if no default SR \(even when not used\) [\#1466](https://github.com/vatesfr/xen-orchestra/issues/1466)
- DR issue while rotating old backup [\#1464](https://github.com/vatesfr/xen-orchestra/issues/1464)
- Giving resource set to end-user ends with error [\#1448](https://github.com/vatesfr/xen-orchestra/issues/1448)
- Error thrown when cancelling out of Delete User confirmation dialog [\#1439](https://github.com/vatesfr/xen-orchestra/issues/1439)
- Wrong month label shown in Backup and Job scheduler [\#1438](https://github.com/vatesfr/xen-orchestra/issues/1438)
- Bug on Self service creation/edition [\#1428](https://github.com/vatesfr/xen-orchestra/issues/1428)
- ISO selection during VM create is not mounted after [\#1415](https://github.com/vatesfr/xen-orchestra/issues/1415)
- Hosts general view: bad link for storage [\#1408](https://github.com/vatesfr/xen-orchestra/issues/1408)
- Backup Schedule - "Month" and "Day of Week" display error [\#1404](https://github.com/vatesfr/xen-orchestra/issues/1404)
- Migrate dialog doesn't present all available VIF's in new UI interface [\#1403](https://github.com/vatesfr/xen-orchestra/issues/1403)
- NFS mount issues [\#1396](https://github.com/vatesfr/xen-orchestra/issues/1396)
- Select component color [\#1391](https://github.com/vatesfr/xen-orchestra/issues/1391)
- SR created with local path shouldn't be shared [\#1389](https://github.com/vatesfr/xen-orchestra/issues/1389)
- Disks (VBD) are attached to VM in RO mode instead of RW even if RO is unchecked [\#1386](https://github.com/vatesfr/xen-orchestra/issues/1386)
- Re-connection issues between server and XS hosts [\#1384](https://github.com/vatesfr/xen-orchestra/issues/1384)
- Meter object style with Chrome 52 [\#1383](https://github.com/vatesfr/xen-orchestra/issues/1383)
- Editing a rolling snapshot job seems to fail [\#1376](https://github.com/vatesfr/xen-orchestra/issues/1376)
- Dashboard SR usage and total inverted [\#1370](https://github.com/vatesfr/xen-orchestra/issues/1370)
- XenServer connection issue with host while using VGPUs [\#1369](https://github.com/vatesfr/xen-orchestra/issues/1369)
- Job created with v4 are not correctly displayed in v5 [\#1366](https://github.com/vatesfr/xen-orchestra/issues/1366)
- CPU accounting in resource set [\#1365](https://github.com/vatesfr/xen-orchestra/issues/1365)
- Tooltip stay displayed when a button change state [\#1360](https://github.com/vatesfr/xen-orchestra/issues/1360)
- Failure on host reboot [\#1351](https://github.com/vatesfr/xen-orchestra/issues/1351)
- Editing Backup Jobs Without Compression, Slider Always Set To On [\#1339](https://github.com/vatesfr/xen-orchestra/issues/1339)
- Month Selection on Backup Screen Wrong [\#1338](https://github.com/vatesfr/xen-orchestra/issues/1338)
- Delta backup fail when removed VDIs [\#1333](https://github.com/vatesfr/xen-orchestra/issues/1333)

## **5.1.0** (2016-07-26)

### Enhancements

- Improve backups timezone UI [\#1314](https://github.com/vatesfr/xen-orchestra/issues/1314)
- HOME view submenus [\#1306](https://github.com/vatesfr/xen-orchestra/issues/1306)
- Ability for a user to save SSH keys [\#1299](https://github.com/vatesfr/xen-orchestra/issues/1299)
- \[ACLs\] Ability to select all hosts/VMs [\#1296](https://github.com/vatesfr/xen-orchestra/issues/1296)
- Improve scheduling UI [\#1295](https://github.com/vatesfr/xen-orchestra/issues/1295)
- Plugins: Predefined configurations [\#1289](https://github.com/vatesfr/xen-orchestra/issues/1289)
- Button to recompute resource sets limits [\#1287](https://github.com/vatesfr/xen-orchestra/issues/1287)
- Credit scheduler CAP and weight configuration [\#1283](https://github.com/vatesfr/xen-orchestra/issues/1283)
- Migration form problem on the /v5/vms/\_\_UUID\_\_ page when doing xenmotion inside a pool [\#1254](https://github.com/vatesfr/xen-orchestra/issues/1254)
- /v5/\#/pools/\_\_UUID\_\_: patch table improvement  [\#1246](https://github.com/vatesfr/xen-orchestra/issues/1246)
- /v5/\#/hosts/\_\_UUID\_\_: patch list improvements ? [\#1245](https://github.com/vatesfr/xen-orchestra/issues/1245)
- F\*cking patches, how do they work? [\#1236](https://github.com/vatesfr/xen-orchestra/issues/1236)
- Change Default Filter [\#1235](https://github.com/vatesfr/xen-orchestra/issues/1235)
- Add a property on jobs to know their state [\#1232](https://github.com/vatesfr/xen-orchestra/issues/1232)
- Spanish translation [\#1231](https://github.com/vatesfr/xen-orchestra/issues/1231)
- Home: "Filter" input and keyboard focus [\#1228](https://github.com/vatesfr/xen-orchestra/issues/1228)
- Display xenserver version [\#1225](https://github.com/vatesfr/xen-orchestra/issues/1225)
- Plugin config: presets & defaults [\#1222](https://github.com/vatesfr/xen-orchestra/issues/1222)
- Allow halted VM migration [\#1216](https://github.com/vatesfr/xen-orchestra/issues/1216)
- Missing confirm dialog on critical button [\#1211](https://github.com/vatesfr/xen-orchestra/issues/1211)
- Backup logs are not sortable [\#1196](https://github.com/vatesfr/xen-orchestra/issues/1196)
- Page title with the name of current object [\#1185](https://github.com/vatesfr/xen-orchestra/issues/1185)
- Existing VIF management [\#1176](https://github.com/vatesfr/xen-orchestra/issues/1176)
- Do not display fast clone option is there isn't template disks [\#1172](https://github.com/vatesfr/xen-orchestra/issues/1172)
- UI issue when adding a user [\#1159](https://github.com/vatesfr/xen-orchestra/issues/1159)
- Combined values on stats [\#1158](https://github.com/vatesfr/xen-orchestra/issues/1158)
- Parallel coordinates graph [\#1157](https://github.com/vatesfr/xen-orchestra/issues/1157)
- VM creation on self-service as user [\#1155](https://github.com/vatesfr/xen-orchestra/issues/1155)
- VM copy bulk action on home view [\#1154](https://github.com/vatesfr/xen-orchestra/issues/1154)
- Better VDI map [\#1151](https://github.com/vatesfr/xen-orchestra/issues/1151)
- Missing tooltips on buttons [\#1150](https://github.com/vatesfr/xen-orchestra/issues/1150)
- Patching from pool view [\#1149](https://github.com/vatesfr/xen-orchestra/issues/1149)
- Missing patches in dashboard [\#1148](https://github.com/vatesfr/xen-orchestra/issues/1148)
- Improve tasks view [\#1147](https://github.com/vatesfr/xen-orchestra/issues/1147)
- Home bulk VM migration [\#1146](https://github.com/vatesfr/xen-orchestra/issues/1146)
- LDAP plugin clear password field [\#1145](https://github.com/vatesfr/xen-orchestra/issues/1145)
- Cron default behavior [\#1144](https://github.com/vatesfr/xen-orchestra/issues/1144)
- Modal for migrate on home [\#1143](https://github.com/vatesfr/xen-orchestra/issues/1143)
- /v5/\#/srs/\_\_UUID\_\_: UI improvements [\#1142](https://github.com/vatesfr/xen-orchestra/issues/1142)
- /v5/\#/pools/: some name should be links [\#1141](https://github.com/vatesfr/xen-orchestra/issues/1141)
- create the page /v5/\#/pools/ [\#1140](https://github.com/vatesfr/xen-orchestra/issues/1140)
- Dashboard: add links to different part of XOA [\#1139](https://github.com/vatesfr/xen-orchestra/issues/1139)
- /v5/\#/dashboard/overview: add link on the "Top 5 SR Usage" graph [\#1135](https://github.com/vatesfr/xen-orchestra/issues/1135)
- /v5/\#/backup/overview: display the error when there is one returned by xenserver on failed job. [\#1134](https://github.com/vatesfr/xen-orchestra/issues/1134)
- /v5/: add an option to set the number of element displayed in tables [\#1133](https://github.com/vatesfr/xen-orchestra/issues/1133)
- Updater refresh page after update [\#1131](https://github.com/vatesfr/xen-orchestra/issues/1131)
- /v5/\#/settings/plugins [\#1130](https://github.com/vatesfr/xen-orchestra/issues/1130)
- /v5/\#/new/sr: layout issue [\#1129](https://github.com/vatesfr/xen-orchestra/issues/1129)
- v5 /v5/\#/vms/new: layout issue [\#1128](https://github.com/vatesfr/xen-orchestra/issues/1128)
- v5 user page missing style [\#1127](https://github.com/vatesfr/xen-orchestra/issues/1127)
- Remote helper/tester [\#1075](https://github.com/vatesfr/xen-orchestra/issues/1075)
- Generate uiSchema from custom schema properties [\#951](https://github.com/vatesfr/xen-orchestra/issues/951)
- Customizing VM names generation during batch creation [\#949](https://github.com/vatesfr/xen-orchestra/issues/949)

### Bug fixes

- Plugins: Don't use `default` attributes in presets list [\#1288](https://github.com/vatesfr/xen-orchestra/issues/1288)
- CPU weight must be an integer [\#1286](https://github.com/vatesfr/xen-orchestra/issues/1286)
- Overview of self service is always empty [\#1282](https://github.com/vatesfr/xen-orchestra/issues/1282)
- SR attach/creation issue [\#1281](https://github.com/vatesfr/xen-orchestra/issues/1281)
- Self service resources not modified after a VM deletion [\#1276](https://github.com/vatesfr/xen-orchestra/issues/1276)
- Scheduled jobs seems use GMT since 5.0 [\#1258](https://github.com/vatesfr/xen-orchestra/issues/1258)
- Can't create a VM with disks on 2 different SRs [\#1257](https://github.com/vatesfr/xen-orchestra/issues/1257)
- Graph display bug [\#1247](https://github.com/vatesfr/xen-orchestra/issues/1247)
- /v5/#/hosts/__UUID__: Patch list not limited to the current pool [\#1244](https://github.com/vatesfr/xen-orchestra/issues/1244)
- Replication issues [\#1233](https://github.com/vatesfr/xen-orchestra/issues/1233)
- VM creation install method disabled fields [\#1198](https://github.com/vatesfr/xen-orchestra/issues/1198)
- Update icon shouldn't be displayed when menu is collapsed [\#1188](https://github.com/vatesfr/xen-orchestra/issues/1188)
- /v5/ : Load average graph axis issue [\#1167](https://github.com/vatesfr/xen-orchestra/issues/1167)
- Some remote can't be opened [\#1164](https://github.com/vatesfr/xen-orchestra/issues/1164)
- Bulk action for hosts in home and pool view [\#1153](https://github.com/vatesfr/xen-orchestra/issues/1153)
- New Vif [\#1138](https://github.com/vatesfr/xen-orchestra/issues/1138)
- Missing SRs [\#1123](https://github.com/vatesfr/xen-orchestra/issues/1123)
- Continuous replication email alert does not obey per job setting [\#1121](https://github.com/vatesfr/xen-orchestra/issues/1121)
- Safari XO5 issue [\#1120](https://github.com/vatesfr/xen-orchestra/issues/1120)
- ACLs shoud be available in Enterprise Edition [\#1118](https://github.com/vatesfr/xen-orchestra/issues/1118)
- SR edit name or description doesn't work [\#1116](https://github.com/vatesfr/xen-orchestra/issues/1116)
- Bad RRD parsing for VIFs [\#969](https://github.com/vatesfr/xen-orchestra/issues/969)

## **5.0.0** (2016-06-24)

### Enhancements

- Handle failed quiesce in snapshots [\#1088](https://github.com/vatesfr/xen-orchestra/issues/1088)
- Sparklines stats [\#1061](https://github.com/vatesfr/xen-orchestra/issues/1061)
- Task view [\#1060](https://github.com/vatesfr/xen-orchestra/issues/1060)
- Improved import system [\#1048](https://github.com/vatesfr/xen-orchestra/issues/1048)
- Backup restore view improvements [\#1021](https://github.com/vatesfr/xen-orchestra/issues/1021)
- Restore VM - Wrong VLAN on the VMs interface [\#1016](https://github.com/vatesfr/xen-orchestra/issues/1016)
- Fast Disk Cloning [\#960](https://github.com/vatesfr/xen-orchestra/issues/960)
- Disaster recovery job should target SRs, not pools [\#955](https://github.com/vatesfr/xen-orchestra/issues/955)
- Improve Header/Content interaction in a page [\#926](https://github.com/vatesfr/xen-orchestra/issues/926)
- New default view [\#912](https://github.com/vatesfr/xen-orchestra/issues/912)
- Xen Patching - Restart Pending [\#883](https://github.com/vatesfr/xen-orchestra/issues/883)
- Hide About page for user that are not admin [\#877](https://github.com/vatesfr/xen-orchestra/issues/877)
- ACL: Ability to view/sort/group by User/Group, Objects or Role [\#875](https://github.com/vatesfr/xen-orchestra/issues/875)
- ACL: Ability to select multiple users & group when creating a rule [\#874](https://github.com/vatesfr/xen-orchestra/issues/874)
- Translation [\#839](https://github.com/vatesfr/xen-orchestra/issues/839)
- XO offer useless network interfaces for XenMontion [\#833](https://github.com/vatesfr/xen-orchestra/issues/833)
- Show HVM, PVM, PVHVM modes in guest details [\#806](https://github.com/vatesfr/xen-orchestra/issues/806)
- Tree view: display cpu available/total for each host [\#696](https://github.com/vatesfr/xen-orchestra/issues/696)
- Greenkeeper integration [\#667](https://github.com/vatesfr/xen-orchestra/issues/667)
- Clarify vCPUs and RAM editor  [\#658](https://github.com/vatesfr/xen-orchestra/issues/658)
- Backup LZ4 compression [\#647](https://github.com/vatesfr/xen-orchestra/issues/647)
- Support enum in plugins configuration [\#638](https://github.com/vatesfr/xen-orchestra/issues/638)
- Add configuration option to disable xoa-updater  [\#535](https://github.com/vatesfr/xen-orchestra/issues/535)
- Use cursors to add more context to actions [\#523](https://github.com/vatesfr/xen-orchestra/issues/523)
- Review UI for flat view [\#354](https://github.com/vatesfr/xen-orchestra/issues/354)
- Review UI for the tree view [\#353](https://github.com/vatesfr/xen-orchestra/issues/353)
- Tag filtering [\#233](https://github.com/vatesfr/xen-orchestra/issues/233)
- GUI review [\#230](https://github.com/vatesfr/xen-orchestra/issues/230)
- Review UI for VM creation [\#214](https://github.com/vatesfr/xen-orchestra/issues/214)
- Ability to collapse pools/hosts in main view [\#173](https://github.com/vatesfr/xen-orchestra/issues/173)
- Issue importing .xva VM via xo-web [\#1022](https://github.com/vatesfr/xen-orchestra/issues/1022)
- Enhancement Proposal - Cancel In Progress Backups [\#1003](https://github.com/vatesfr/xen-orchestra/issues/1003)
- Can't create VM with  CloudConfigDrive [\#917](https://github.com/vatesfr/xen-orchestra/issues/917)
- Auth: LDAP User causes problems [\#893](https://github.com/vatesfr/xen-orchestra/issues/893)
- No tags in Continuous Replication [\#838](https://github.com/vatesfr/xen-orchestra/issues/838)
- Delta backup Depth not working [\#802](https://github.com/vatesfr/xen-orchestra/issues/802)
- Update Section - Running version info missing - gui enhancement [\#795](https://github.com/vatesfr/xen-orchestra/issues/795)
- On reboot, vnc console wrongly scaled [\#722](https://github.com/vatesfr/xen-orchestra/issues/722)
- Make the object name \(title\) "sticky" at the top of the page [\#705](https://github.com/vatesfr/xen-orchestra/issues/705)
- pool view: display Local SR from hosts in the current pool [\#692](https://github.com/vatesfr/xen-orchestra/issues/692)
- tree view: display all IPs [\#689](https://github.com/vatesfr/xen-orchestra/issues/689)
- XO5 parallel distribution [\#462](https://github.com/vatesfr/xen-orchestra/issues/462)
- Load balancing with XO [\#423](https://github.com/vatesfr/xen-orchestra/issues/423)

### Bug fixes

- vCPUs number when no tools installed [\#1089](https://github.com/vatesfr/xen-orchestra/issues/1089)
- Config Drive textbox disappears when content is deleted [\#1012](https://github.com/vatesfr/xen-orchestra/issues/1012)
- storage status not changed in host view page after disconnect/connect  [\#1009](https://github.com/vatesfr/xen-orchestra/issues/1009)
- Cannot Delete Logs From Backup Overview [\#1004](https://github.com/vatesfr/xen-orchestra/issues/1004)
- \[v5.x\] Plugins configuration: optional non-used objects are sent [\#1000](https://github.com/vatesfr/xen-orchestra/issues/1000)
- "@" char in remote password break the remote view [\#997](https://github.com/vatesfr/xen-orchestra/issues/997)
- Handle MEMORY\_CONSTRAINT\_VIOLATION correctly [\#970](https://github.com/vatesfr/xen-orchestra/issues/970)
- VM creation error on XenServer Dundee [\#964](https://github.com/vatesfr/xen-orchestra/issues/964)
- Copy VMs doesn't display all SRs [\#945](https://github.com/vatesfr/xen-orchestra/issues/945)
- Autopower\_on wrong value [\#937](https://github.com/vatesfr/xen-orchestra/issues/937)
- Correctly handle unknown users in group view [\#900](https://github.com/vatesfr/xen-orchestra/issues/900)
- Importing into Dundee [\#887](https://github.com/vatesfr/xen-orchestra/issues/887)
- update status - gui resize issue [\#803](https://github.com/vatesfr/xen-orchestra/issues/803)
- Backup Remote Stores Problem [\#751](https://github.com/vatesfr/xen-orchestra/issues/751)
- VM view is broken when changing a disk SR twice [\#670](https://github.com/vatesfr/xen-orchestra/issues/670)
- console mouse sync  [\#280](https://github.com/vatesfr/xen-orchestra/issues/280)

## **4.16.0** (2016-04-29)

Maintenance release

### Enhancements

- TOO\_MANY\_PENDING\_TASKS [\#861](https://github.com/vatesfr/xen-orchestra/issues/861)

### Bug fixes

- Incorrect VM target name with continuous replication [\#904](https://github.com/vatesfr/xen-orchestra/issues/904)
- Error while deleting users [\#901](https://github.com/vatesfr/xen-orchestra/issues/901)
- Use an available path to the SR to create a config drive [\#882](https://github.com/vatesfr/xen-orchestra/issues/882)
- VM autoboot don't set the right pool parameter [\#879](https://github.com/vatesfr/xen-orchestra/issues/879)
- BUG: ACL with NFS ISO Library not working! [\#870](https://github.com/vatesfr/xen-orchestra/issues/870)
- Broken paths in backups in SMB [\#865](https://github.com/vatesfr/xen-orchestra/issues/865)
- Plugins page loads users/groups multiple times [\#829](https://github.com/vatesfr/xen-orchestra/issues/829)
- "Ghost" VM remains after migration [\#769](https://github.com/vatesfr/xen-orchestra/issues/769)

## **4.15.0** (2016-03-21)

Load balancing, SMB delta support, advanced network operations...

### Enhancements

- Add the job name inside the backup email report [\#819](https://github.com/vatesfr/xen-orchestra/issues/819)
- Delta backup with quiesce [\#812](https://github.com/vatesfr/xen-orchestra/issues/812)
- Hosts: No user feedback when error occurs with SR connect / disconnect [\#810](https://github.com/vatesfr/xen-orchestra/issues/810)
- Expose components versions [\#807](https://github.com/vatesfr/xen-orchestra/issues/807)
- Rework networks/PIFs management [\#805](https://github.com/vatesfr/xen-orchestra/issues/805)
- Displaying all SRs and a list of available hosts for creating VM from a pool [\#790](https://github.com/vatesfr/xen-orchestra/issues/790)
- Add "Source network" on "VM migration" screen [\#785](https://github.com/vatesfr/xen-orchestra/issues/785)
- Migration queue [\#783](https://github.com/vatesfr/xen-orchestra/issues/783)
- Match network names for VM migration [\#782](https://github.com/vatesfr/xen-orchestra/issues/782)
- Disk names [\#780](https://github.com/vatesfr/xen-orchestra/issues/780)
- Self service: should the user be able to set the CPU weight? [\#767](https://github.com/vatesfr/xen-orchestra/issues/767)
- host & pool Citrix license status [\#763](https://github.com/vatesfr/xen-orchestra/issues/763)
- pool view: Provide "updates" section [\#762](https://github.com/vatesfr/xen-orchestra/issues/762)
- XOA ISO image: ambigious root disk label [\#761](https://github.com/vatesfr/xen-orchestra/issues/761)
- Host info: provide system serial number [\#760](https://github.com/vatesfr/xen-orchestra/issues/760)
- CIFS ISO SR Creation [\#731](https://github.com/vatesfr/xen-orchestra/issues/731)
- MAC address not preserved on VM restore [\#707](https://github.com/vatesfr/xen-orchestra/issues/707)
- Failing replication job should send reports [\#659](https://github.com/vatesfr/xen-orchestra/issues/659)
- Display networks in the Pool view [\#226](https://github.com/vatesfr/xen-orchestra/issues/226)

### Bug fixes

- Broken link to backup remote  [\#821](https://github.com/vatesfr/xen-orchestra/issues/821)
- Issue with self-signed cert for email plugin [\#817](https://github.com/vatesfr/xen-orchestra/issues/817)
- Plugins view, reset form and errors [\#815](https://github.com/vatesfr/xen-orchestra/issues/815)
- HVM recovery mode is broken [\#794](https://github.com/vatesfr/xen-orchestra/issues/794)
- Disk bug when creating vm from template [\#778](https://github.com/vatesfr/xen-orchestra/issues/778)
- Can't mount NFS shares in remote stores [\#775](https://github.com/vatesfr/xen-orchestra/issues/775)
- VM disk name and description not passed during creation [\#774](https://github.com/vatesfr/xen-orchestra/issues/774)
- NFS mount problem for Windows share [\#771](https://github.com/vatesfr/xen-orchestra/issues/771)
- lodash.pluck not installed [\#757](https://github.com/vatesfr/xen-orchestra/issues/757)
- this.\_getAuthenticationTokensForUser is not a function [\#755](https://github.com/vatesfr/xen-orchestra/issues/755)
- CentOS 6.x 64bit template creates a VM that won't boot [\#733](https://github.com/vatesfr/xen-orchestra/issues/733)
- Lot of xo:perf leading to XO crash [\#575](https://github.com/vatesfr/xen-orchestra/issues/575)
- New collection checklist [\#262](https://github.com/vatesfr/xen-orchestra/issues/262)

## **4.14.0** (2016-02-23)

Self service, custom CloudInit...

### Enhancements

- VM creation self service with quotas [\#285](https://github.com/vatesfr/xen-orchestra/issues/285)
- Cloud config custom user data [\#706](https://github.com/vatesfr/xen-orchestra/issues/706)
- Patches behind a proxy [\#737](https://github.com/vatesfr/xen-orchestra/issues/737)
- Remote store status indicator [\#728](https://github.com/vatesfr/xen-orchestra/issues/728)
- Patch list order [\#724](https://github.com/vatesfr/xen-orchestra/issues/724)
- Enable reporting on additional backup types [\#717](https://github.com/vatesfr/xen-orchestra/issues/717)
- Tooltip name for cancel [\#703](https://github.com/vatesfr/xen-orchestra/issues/703)
- Portable VHD merging [\#646](https://github.com/vatesfr/xen-orchestra/issues/646)

### Bug fixes

- Avoid merge between two delta vdi backups [\#702](https://github.com/vatesfr/xen-orchestra/issues/702)
- Text in table is not cut anymore [\#713](https://github.com/vatesfr/xen-orchestra/issues/713)
- Disk size edition issue with float numbers [\#719](https://github.com/vatesfr/xen-orchestra/issues/719)
- Create vm, summary is not refreshed [\#721](https://github.com/vatesfr/xen-orchestra/issues/721)
- Boot order problem [\#726](https://github.com/vatesfr/xen-orchestra/issues/726)

## **4.13.0** (2016-02-05)

Backup checksum, SMB remotes...

### Enhancements

- Add SMB mount for remote [\#338](https://github.com/vatesfr/xen-orchestra/issues/338)
- Centralize Perm in a lib [\#345](https://github.com/vatesfr/xen-orchestra/issues/345)
- Expose interpool migration details [\#567](https://github.com/vatesfr/xen-orchestra/issues/567)
- Add checksum for delta backup [\#617](https://github.com/vatesfr/xen-orchestra/issues/617)
- Redirect from HTTP to HTTPS [\#626](https://github.com/vatesfr/xen-orchestra/issues/626)
- Expose vCPU weight [\#633](https://github.com/vatesfr/xen-orchestra/issues/633)
- Avoid metadata in delta backup [\#651](https://github.com/vatesfr/xen-orchestra/issues/651)
- Button to clear logs [\#661](https://github.com/vatesfr/xen-orchestra/issues/661)
- Units for RAM and disks [\#666](https://github.com/vatesfr/xen-orchestra/issues/666)
- Remove multiple VDIs at once [\#676](https://github.com/vatesfr/xen-orchestra/issues/676)
- Find orphaned VDI snapshots [\#679](https://github.com/vatesfr/xen-orchestra/issues/679)
- New health view in Dashboard [\#680](https://github.com/vatesfr/xen-orchestra/issues/680)
- Use physical usage for VDI and SR [\#682](https://github.com/vatesfr/xen-orchestra/issues/682)
- TLS configuration [\#685](https://github.com/vatesfr/xen-orchestra/issues/685)
- Better VM info on tree view [\#688](https://github.com/vatesfr/xen-orchestra/issues/688)
- Absolute values in tooltips for tree view [\#690](https://github.com/vatesfr/xen-orchestra/issues/690)
- Absolute values for host memory [\#691](https://github.com/vatesfr/xen-orchestra/issues/691)

### Bug fixes

- Issues on host console screen [\#672](https://github.com/vatesfr/xen-orchestra/issues/672)
- NFS remote mount fails in particular case [\#665](https://github.com/vatesfr/xen-orchestra/issues/665)
- Unresponsive pages [\#662](https://github.com/vatesfr/xen-orchestra/issues/662)
- Live migration fail in the same pool with local SR fails [\#655](https://github.com/vatesfr/xen-orchestra/issues/655)

## **4.12.0** (2016-01-18)

Continuous Replication, Continuous Delta backup...

### Enhancements

- Continuous VM replication [\#582](https://github.com/vatesfr/xen-orchestra/issues/582)
- Continuous Delta Backup [\#576](https://github.com/vatesfr/xen-orchestra/issues/576)
- Scheduler should not run job again if previous instance is not finished [\#642](https://github.com/vatesfr/xen-orchestra/issues/642)
- Boot VM automatically after creation [\#635](https://github.com/vatesfr/xen-orchestra/issues/635)
- Manage existing VIFs in templates [\#630](https://github.com/vatesfr/xen-orchestra/issues/630)
- Support templates with existing install repository [\#627](https://github.com/vatesfr/xen-orchestra/issues/627)
- Remove running VMs [\#616](https://github.com/vatesfr/xen-orchestra/issues/616)
- Prevent a VM to start before delta import is finished [\#613](https://github.com/vatesfr/xen-orchestra/issues/613)
- Spawn multiple VMs at once [\#606](https://github.com/vatesfr/xen-orchestra/issues/606)
- Fixed `suspendVM` in tree view. [\#619](https://github.com/vatesfr/xen-orchestra/pull/619) ([pdonias](https://github.com/pdonias))

### Bug fixes

- User defined MAC address is not fetch in VM install [\#643](https://github.com/vatesfr/xen-orchestra/issues/643)
- CoreOsCloudConfig is not shown with CoreOS [\#639](https://github.com/vatesfr/xen-orchestra/issues/639)
- Plugin activation/deactivation in web UI seems broken [\#637](https://github.com/vatesfr/xen-orchestra/issues/637)
- Issue when creating CloudConfig drive [\#636](https://github.com/vatesfr/xen-orchestra/issues/636)
- CloudConfig hostname shouldn't have space [\#634](https://github.com/vatesfr/xen-orchestra/issues/634)
- Cloned VIFs are not properly deleted on VM creation [\#632](https://github.com/vatesfr/xen-orchestra/issues/632)
- Default PV args missing during VM creation [\#628](https://github.com/vatesfr/xen-orchestra/issues/628)
- VM creation problems from custom templates [\#625](https://github.com/vatesfr/xen-orchestra/issues/625)
- Emergency shutdown race condition [\#622](https://github.com/vatesfr/xen-orchestra/issues/622)
- `vm.delete\(\)` should not delete VDIs attached to other VMs [\#621](https://github.com/vatesfr/xen-orchestra/issues/621)
- VM creation error from template with a disk [\#581](https://github.com/vatesfr/xen-orchestra/issues/581)
- Only delete VDI exports when VM backup is successful [\#644](https://github.com/vatesfr/xen-orchestra/issues/644)
- Change the name of an imported VM during the import process [\#641](https://github.com/vatesfr/xen-orchestra/issues/641)
- Creating a new VIF in view is partially broken [\#652](https://github.com/vatesfr/xen-orchestra/issues/652)
- Grey out the "create button" during VM creation [\#654](https://github.com/vatesfr/xen-orchestra/issues/654)

## **4.11.0** (2015-12-22)

Delta backup, CloudInit...

### Enhancements

- Visible list of SR inside a VM [\#601](https://github.com/vatesfr/xen-orchestra/issues/601)
- VDI move [\#591](https://github.com/vatesfr/xen-orchestra/issues/591)
- Edit pre-existing disk configuration during VM creation [\#589](https://github.com/vatesfr/xen-orchestra/issues/589)
- Allow disk size edition [\#587](https://github.com/vatesfr/xen-orchestra/issues/587)
- Better VDI resize support [\#585](https://github.com/vatesfr/xen-orchestra/issues/585)
- Remove manual VM export metadata in UI [\#580](https://github.com/vatesfr/xen-orchestra/issues/580)
- Support import VM metadata [\#579](https://github.com/vatesfr/xen-orchestra/issues/579)
- Set a default pool SR [\#572](https://github.com/vatesfr/xen-orchestra/issues/572)
- ISOs should be sorted by name [\#565](https://github.com/vatesfr/xen-orchestra/issues/565)
- Button to boot a VM from a disc once [\#564](https://github.com/vatesfr/xen-orchestra/issues/564)
- Ability to boot a PV VM from a disc [\#563](https://github.com/vatesfr/xen-orchestra/issues/563)
- Add an option to manually run backup jobs [\#562](https://github.com/vatesfr/xen-orchestra/issues/562)
- backups to unmounted storage [\#561](https://github.com/vatesfr/xen-orchestra/issues/561)
- Root integer properties cannot be edited in plugins configuration form [\#550](https://github.com/vatesfr/xen-orchestra/issues/550)
- Generic CloudConfig drive [\#549](https://github.com/vatesfr/xen-orchestra/issues/549)
- Auto-discovery of installed xo-server plugins [\#546](https://github.com/vatesfr/xen-orchestra/issues/546)
- Hide info on flat view [\#545](https://github.com/vatesfr/xen-orchestra/issues/545)
- Config plugin boolean properties must have a default value \(undefined prohibited\) [\#543](https://github.com/vatesfr/xen-orchestra/issues/543)
- Present detailed errors on plugin configuration failures [\#530](https://github.com/vatesfr/xen-orchestra/issues/530)
- Do not reset form on failures in plugins configuration [\#529](https://github.com/vatesfr/xen-orchestra/issues/529)
- XMPP alert plugin [\#518](https://github.com/vatesfr/xen-orchestra/issues/518)
- Hide tag adders depending on ACLs [\#516](https://github.com/vatesfr/xen-orchestra/issues/516)
- Choosing a framework for xo-web 5 [\#514](https://github.com/vatesfr/xen-orchestra/issues/514)
- Prevent adding a host in an existing XAPI connection [\#466](https://github.com/vatesfr/xen-orchestra/issues/466)
- Read only connection to Xen servers/pools [\#439](https://github.com/vatesfr/xen-orchestra/issues/439)
- generic notification system [\#391](https://github.com/vatesfr/xen-orchestra/issues/391)
- Data architecture review [\#384](https://github.com/vatesfr/xen-orchestra/issues/384)
- Make filtering easier to understand/add some "default" filters [\#207](https://github.com/vatesfr/xen-orchestra/issues/207)
- Improve performance [\#148](https://github.com/vatesfr/xen-orchestra/issues/148)

### Bug fixes

- VM metadata export should not require a snapshot [\#615](https://github.com/vatesfr/xen-orchestra/issues/615)
- Missing patch for all hosts is continuously refreshed [\#609](https://github.com/vatesfr/xen-orchestra/issues/609)
- Backup import memory issue [\#608](https://github.com/vatesfr/xen-orchestra/issues/608)
- Host list missing patch is buggy [\#604](https://github.com/vatesfr/xen-orchestra/issues/604)
- Servers infos should not been refreshed while a field is being edited [\#595](https://github.com/vatesfr/xen-orchestra/issues/595)
- Servers list should not been re-order while a field is being edited [\#594](https://github.com/vatesfr/xen-orchestra/issues/594)
- Correctly display size in interface \(binary scale\) [\#592](https://github.com/vatesfr/xen-orchestra/issues/592)
- Display failures on VM boot order modification [\#560](https://github.com/vatesfr/xen-orchestra/issues/560)
- `vm.setBootOrder\(\)` should throw errors on failures \(non-HVM VMs\) [\#559](https://github.com/vatesfr/xen-orchestra/issues/559)
- Hide boot order form for non-HVM VMs [\#558](https://github.com/vatesfr/xen-orchestra/issues/558)
- Allow editing PV args even when empty \(but only for PV VMs\) [\#557](https://github.com/vatesfr/xen-orchestra/issues/557)
- Crashes when using legacy event system [\#556](https://github.com/vatesfr/xen-orchestra/issues/556)
- XenServer patches check error for 6.1 [\#555](https://github.com/vatesfr/xen-orchestra/issues/555)
- activation plugin xo-server-transport-email  [\#553](https://github.com/vatesfr/xen-orchestra/issues/553)
- Server error with JSON on 32 bits Dom0 [\#552](https://github.com/vatesfr/xen-orchestra/issues/552)
- Cloud Config drive shouldn't be created on default SR [\#548](https://github.com/vatesfr/xen-orchestra/issues/548)
- Deep properties cannot be edited in plugins configuration form [\#521](https://github.com/vatesfr/xen-orchestra/issues/521)
- Aborted VM export should cancel the operation [\#490](https://github.com/vatesfr/xen-orchestra/issues/490)
- VM missing with same UUID after an inter-pool migration [\#284](https://github.com/vatesfr/xen-orchestra/issues/284)

## **4.10.0** (2015-11-27)

Job management, email notifications, CoreOS/Docker, Quiesce snapshots...

### Enhancements

- Job management ([xo-web#487](https://github.com/vatesfr/xen-orchestra/issues/487))
- Patch upload on all connected servers ([xo-web#168](https://github.com/vatesfr/xen-orchestra/issues/168))
- Emergency shutdown ([xo-web#185](https://github.com/vatesfr/xen-orchestra/issues/185))
- CoreOS/docker template install ([xo-web#246](https://github.com/vatesfr/xen-orchestra/issues/246))
- Email for backups ([xo-web#308](https://github.com/vatesfr/xen-orchestra/issues/308))
- Console Clipboard ([xo-web#408](https://github.com/vatesfr/xen-orchestra/issues/408))
- Logs from CLI ([xo-web#486](https://github.com/vatesfr/xen-orchestra/issues/486))
- Save disconnected servers ([xo-web#489](https://github.com/vatesfr/xen-orchestra/issues/489))
- Snapshot with quiesce ([xo-web#491](https://github.com/vatesfr/xen-orchestra/issues/491))
- Start VM in reovery mode ([xo-web#495](https://github.com/vatesfr/xen-orchestra/issues/495))
- Username in logs ([xo-web#498](https://github.com/vatesfr/xen-orchestra/issues/498))
- Delete associated tokens with user ([xo-web#500](https://github.com/vatesfr/xen-orchestra/issues/500))
- Validate plugin configuration ([xo-web#503](https://github.com/vatesfr/xen-orchestra/issues/503))
- Avoid non configured plugins to be loaded ([xo-web#504](https://github.com/vatesfr/xen-orchestra/issues/504))
- Verbose API logs if configured ([xo-web#505](https://github.com/vatesfr/xen-orchestra/issues/505))
- Better backup overview ([xo-web#512](https://github.com/vatesfr/xen-orchestra/issues/512))
- VM auto power on ([xo-web#519](https://github.com/vatesfr/xen-orchestra/issues/519))
- Title property supported in config schema ([xo-web#522](https://github.com/vatesfr/xen-orchestra/issues/522))
- Start VM export only when necessary ([xo-web#534](https://github.com/vatesfr/xen-orchestra/issues/534))
- Input type should be number ([xo-web#538](https://github.com/vatesfr/xen-orchestra/issues/538))

### Bug fixes

- Numbers/int support in plugins config ([xo-web#531](https://github.com/vatesfr/xen-orchestra/issues/531))
- Boolean support in plugins config ([xo-web#528](https://github.com/vatesfr/xen-orchestra/issues/528))
- Keyboard unusable outside console ([xo-web#513](https://github.com/vatesfr/xen-orchestra/issues/513))
- UsernameField for SAML ([xo-web#513](https://github.com/vatesfr/xen-orchestra/issues/513))
- Wrong display of "no plugin found" ([xo-web#508](https://github.com/vatesfr/xen-orchestra/issues/508))
- Bower build error ([xo-web#488](https://github.com/vatesfr/xen-orchestra/issues/488))
- VM cloning should require SR permission ([xo-web#472](https://github.com/vatesfr/xen-orchestra/issues/472))
- Xen tools status ([xo-web#471](https://github.com/vatesfr/xen-orchestra/issues/471))
- Can't delete ghost user ([xo-web#464](https://github.com/vatesfr/xen-orchestra/issues/464))
- Stats with old versions of Node ([xo-web#463](https://github.com/vatesfr/xen-orchestra/issues/463))

## **4.9.0** (2015-11-13)

Automated DR, restore backup, VM copy

### Enhancements

- DR: schedule VM export on other host ([xo-web#447](https://github.com/vatesfr/xen-orchestra/issues/447))
- Scheduler logs ([xo-web#390](https://github.com/vatesfr/xen-orchestra/issues/390) and [xo-web#477](https://github.com/vatesfr/xen-orchestra/issues/477))
- Restore backups ([xo-web#450](https://github.com/vatesfr/xen-orchestra/issues/350))
- Disable backup compression ([xo-web#467](https://github.com/vatesfr/xen-orchestra/issues/467))
- Copy VM to another SR (even remote) ([xo-web#475](https://github.com/vatesfr/xen-orchestra/issues/475))
- VM stats without time sync ([xo-web#460](https://github.com/vatesfr/xen-orchestra/issues/460))
- Stats perfs for high CPU numbers ([xo-web#461](https://github.com/vatesfr/xen-orchestra/issues/461))

### Bug fixes

- Rolling backup bug ([xo-web#484](https://github.com/vatesfr/xen-orchestra/issues/484))
- vCPUs/CPUs inversion in dashboard ([xo-web#481](https://github.com/vatesfr/xen-orchestra/issues/481))
- Machine to template ([xo-web#459](https://github.com/vatesfr/xen-orchestra/issues/459))

### Misc

- Console fix in XenServer ([xo-web#406](https://github.com/vatesfr/xen-orchestra/issues/406))

## **4.8.0** (2015-10-29)

Fully automated patch system, ACLs inheritance, stats performance improved.

### Enhancements

- ACLs inheritance ([xo-web#279](https://github.com/vatesfr/xen-orchestra/issues/279))
- Patch automatically all missing updates ([xo-web#281](https://github.com/vatesfr/xen-orchestra/issues/281))
- Intelligent stats polling ([xo-web#432](https://github.com/vatesfr/xen-orchestra/issues/432))
- Cache latest result of stats request ([xo-web#431](https://github.com/vatesfr/xen-orchestra/issues/431))
- Improve stats polling on multiple objects ([xo-web#433](https://github.com/vatesfr/xen-orchestra/issues/433))
- Patch upload task should display the patch name ([xo-web#449](https://github.com/vatesfr/xen-orchestra/issues/449))
- Backup filename for Windows ([xo-web#448](https://github.com/vatesfr/xen-orchestra/issues/448))
- Specific distro icons ([xo-web#446](https://github.com/vatesfr/xen-orchestra/issues/446))
- PXE boot for HVM ([xo-web#436](https://github.com/vatesfr/xen-orchestra/issues/436))
- Favicon display before sign in ([xo-web#428](https://github.com/vatesfr/xen-orchestra/issues/428))
- Registration renewal ([xo-web#424](https://github.com/vatesfr/xen-orchestra/issues/424))
- Reconnect to the host if pool merge fails ([xo-web#403](https://github.com/vatesfr/xen-orchestra/issues/403))
- Avoid brute force login ([xo-web#339](https://github.com/vatesfr/xen-orchestra/issues/339))
- Missing FreeBSD icon ([xo-web#136](https://github.com/vatesfr/xen-orchestra/issues/136))
- Hide halted objects in the Health view ([xo-web#457](https://github.com/vatesfr/xen-orchestra/issues/457))
- Click on "Remember me" label ([xo-web#438](https://github.com/vatesfr/xen-orchestra/issues/438))

### Bug fixes

- Pool patches in multiple pools not displayed ([xo-web#442](https://github.com/vatesfr/xen-orchestra/issues/442))
- VM Import crashes with Chrome ([xo-web#427](https://github.com/vatesfr/xen-orchestra/issues/427))
- Cannot open a direct link ([xo-web#371](https://github.com/vatesfr/xen-orchestra/issues/371))
- Patch display edge case ([xo-web#309](https://github.com/vatesfr/xen-orchestra/issues/309))
- VM snapshot should require user permission on SR ([xo-web#429](https://github.com/vatesfr/xen-orchestra/issues/429))

## **4.7.0** (2015-10-12)

Plugin config management and browser notifications.

### Enhancements

- Plugin management in the web interface ([xo-web#352](https://github.com/vatesfr/xen-orchestra/issues/352))
- Browser notifications ([xo-web#402](https://github.com/vatesfr/xen-orchestra/issues/402))
- Graph selector ([xo-web#400](https://github.com/vatesfr/xen-orchestra/issues/400))
- Circle packing visualization ([xo-web#374](https://github.com/vatesfr/xen-orchestra/issues/374))
- Password generation ([xo-web#397](https://github.com/vatesfr/xen-orchestra/issues/397))
- Password reveal during user creation ([xo-web#396](https://github.com/vatesfr/xen-orchestra/issues/396))
- Add host to a pool ([xo-web#62](https://github.com/vatesfr/xen-orchestra/issues/62))
- Better modal when removing a host from a pool ([xo-web#405](https://github.com/vatesfr/xen-orchestra/issues/405))
- Drop focus on CD/ISO selector ([xo-web#290](https://github.com/vatesfr/xen-orchestra/issues/290))
- Allow non persistent session ([xo-web#243](https://github.com/vatesfr/xen-orchestra/issues/243))

### Bug fixes

- VM export permission corrected ([xo-web#410](https://github.com/vatesfr/xen-orchestra/issues/410))
- Proper host removal in a pool ([xo-web#402](https://github.com/vatesfr/xen-orchestra/issues/402))
- Sub-optimal tooltip placement ([xo-web#421](https://github.com/vatesfr/xen-orchestra/issues/421))
- VM migrate host incorrect target ([xo-web#419](https://github.com/vatesfr/xen-orchestra/issues/419))
- Alone host can't leave its pool ([xo-web#414](https://github.com/vatesfr/xen-orchestra/issues/414))

## **4.6.0** (2015-09-25)

Tags management and new visualization.

### Enhancements

- Multigraph for correlation ([xo-web#358](https://github.com/vatesfr/xen-orchestra/issues/358))
- Tags management ([xo-web#367](https://github.com/vatesfr/xen-orchestra/issues/367))
- Google Provider for authentication ([xo-web#363](https://github.com/vatesfr/xen-orchestra/issues/363))
- Password change for users ([xo-web#362](https://github.com/vatesfr/xen-orchestra/issues/362))
- Better live migration process ([xo-web#237](https://github.com/vatesfr/xen-orchestra/issues/237))
- VDI search filter in SR view ([xo-web#222](https://github.com/vatesfr/xen-orchestra/issues/222))
- PV args during VM creation ([xo-web#112](https://github.com/vatesfr/xen-orchestra/issues/330))
- PV args management ([xo-web#394](https://github.com/vatesfr/xen-orchestra/issues/394))
- Confirmation dialog on important actions ([xo-web#350](https://github.com/vatesfr/xen-orchestra/issues/350))
- New favicon ([xo-web#369](https://github.com/vatesfr/xen-orchestra/issues/369))
- Filename of VM for exports ([xo-web#370](https://github.com/vatesfr/xen-orchestra/issues/370))
- ACLs rights edited on the fly ([xo-web#323](https://github.com/vatesfr/xen-orchestra/issues/323))
- Heatmap values now human readable ([xo-web#342](https://github.com/vatesfr/xen-orchestra/issues/342))

### Bug fixes

- Export backup fails if no tags specified ([xo-web#383](https://github.com/vatesfr/xen-orchestra/issues/383))
- Wrong login give an obscure error message ([xo-web#373](https://github.com/vatesfr/xen-orchestra/issues/373))
- Update view is broken during updates ([xo-web#356](https://github.com/vatesfr/xen-orchestra/issues/356))
- Settings/dashboard menu incorrect display ([xo-web#357](https://github.com/vatesfr/xen-orchestra/issues/357))
- Console View Not refreshing if the VM restart ([xo-web#107](https://github.com/vatesfr/xen-orchestra/issues/107))

## **4.5.1** (2015-09-16)

An issue in `xo-web` with the VM view.

### Bug fix

- Attach disk/new disk/create interface is broken ([xo-web#378](https://github.com/vatesfr/xen-orchestra/issues/378))

## **4.5.0** (2015-09-11)

A new dataviz (parallel coord), a new provider (GitHub) and faster consoles.

### Enhancements

- Parallel coordinates view ([xo-web#333](https://github.com/vatesfr/xen-orchestra/issues/333))
- Faster consoles ([xo-web#337](https://github.com/vatesfr/xen-orchestra/issues/337))
- Disable/hide button ([xo-web#268](https://github.com/vatesfr/xen-orchestra/issues/268))
- More details on missing-guest-tools ([xo-web#304](https://github.com/vatesfr/xen-orchestra/issues/304))
- Scheduler meta data export ([xo-web#315](https://github.com/vatesfr/xen-orchestra/issues/315))
- Better heatmap ([xo-web#330](https://github.com/vatesfr/xen-orchestra/issues/330))
- Faster dashboard ([xo-web#331](https://github.com/vatesfr/xen-orchestra/issues/331))
- Faster sunburst ([xo-web#332](https://github.com/vatesfr/xen-orchestra/issues/332))
- GitHub provider for auth ([xo-web#334](https://github.com/vatesfr/xen-orchestra/issues/334))
- Filter networks for users ([xo-web#347](https://github.com/vatesfr/xen-orchestra/issues/347))
- Add networks in ACLs ([xo-web#348](https://github.com/vatesfr/xen-orchestra/issues/348))
- Better looking login page ([xo-web#341](https://github.com/vatesfr/xen-orchestra/issues/341))
- Real time dataviz (dashboard) ([xo-web#349](https://github.com/vatesfr/xen-orchestra/issues/349))

### Bug fixes

- Typo in dashboard ([xo-web#355](https://github.com/vatesfr/xen-orchestra/issues/355))
- Global RAM usage fix ([xo-web#356](https://github.com/vatesfr/xen-orchestra/issues/356))
- Re-allowing XO behind a reverse proxy ([xo-web#361](https://github.com/vatesfr/xen-orchestra/issues/361))

## **4.4.0** (2015-08-28)

SSO and Dataviz are the main features for this release.

### Enhancements

- Dataviz storage usage ([xo-web#311](https://github.com/vatesfr/xen-orchestra/issues/311))
- Heatmap in health view ([xo-web#329](https://github.com/vatesfr/xen-orchestra/issues/329))
- SSO for SAML and other providers ([xo-web#327](https://github.com/vatesfr/xen-orchestra/issues/327))
- Better UI for ACL objects attribution ([xo-web#320](https://github.com/vatesfr/xen-orchestra/issues/320))
- Refresh the browser after an update ([xo-web#318](https://github.com/vatesfr/xen-orchestra/issues/318))
- Clean CSS and Flexbox usage ([xo-web#239](https://github.com/vatesfr/xen-orchestra/issues/239))

### Bug fixes

- Admin only accessible views ([xo-web#328](https://github.com/vatesfr/xen-orchestra/issues/328))
- Hide "base copy" VDIs ([xo-web#324](https://github.com/vatesfr/xen-orchestra/issues/324))
- ACLs on VIFs for non-admins ([xo-web#322](https://github.com/vatesfr/xen-orchestra/issues/322))
- Updater display problems ([xo-web#313](https://github.com/vatesfr/xen-orchestra/issues/313))

## **4.3.0** (2015-07-22)

Scheduler for rolling backups

### Enhancements

- Rolling backup scheduler ([xo-web#278](https://github.com/vatesfr/xen-orchestra/issues/278))
- Clean snapshots of removed VMs ([xo-web#301](https://github.com/vatesfr/xen-orchestra/issues/301))

### Bug fixes

- VM export ([xo-web#307](https://github.com/vatesfr/xen-orchestra/issues/307))
- Remove VM VDIs ([xo-web#303](https://github.com/vatesfr/xen-orchestra/issues/303))
- Pagination fails ([xo-web#302](https://github.com/vatesfr/xen-orchestra/issues/302))

## **4.2.0** (2015-06-29)

Huge performance boost, scheduler for rolling snapshots and backward compatibility for XS 5.x series

### Enhancements

- Rolling snapshots scheduler ([xo-web#176](https://github.com/vatesfr/xen-orchestra/issues/176))
- Huge perf boost ([xen-api#1](https://github.com/julien-f/js-xen-api/issues/1))
- Backward compatibility ([xo-web#296](https://github.com/vatesfr/xen-orchestra/issues/296))

### Bug fixes

- VDI attached on a VM missing in SR view ([xo-web#294](https://github.com/vatesfr/xen-orchestra/issues/294))
- Better VM creation process ([xo-web#292](https://github.com/vatesfr/xen-orchestra/issues/292))

## **4.1.0** (2015-06-10)

Add the drag'n drop support from VM live migration, better ACLs groups UI.

### Enhancements

- Drag'n drop VM in tree view for live migration ([xo-web#277](https://github.com/vatesfr/xen-orchestra/issues/277))
- Better group view with objects ACLs ([xo-web#276](https://github.com/vatesfr/xen-orchestra/issues/276))
- Hide non-visible objects ([xo-web#272](https://github.com/vatesfr/xen-orchestra/issues/272))

### Bug fixes

- Convert to template displayed when the VM is not halted ([xo-web#286](https://github.com/vatesfr/xen-orchestra/issues/286))
- Lost some data when refresh some views ([xo-web#271](https://github.com/vatesfr/xen-orchestra/issues/271))
- Suspend button don't trigger any permission message ([xo-web#270](https://github.com/vatesfr/xen-orchestra/issues/270))
- Create network interfaces shouldn't call xoApi directly ([xo-web#269](https://github.com/vatesfr/xen-orchestra/issues/269))
- Don't plug automatically a disk or a VIF if the VM is not running ([xo-web#287](https://github.com/vatesfr/xen-orchestra/issues/287))

## **4.0.2** (2015-06-01)

An issue in `xo-server` with the password of default admin account and also a UI fix.

### Bug fixes

- Cannot modify admin account ([xo-web#265](https://github.com/vatesfr/xen-orchestra/issues/265))
- Password field seems to keep empty/reset itself after 1-2 seconds ([xo-web#264](https://github.com/vatesfr/xen-orchestra/issues/264))

## **4.0.1** (2015-05-30)

An issue with the updater in HTTPS was left in the *4.0.0*. This patch release fixed
it.

### Bug fixes

- allow updater to work in HTTPS ([xo-web#266](https://github.com/vatesfr/xen-orchestra/issues/266))

## **4.0.0** (2015-05-29)

[Blog post of this release](https://xen-orchestra.com/blog/xen-orchestra-4-0).

### Enhancements

- advanced ACLs ([xo-web#209](https://github.com/vatesfr/xen-orchestra/issues/209))
- xenserver update management ([xo-web#174](https://github.com/vatesfr/xen-orchestra/issues/174) & [xo-web#259](https://github.com/vatesfr/xen-orchestra/issues/259))
- docker control ([xo-web#211](https://github.com/vatesfr/xen-orchestra/issues/211))
- better responsive design ([xo-web#252](https://github.com/vatesfr/xen-orchestra/issues/252))
- host stats ([xo-web#255](https://github.com/vatesfr/xen-orchestra/issues/255))
- pagination ([xo-web#221](https://github.com/vatesfr/xen-orchestra/issues/221))
- web updater
- better VM creation process([xo-web#256](https://github.com/vatesfr/xen-orchestra/issues/256))
- VM boot order([xo-web#251](https://github.com/vatesfr/xen-orchestra/issues/251))
- new mapped collection([xo-server#47](https://github.com/vatesfr/xo-server/issues/47))
- resource location in ACL view ([xo-web#245](https://github.com/vatesfr/xen-orchestra/issues/245))

### Bug fixes

- wrong calulation of RAM amounts ([xo-web#51](https://github.com/vatesfr/xen-orchestra/issues/51))
- checkbox not aligned ([xo-web#253](https://github.com/vatesfr/xen-orchestra/issues/253))
- VM stats behavior more robust ([xo-web#250](https://github.com/vatesfr/xen-orchestra/issues/250))
- XO not on the root of domain ([xo-web#254](https://github.com/vatesfr/xen-orchestra/issues/254))


## **3.9.1** (2015-04-21)

A few bugs hve made their way into *3.9.0*, this minor release fixes
them.

### Bug fixes

- correctly keep the VM guest metrics up to date ([xo-web#172](https://github.com/vatesfr/xen-orchestra/issues/172))
- fix edition of a VM snapshot ([b04111c](https://github.com/vatesfr/xo-server/commit/b04111c79ba8937778b84cb861bb7c2431162c11))
- do not fetch stats if the VM state is transitioning ([a5c9880](https://github.com/vatesfr/xen-orchestra/commit/a5c98803182792d2fe5ceb840ae1e23a8b767923))
- fix broken Angular due to new version of Babel which breaks ngAnnotate ([0a9c868](https://github.com/vatesfr/xen-orchestra/commit/0a9c868678d239e5b3e54b4d2bc3bd14b5400120))
- feedback when connecting/disconnecting a server ([027d1e8](https://github.com/vatesfr/xen-orchestra/commit/027d1e8cb1f2431e67042e1eec51690b2bc54ad7))
- clearer error message if a server is unreachable ([06ca007](https://github.com/vatesfr/xo-server/commit/06ca0079b321e757aaa4112caa6f92a43193e35d))

## **3.9.0** (2015-04-20)

[Blog post of this release](https://xen-orchestra.com/blog/xen-orchestra-3-9).

### Enhancements

- ability to manually connect/disconnect a server ([xo-web#88](https://github.com/vatesfr/xen-orchestra/issues/88) & [xo-web#234](https://github.com/vatesfr/xen-orchestra/issues/234))
- display the connection status of a server ([xo-web#103](https://github.com/vatesfr/xen-orchestra/issues/103))
- better feedback when connecting to a server ([xo-web#210](https://github.com/vatesfr/xen-orchestra/issues/210))
- ability to add a local LVM SR ([xo-web#219](https://github.com/vatesfr/xen-orchestra/issues/219))
- display virtual GPUs in VM view ([xo-web#223](https://github.com/vatesfr/xen-orchestra/issues/223))
- ability to automatically start a VM with its host ([xo-web#224](https://github.com/vatesfr/xen-orchestra/issues/224))
- ability to create networks ([xo-web#225](https://github.com/vatesfr/xen-orchestra/issues/225))
- live charts for a VM CPU/disk/network & RAM ([xo-web#228](https://github.com/vatesfr/xen-orchestra/issues/228) & [xo-server#51](https://github.com/vatesfr/xo-server/issues/51))
- remove VM import progress notifications (redundant with the tasks list) ([xo-web#235](https://github.com/vatesfr/xen-orchestra/issues/235))
- XO-Server sources are compiled to JS prior distribution: less bugs & faster startups ([xo-server#50](https://github.com/vatesfr/xo-server/issues/50))
- use XAPI `event.from()` instead of `event.next()` which leads to faster connection ([xo-server#52](https://github.com/vatesfr/xo-server/issues/52))

### Bug fixes

- removed servers are properly disconnected ([xo-web#61](https://github.com/vatesfr/xen-orchestra/issues/61))
- fix VM creation with multiple interfaces ([xo-wb#229](https://github.com/vatesfr/xo-wb/issues/229))
- disconnected servers are properly removed from the interface ([xo-web#234](https://github.com/vatesfr/xen-orchestra/issues/234))

## **3.8.0** (2015-03-27)

[Blog post of this release](https://xen-orchestra.com/blog/xen-orchestra-3-8).

### Enhancements

- initial plugin system ([xo-server#37](https://github.com/vatesfr/xo-server/issues/37))
- new authentication system based on providers ([xo-server#39](https://github.com/vatesfr/xo-server/issues/39))
- LDAP authentication plugin for XO-Server ([xo-server#40](https://github.com/vatesfr/xo-server/issues/40))
- disk creation on the VM page ([xo-web#215](https://github.com/vatesfr/xen-orchestra/issues/215))
- network creation on the VM page ([xo-web#216](https://github.com/vatesfr/xen-orchestra/issues/216))
- charts on the host and SR pages ([xo-web#217](https://github.com/vatesfr/xen-orchestra/issues/217))

### Bug fixes

- fix *Invalid parameter(s)* message on the settings page ([xo-server#49](https://github.com/vatesfr/xo-server/issues/49))
- fix mouse clicks in console ([xo-web#205](https://github.com/vatesfr/xen-orchestra/issues/205))
- fix user editing on the settings page ([xo-web#206](https://github.com/vatesfr/xen-orchestra/issues/206))

## **3.7.0** (2015-03-06)

*Highlights in this release are the [initial ACLs implementation](https://xen-orchestra.com/blog/xen-orchestra-3-7-is-out-acls-in-early-access), [live migration for VDIs](https://xen-orchestra.com/blog/moving-vdi-in-live) and the ability to [create a new storage repository](https://xen-orchestra.com/blog/create-a-storage-repository-with-xen-orchestra/).*

### Enhancements

- ability to live migrate a VM between hosts with different CPUs ([xo-web#126](https://github.com/vatesfr/xen-orchestra/issues/126))
- ability to live migrate a VDI ([xo-web#177](https://github.com/vatesfr/xen-orchestra/issues/177))
- display a notification on VM creation ([xo-web#178](https://github.com/vatesfr/xen-orchestra/issues/178))
- ability to create/attach a iSCSI/NFS/ISO SR ([xo-web#179](https://github.com/vatesfr/xen-orchestra/issues/179))
- display SR available space on VM creation ([xo-web#180](https://github.com/vatesfr/xen-orchestra/issues/180))
- ability to enable and disable host on the tree view ([xo-web#181](https://github.com/vatesfr/xen-orchestra/issues/181) & [xo-web#182](https://github.com/vatesfr/xen-orchestra/issues/182))
- ability to suspend/resume a VM ([xo-web#186](https://github.com/vatesfr/xen-orchestra/issues/186))
- display Linux icon for SUSE Linux Enterprise Server distribution ([xo-web#187](https://github.com/vatesfr/xen-orchestra/issues/187))
- correctly handle incorrectly formated token in cookies ([xo-web#192](https://github.com/vatesfr/xen-orchestra/issues/192))
- display host manufacturer in host view ([xo-web#195](https://github.com/vatesfr/xen-orchestra/issues/195))
- only display task concerning authorized objects ([xo-web#197](https://github.com/vatesfr/xen-orchestra/issues/197))
- better welcome message ([xo-web#199](https://github.com/vatesfr/xen-orchestra/issues/199))
- initial ACLs ([xo-web#202](https://github.com/vatesfr/xen-orchestra/issues/202))
- display an action panel to rescan, remove, attach and forget a SR ([xo-web#203](https://github.com/vatesfr/xen-orchestra/issues/203))
- display current active tasks in navbar ([xo-web#204](https://github.com/vatesfr/xen-orchestra/issues/204))

### Bug fixes

- implements a proxy which fixes consoles over HTTPs ([xo#14](https://github.com/vatesfr/xo/issues/14))
- fix tasks listing in host view ([xo-server#43](https://github.com/vatesfr/xo-server/issues/43))
- fix console view on IE ([xo-web#184](https://github.com/vatesfr/xen-orchestra/issues/184))
- fix out of sync objects in XO-Web ([xo-web#142](https://github.com/vatesfr/xen-orchestra/issues/142))
- fix incorrect connection status displayed in login view ([xo-web#193](https://github.com/vatesfr/xen-orchestra/issues/193))
- fix *flickering* tree view ([xo-web#194](https://github.com/vatesfr/xen-orchestra/issues/194))
- single host pools should not have a dropdown menu in tree view ([xo-web#198](https://github.com/vatesfr/xen-orchestra/issues/198))

## **3.6.0** (2014-11-28)

### Enhancements

- upload and apply patches to hosts/pools ([xo-web#150](https://github.com/vatesfr/xen-orchestra/issues/150))
- import VMs ([xo-web#151](https://github.com/vatesfr/xen-orchestra/issues/151))
- export VMs ([xo-web#152](https://github.com/vatesfr/xen-orchestra/issues/152))
- migrate VMs to another pool ([xo-web#153](https://github.com/vatesfr/xen-orchestra/issues/153))
- display pool even for single host ([xo-web#155](https://github.com/vatesfr/xen-orchestra/issues/155))
- start halted hosts with wake-on-LAN ([xo-web#154](https://github.com/vatesfr/xen-orchestra/issues/154))
- list of uploaded/applied patches ([xo-web#156](https://github.com/vatesfr/xen-orchestra/issues/156))
- use Angular 1.3 from npm ([xo-web#157](https://github.com/vatesfr/xen-orchestra/issues/157) & [xo-web#160](https://github.com/vatesfr/xen-orchestra/issues/160))
- more feedbacks on actions ([xo-web#165](https://github.com/vatesfr/xen-orchestra/issues/165))
- only buttons compatible with VM states are displayed ([xo-web#166](https://github.com/vatesfr/xen-orchestra/issues/166))
- export VM snapshot ([xo-web#167](https://github.com/vatesfr/xen-orchestra/issues/167))
- plug/unplug a SR to a host ([xo-web#169](https://github.com/vatesfr/xen-orchestra/issues/169))
- plug a SR to all available hosts ([xo-web#170](https://github.com/vatesfr/xen-orchestra/issues/170))
- disks editing on SR page ([xo-web#171](https://github.com/vatesfr/xen-orchestra/issues/171))
- export of running VMs ([xo-server#36](https://github.com/vatesfr/xo-server/issues/36))

### Bug fixes

- disks editing on VM page should work ([xo-web#86](https://github.com/vatesfr/xen-orchestra/issues/86))
- dropdown menus should close after selecting an item ([xo-web#140](https://github.com/vatesfr/xen-orchestra/issues/140))
- user creation should require a password ([xo-web#143](https://github.com/vatesfr/xen-orchestra/issues/143))
- server connection should require a user and a password ([xo-web#144](https://github.com/vatesfr/xen-orchestra/issues/144))
- snapshot deletion should work ([xo-server#147](https://github.com/vatesfr/xo-server/issues/147))
- VM console should work in Chrome ([xo-web#149](https://github.com/vatesfr/xen-orchestra/issues/149))
- tooltips should work ([xo-web#163](https://github.com/vatesfr/xen-orchestra/issues/163))
- disk plugged status should be automatically refreshed ([xo-web#164](https://github.com/vatesfr/xen-orchestra/issues/164))
- deleting users without tokens should not trigger an error ([xo-server#34](https://github.com/vatesfr/xo-server/issues/34))
- live pool master change should work ([xo-server#20](https://github.com/vatesfr/xo-server/issues/20))

## **3.5.1** (2014-08-19)

### Bug fixes

- pool view works again ([#139](https://github.com/vatesfr/xen-orchestra/issues/139))

## **3.5.0** (2014-08-14)

*[XO-Web](https://www.npmjs.org/package/xo-web) and [XO-Server](https://www.npmjs.org/package/xo-server) are now available as npm packages!*

### Enhancements

- XO-Server published on npm ([#26](https://github.com/vatesfr/xo-server/issues/26))
- XO-Server config is now in `/etc/xo-server/config.yaml` ([#33](https://github.com/vatesfr/xo-server/issues/33))
- paths in XO-Server's config are now relative to the config file ([#19](https://github.com/vatesfr/xo-server/issues/19))
- use the Linux icon for Fedora ([#131](https://github.com/vatesfr/xen-orchestra/issues/131))
- start/stop/reboot buttons on console page ([#121](https://github.com/vatesfr/xen-orchestra/issues/121))
- settings page now only accessible to admin ([#77](https://github.com/vatesfr/xen-orchestra/issues/77))
- redirection to the home page when a VM is deleted from its own page ([#56](https://github.com/vatesfr/xen-orchestra/issues/56))
- XO-Web published on npm ([#123](https://github.com/vatesfr/xen-orchestra/issues/123))
- buid process now use Browserify (([#125](https://github.com/vatesfr/xen-orchestra/issues/125), [#135](https://github.com/vatesfr/xen-orchestra/issues/135)))
- view are now written in Jade instead of HTML ([#124](https://github.com/vatesfr/xen-orchestra/issues/124))
- CSS autoprefixer to improve compatibility ([#132](https://github.com/vatesfr/xen-orchestra/issues/132), [#137](https://github.com/vatesfr/xen-orchestra/issues/137))

### Bug fixes

- force shutdown does not attempt a clean shutdown first anymore ([#29](https://github.com/vatesfr/xo-server/issues/29))
- shutdown hosts are now correctly reported as such ([#31](https://github.com/vatesfr/xen-orchestra/issues/31))
- incorrect VM metrics ([#54](https://github.com/vatesfr/xen-orchestra/issues/54), [#68](https://github.com/vatesfr/xen-orchestra/issues/68), [#108](https://github.com/vatesfr/xen-orchestra/issues/108))
- an user cannot delete itself ([#104](https://github.com/vatesfr/xen-orchestra/issues/104))
- in VM creation, required fields are now marked as such ([#113](https://github.com/vatesfr/xen-orchestra/issues/113), [#114](https://github.com/vatesfr/xen-orchestra/issues/114))

## **3.4.0** (2014-05-22)

*Highlight in this release is the new events system between XO-Web
and XO-Server which results in less bandwidth consumption as well as
better performance and reactivity.*

### Enhancements

- events system between XO-Web and XO-Server ([#52](https://github.com/vatesfr/xen-orchestra/issues/52))
- ability to clone/copy a VM ([#116](https://github.com/vatesfr/xen-orchestra/issues/116))
- mandatory log in page ([#120](https://github.com/vatesfr/xen-orchestra/issues/120))

### Bug fixes

- failure in VM creation ([#111](https://github.com/vatesfr/xen-orchestra/issues/111))

## **3.3.1** (2014-03-28)

### Enhancements

- console view is now prettier ([#92](https://github.com/vatesfr/xen-orchestra/issues/92))

### Bug fixes

- VM creation fails to incorrect dependencies ([xo-server/#24](https://github.com/vatesfr/xo-server/issues/24))
- VDIs list in SR view is blinking ([#109](https://github.com/vatesfr/xen-orchestra/issues/109))

## **3.3.0** (2014-03-07)

### Enhancements

- [Grunt](http://gruntjs.com/) has been replaced by [gulp.js](http://gulpjs.com/) ([#91](https://github.com/vatesfr/xen-orchestra/issues/91))
- a host can be detached from a pool ([#98](https://github.com/vatesfr/xen-orchestra/issues/98))
- snapshots management in VM view ([#99](https://github.com/vatesfr/xen-orchestra/issues/99))
- log deletion in VM view ([#100](https://github.com/vatesfr/xen-orchestra/issues/100))

### Bug fixes

- *Snapshot* not working in VM view ([#95](https://github.com/vatesfr/xen-orchestra/issues/95))
- Host *Reboot*/*Restart toolstack*/*Shutdown* not working in main view ([#97](https://github.com/vatesfr/xen-orchestra/issues/97))
- Bower cannot install `angular` automatically due to a version conflict ([#101](https://github.com/vatesfr/xen-orchestra/issues/101))
- Bower installs an incorrect version of `angular-animate` ([#102](https://github.com/vatesfr/xen-orchestra/issues/102))

## **3.2.0** (2014-02-21)

### Enhancements

- dependencies' versions should be fixed to ease deployment ([#93](https://github.com/vatesfr/xen-orchestra/issues/93))
- badges added to the README to see whether dependencies are up to date ([#90](https://github.com/vatesfr/xen-orchestra/issues/90))
- an error notification has been added when the connection to XO-Server failed ([#89](https://github.com/vatesfr/xen-orchestra/issues/89))
- in host view, there is now a link to the host console ([#87](https://github.com/vatesfr/xen-orchestra/issues/87))
- in VM view, deleting a disk requires a confirmation ([#85](https://github.com/vatesfr/xen-orchestra/issues/85))
- the VM and console icons are now different ([#80](https://github.com/vatesfr/xen-orchestra/issues/80))

### Bug fixes

- consoles now work in Google Chrome \o/ ([#46](https://github.com/vatesfr/xen-orchestra/issues/46))
- in host view, many buttons were not working ([#79](https://github.com/vatesfr/xen-orchestra/issues/79))
- in main view, incorrect icons were fixes ([#81](https://github.com/vatesfr/xen-orchestra/issues/81))
- MAC addresses should not be ignored during VM creation ([#94](https://github.com/vatesfr/xen-orchestra/issues/94))

## **3.1.0** (2014-02-14)

### Enhancements

- in VM view, interfaces' network should be displayed ([#64](https://github.com/vatesfr/xen-orchestra/issues/64))
- middle-click or `Ctrl`+click should open new windows (even on pseudo-links) ([#66](https://github.com/vatesfr/xen-orchestra/issues/66))
- lists should use natural sorting (e.g. *VM 2* before *VM 10*) ([#69](https://github.com/vatesfr/xen-orchestra/issues/69))

### Bug fixes

- consoles are not implemented for hosts ([#57](https://github.com/vatesfr/xen-orchestra/issues/57))
- it makes no sense to remove a stand-alone host from a pool (58)
- in VM view, the migrate button is not working ([#59](https://github.com/vatesfr/xen-orchestra/issues/59))
- pool and host names overflow their box in the main view ([#63](https://github.com/vatesfr/xen-orchestra/issues/63))
- in host view, interfaces incorrectly named *networks* and VLAN not shown ([#70](https://github.com/vatesfr/xen-orchestra/issues/70))
- VM suspended state is not properly handled ([#71](https://github.com/vatesfr/xen-orchestra/issues/71))
- unauthenticated users should not be able to access to consoles ([#73](https://github.com/vatesfr/xen-orchestra/issues/73))
- incorrect scroll (under the navbar) when the view changes ([#74](https://github.com/vatesfr/xen-orchestra/issues/74))<|MERGE_RESOLUTION|>--- conflicted
+++ resolved
@@ -20,11 +20,8 @@
 - [Backup NG logs] Handle failed restores (PR [#3648](https://github.com/vatesfr/xen-orchestra/pull/3648))
 - [Self/New VM] Incorrect limit computation [#3658](https://github.com/vatesfr/xen-orchestra/issues/3658)
 - [Plugins] Don't expose credentials in config to users (PR [#3671](https://github.com/vatesfr/xen-orchestra/pull/3671))
-<<<<<<< HEAD
+- [Self/New VM] `not enough … available in the set …` error in some cases (PR [#3667](https://github.com/vatesfr/xen-orchestra/pull/3667))
 - [Backup NG] Errors listing backups on SMB remotes with extraneous files (PR [#3685](https://github.com/vatesfr/xen-orchestra/pull/3685))
-=======
-- [Self/New VM] `not enough … available in the set …` error in some cases (PR [#3667](https://github.com/vatesfr/xen-orchestra/pull/3667))
->>>>>>> 8094b509
 
 ### Released packages
 
