# ChangeLog

## *next*

### Enhancements

- [Remotes] Test the remote automatically on changes [#3323](https://github.com/vatesfr/xen-orchestra/issues/3323) (PR [#3397](https://github.com/vatesfr/xen-orchestra/pull/3397))
- [Remotes] Use *WORKGROUP* as default domain for new SMB remote (PR [#3398](https://github.com/vatesfr/xen-orchestra/pull/3398))
- [Backup NG form] Display a tip to encourage users to create vms on a thin-provisioned storage [#3334](https://github.com/vatesfr/xen-orchestra/issues/3334) (PR [#3402](https://github.com/vatesfr/xen-orchestra/pull/3402))
- [Backup NG form] improve schedule's form [#3138](https://github.com/vatesfr/xen-orchestra/issues/3138) (PR [#3359](https://github.com/vatesfr/xen-orchestra/pull/3359))
- [Backup NG Overview] Display transferred and merged data size for backup jobs [#3340](https://github.com/vatesfr/xen-orchestra/issues/3340) (PR [#3408](https://github.com/vatesfr/xen-orchestra/pull/3408))
- [VM] Display the PVHVM status [#3014](https://github.com/vatesfr/xen-orchestra/issues/3014) (PR [#3418](https://github.com/vatesfr/xen-orchestra/pull/3418))

### Bug fixes

- [Remotes] Rename connect(ed)/disconnect(ed) to enable(d)/disable(d) [#3323](https://github.com/vatesfr/xen-orchestra/issues/3323) (PR [#3396](https://github.com/vatesfr/xen-orchestra/pull/3396))
- [Remotes] Fix error appears twice on testing (PR [#3399](https://github.com/vatesfr/xen-orchestra/pull/3399))
- [Backup NG] Don't fail on VMs with empty VBDs (like CDs or floppy disks) (PR [#3410](https://github.com/vatesfr/xen-orchestra/pull/3410))
- [XOA updater] Fix issue where trial request would fail [#3407](https://github.com/vatesfr/xen-orchestra/issues/3407) (PR [#3412](https://github.com/vatesfr/xen-orchestra/pull/3412))

### Released packages

<<<<<<< HEAD
- @xen-orchestra/mixin v0.0.0
=======
- @xen-orchestra/emit-async v0.0.0
>>>>>>> 42591bd4
- xo-server v5.27.0
- xo-web v5.27.0

## **5.26.0** (2018-09-07)

### Enhancements

- [Backup (file) restore] Order backups by date in selector [#3294](https://github.com/vatesfr/xen-orchestra/issues/3294) (PR [#3374](https://github.com/vatesfr/xen-orchestra/pull/3374))
- [Self] Hide Tasks entry in menu for self users [#3311](https://github.com/vatesfr/xen-orchestra/issues/3311) (PR [#3373](https://github.com/vatesfr/xen-orchestra/pull/3373))
- [Tasks] Show previous tasks [#3266](https://github.com/vatesfr/xen-orchestra/issues/3266) (PR [#3377](https://github.com/vatesfr/xen-orchestra/pull/3377))
- [Backup NG] Add job name in names of replicated VMs (PR [#3379](https://github.com/vatesfr/xen-orchestra/pull/3379))
- [Backup NG] Restore directories [#1924](https://github.com/vatesfr/xen-orchestra/issues/1924) (PR [#3384](https://github.com/vatesfr/xen-orchestra/pull/3384))
- [VM] Start a VM on a specific host [#3191](https://github.com/vatesfr/xen-orchestra/issues/3191) (PR [#3389](https://github.com/vatesfr/xen-orchestra/pull/3389))

### Bug fixes

- [Self] Fix Self Service quotas not being correctly updated when deleting multiple VMs at a time (PR [#3368](https://github.com/vatesfr/xen-orchestra/pull/3368))
- [Backup NG] Don't fail listing backups when a remote is broken [#3365](https://github.com/vatesfr/xen-orchestra/issues/3365) (PR [#3367](https://github.com/vatesfr/xen-orchestra/pull/3367))
- [New XOSAN] Fix error sometimes occurring when selecting the pool (PR [#3370](https://github.com/vatesfr/xen-orchestra/pull/3370))
- [New VM] Selecting multiple VMs and clicking Create then Cancel used to redirect to Home [#3268](https://github.com/vatesfr/xen-orchestra/issues/3268) (PR [#3371](https://github.com/vatesfr/xen-orchestra/pull/3371))
- [Remotes] `cannot read 'properties' of undefined` error (PR [#3382](https://github.com/vatesfr/xen-orchestra/pull/3382))
- [Servers] Various issues when adding a new server [#3385](https://github.com/vatesfr/xen-orchestra/issues/3385) (PR [#3388](https://github.com/vatesfr/xen-orchestra/pull/3388))
- [Backup NG] Always delete the correct old replications [#3391](https://github.com/vatesfr/xen-orchestra/issues/3391) (PR [#3394](https://github.com/vatesfr/xen-orchestra/pull/3394))

### Released packages

- xo-server v5.26.0
- xo-web v5.26.0

## **5.25.2** (2018-08-27)

### Enhancements

### Bug fixes

- [Remotes] Fix "undefined" mount option issue [#3361](https://github.com/vatesfr/xen-orchestra/issues/3361) (PR [#3363](https://github.com/vatesfr/xen-orchestra/pull/3363))
- [Continuous Replication] Don't try to import/export VDIs on halted host [#3354](https://github.com/vatesfr/xen-orchestra/issues/3354) (PR [#3355](https://github.com/vatesfr/xen-orchestra/pull/3355))
- [Disaster Recovery] Don't try to import/export VMs on halted host (PR [#3364](https://github.com/vatesfr/xen-orchestra/pull/3364))
- [Backup NG] A successful backup job reported as Interrupted [#3018](https://github.com/vatesfr/xen-orchestra/issues/3018) (PR [#3238](https://github.com/vatesfr/xen-orchestra/pull/3238))

### Released packages

- xo-server v5.25.2
- xo-web v5.25.1

## **5.25.0** (2018-08-23)

### Enhancements

- [Tables] Filter input now always shows up even if the table is empty [#3295](https://github.com/vatesfr/xen-orchestra/issues/3295) (PR [#3296](https://github.com/vatesfr/xen-orchestra/pull/3296))
- [Tasks] The table is now still shown when there are no tasks (PR [#3305](https://github.com/vatesfr/xen-orchestra/pull/3305))
- [Host / Logs] Homogenize action buttons in table and enable bulk deletion [#3179](https://github.com/vatesfr/xen-orchestra/issues/3179) (PR [#3313](https://github.com/vatesfr/xen-orchestra/pull/3313))
- [VM/Advanced] Change "Convert" to "Convert to template" and always show the button [#3201](https://github.com/vatesfr/xen-orchestra/issues/3201) (PR [#3319](https://github.com/vatesfr/xen-orchestra/pull/3319))
- [Backup NG form] Display a tip when doing a CR on a thick-provisioned SR [#3291](https://github.com/vatesfr/xen-orchestra/issues/3291) (PR [#3333](https://github.com/vatesfr/xen-orchestra/pull/3333))
- [SR/new] Add local ext SR type [#3332](https://github.com/vatesfr/xen-orchestra/issues/3332) (PR [#3335](https://github.com/vatesfr/xen-orchestra/pull/3335))
- [Backup reports] Send report for the interrupted backup jobs on the server startup [#2998](https://github.com/vatesfr/xen-orchestra/issues/#2998) (PR [3164](https://github.com/vatesfr/xen-orchestra/pull/3164) [3154](https://github.com/vatesfr/xen-orchestra/pull/3154))
- [Backup NG form] Move VMs' selection to a dedicated card [#2711](https://github.com/vatesfr/xen-orchestra/issues/2711) (PR [#3338](https://github.com/vatesfr/xen-orchestra/pull/3338))
- [Backup NG smart mode] Exclude replicated VMs [#2338](https://github.com/vatesfr/xen-orchestra/issues/2338) (PR [#3312](https://github.com/vatesfr/xen-orchestra/pull/3312))
- [Backup NG form] Show the compression checkbox when the full mode is active [#3236](https://github.com/vatesfr/xen-orchestra/issues/3236) (PR [#3345](https://github.com/vatesfr/xen-orchestra/pull/3345))
- [New VM] Display an error when the getting of the coreOS default template fails [#3227](https://github.com/vatesfr/xen-orchestra/issues/3227) (PR [#3343](https://github.com/vatesfr/xen-orchestra/pull/3343))
- [Backup NG form] Set default retention to 1 [#3134](https://github.com/vatesfr/xen-orchestra/issues/3134) (PR [#3290](https://github.com/vatesfr/xen-orchestra/pull/3290))
- [Backup NG] New logs are searchable by job name [#3272](https://github.com/vatesfr/xen-orchestra/issues/3272) (PR [#3351](https://github.com/vatesfr/xen-orchestra/pull/3351))
- [Remotes] Add a field for NFS remotes to set mount options [#1793](https://github.com/vatesfr/xen-orchestra/issues/1793) (PR [#3353](https://github.com/vatesfr/xen-orchestra/pull/3353))

### Bug fixes

- [Backup NG form] Fix schedule's name overridden with undefined if it's not been edited [#3286](https://github.com/vatesfr/xen-orchestra/issues/3286) (PR [#3288](https://github.com/vatesfr/xen-orchestra/pull/3288))
- [Remotes] Don't change `enabled` state on errors (PR [#3318](https://github.com/vatesfr/xen-orchestra/pull/3318))
- [Remotes] Auto-reconnect on use if necessary [#2852](https://github.com/vatesfr/xen-orchestra/issues/2852) (PR [#3320](https://github.com/vatesfr/xen-orchestra/pull/3320))
- [XO items' select] Fix adding or removing a XO item from a select make the missing XO items disappear [#3322](https://github.com/vatesfr/xen-orchestra/issues/3322) (PR [#3315](https://github.com/vatesfr/xen-orchestra/pull/3315))
- [New VM / Self] Filter out SRs that are not in the template's pool [#3068](https://github.com/vatesfr/xen-orchestra/issues/3068) (PR [#3070](https://github.com/vatesfr/xen-orchestra/pull/3070))
- [New VM / Self] Fix 'unknown item' displayed in SR selector [#3267](https://github.com/vatesfr/xen-orchestra/issues/3267) (PR [#3070](https://github.com/vatesfr/xen-orchestra/pull/3070))

### Released packages

- xo-server-backup-reports v0.13.0
- @xen-orchestra/fs 0.3.0
- xo-server v5.25.0
- xo-web v5.25.0

## **5.24.0** (2018-08-09)

### Enhancements

- [Remotes] Make SMB subfolder field optional [#3249](https://github.com/vatesfr/xen-orchestra/issues/3249) (PR [#3250](https://github.com/vatesfr/xen-orchestra/pull/3250))
- [Backup NG form] Make the smart mode's toggle more visible [#2711](https://github.com/vatesfr/xen-orchestra/issues/2711) (PR [#3263](https://github.com/vatesfr/xen-orchestra/pull/3263))
- Move the copy clipboard of the VM's UUID to the header [#3221](https://github.com/vatesfr/xen-orchestra/issues/3221) (PR [#3248](https://github.com/vatesfr/xen-orchestra/pull/3248))
- [Health / Orphaned VMs] Homogenize action buttons in table and enable bulk deletion [#3179](https://github.com/vatesfr/xen-orchestra/issues/3179) (PR [#3274](https://github.com/vatesfr/xen-orchestra/pull/3274))
- [Health / Orphaned snapshot VDIs] Homogenize action buttons in table and enable bulk deletion [#3179](https://github.com/vatesfr/xen-orchestra/issues/3179) (PR [#3270](https://github.com/vatesfr/xen-orchestra/pull/3270))
- [Health / Alarms] Homogenize action buttons in table and enable bulk deletion [#3179](https://github.com/vatesfr/xen-orchestra/issues/3179) (PR [#3271](https://github.com/vatesfr/xen-orchestra/pull/3271))
- [Backup NG Overview] List the Backup NG job's modes [#3169](https://github.com/vatesfr/xen-orchestra/issues/3169) (PR [#3277](https://github.com/vatesfr/xen-orchestra/pull/3277))
- [Backup NG form] Move "Use compression" checkbox in the advanced settings [#2711](https://github.com/vatesfr/xen-orchestra/issues/2711) (PR [#3281](https://github.com/vatesfr/xen-orchestra/pull/3281))
- [Backup NG form] Ability to remove previous backups first before backup the VMs [#3212](https://github.com/vatesfr/xen-orchestra/issues/3212) (PR [#3260](https://github.com/vatesfr/xen-orchestra/pull/3260))
- [Patching] Check date consistency before patching to avoid error on install [#3056](https://github.com/vatesfr/xen-orchestra/issues/3056)

### Bug fixes

- [Pools] Filter GPU groups by pool [#3176](https://github.com/vatesfr/xen-orchestra/issues/3176) (PR [#3253](https://github.com/vatesfr/xen-orchestra/pull/3253))
- [Backup NG] Fix delta backups with SMB remotes [#3224](https://github.com/vatesfr/xen-orchestra/issues/3224) (PR [#3278](https://github.com/vatesfr/xen-orchestra/pull/3278))
- Fix VM restoration getting stuck on local SRs [#3245](https://github.com/vatesfr/xen-orchestra/issues/3245) (PR [#3243](https://github.com/vatesfr/xen-orchestra/pull/3243))

### Released packages

- xen-api v0.17.0
- @xen-orchestra/fs 0.2.1
- xo-server v5.24.0
- xo-web v5.24.0

## **5.23.0** (2018-07-26)

### Enhancements

- Export VDI content [#2432](https://github.com/vatesfr/xen-orchestra/issues/2432) (PR [#3194](https://github.com/vatesfr/xen-orchestra/pull/3194))
- Search syntax support wildcard (`*`) and regular expressions [#3190](https://github.com/vatesfr/xen-orchestra/issues/3190) (PRs [#3198](https://github.com/vatesfr/xen-orchestra/pull/3198) & [#3199](https://github.com/vatesfr/xen-orchestra/pull/3199))
- Import VDI content [#2432](https://github.com/vatesfr/xen-orchestra/issues/2432) (PR [#3216](https://github.com/vatesfr/xen-orchestra/pull/3216))
- [Backup NG form] Ability to edit a schedule's name [#2711](https://github.com/vatesfr/xen-orchestra/issues/2711) [#3071](https://github.com/vatesfr/xen-orchestra/issues/3071) (PR [#3143](https://github.com/vatesfr/xen-orchestra/pull/3143))
- [Remotes] Ability to change the type of a remote [#2423](https://github.com/vatesfr/xen-orchestra/issues/2423) (PR [#3207](https://github.com/vatesfr/xen-orchestra/pull/3207))
- [Backup NG new] Ability to set a job's timeout [#2978](https://github.com/vatesfr/xen-orchestra/issues/2978) (PR [#3222](https://github.com/vatesfr/xen-orchestra/pull/3222))
- [Remotes] Ability to edit/delete a remote with an invalid URL [#3182](https://github.com/vatesfr/xen-orchestra/issues/3182) (PR [#3226](https://github.com/vatesfr/xen-orchestra/pull/3226))
- [Backup NG logs] Prevent user from deleting logs to help resolving issues [#3153](https://github.com/vatesfr/xen-orchestra/issues/3153) (PR [#3235](https://github.com/vatesfr/xen-orchestra/pull/3235))

### Bug fixes

- [Backup Reports] Report not sent if reportWhen failure and at least a VM is successfull [#3181](https://github.com/vatesfr/xen-orchestra/issues/3181) (PR [#3185](https://github.com/vatesfr/xen-orchestra/pull/3185))
- [Backup NG] Correctly migrate report setting from legacy jobs [#3180](https://github.com/vatesfr/xen-orchestra/issues/3180) (PR [#3206](https://github.com/vatesfr/xen-orchestra/pull/3206))
- [Backup NG] remove incomplete XVA files [#3159](https://github.com/vatesfr/xen-orchestra/issues/3159) (PR [#3215](https://github.com/vatesfr/xen-orchestra/pull/3215))
- [Backup NG form] Ability to edit a schedule's state [#3223](https://github.com/vatesfr/xen-orchestra/issues/3223) (PR [#3228](https://github.com/vatesfr/xen-orchestra/pull/3228))

### Released packages

- xo-remote-parser v0.5.0
- complex-matcher v0.4.0
- xo-server-backup-reports v0.12.3
- xo-server v5.23.0
- xo-web v5.23.0

## **5.22.1** (2018-07-13)

### Bug fixes

- [Remote select] Gracefully ignore remotes with invalid URL (PR [#3178](https://github.com/vatesfr/xen-orchestra/pull/3178))

### Released packages

- xo-web v5.22.1

## **5.22.0** (2018-07-12)

### Enhancements

- [Backup NG form] Add a link to the remotes' settings [#2711](https://github.com/vatesfr/xen-orchestra/issues/2711) [#3106](https://github.com/vatesfr/xen-orchestra/issues/3106) [#2299](https://github.com/vatesfr/xen-orchestra/issues/2299) (PR [#3128](https://github.com/vatesfr/xen-orchestra/pull/3128))
- [Backup NG logs] Make copy to clipboard and report buttons always available [#3130](https://github.com/vatesfr/xen-orchestra/issues/3130) (PR [#3133](https://github.com/vatesfr/xen-orchestra/pull/3133))
- Warning message when creating a local remote [#3105](https://github.com/vatesfr/xen-orchestra/issues/3105) (PR [3142](https://github.com/vatesfr/xen-orchestra/pull/3142))
- [Remotes] Allow optional port for NFS remote [2299](https://github.com/vatesfr/xen-orchestra/issues/2299) (PR [#3131](https://github.com/vatesfr/xen-orchestra/pull/3131))
- [Backup NG form] Add offline snapshot info (PR [#3144](https://github.com/vatesfr/xen-orchestra/pull/3144))
- [Backup NG overview] Display concurrency and offline snapshot value [3087](https://github.com/vatesfr/xen-orchestra/issues/3087) (PR [3145](https://github.com/vatesfr/xen-orchestra/pull/3145))
- [VM revert] notify the result of reverting a VM [3095](https://github.com/vatesfr/xen-orchestra/issues/3095) (PR [3150](https://github.com/vatesfr/xen-orchestra/pull/3150))
- [Backup NG logs] Link XO items in the details modal [#2711](https://github.com/vatesfr/xen-orchestra/issues/2711) (PR [#3171](https://github.com/vatesfr/xen-orchestra/pull/3171))
- [VM/Snapshots] Add fast clone option when creating a VM [#3120](https://github.com/vatesfr/xen-orchestra/issues/3120) (PR [#3136](https://github.com/vatesfr/xen-orchestra/pull/3136))
- Add the Turkish translation (PR [#3174](https://github.com/vatesfr/xen-orchestra/pull/3174) [#2870](https://github.com/vatesfr/xen-orchestra/pull/2870) [#2871](https://github.com/vatesfr/xen-orchestra/pull/2871))

### Bug fixes

- Delete schedules with their job [#3108](https://github.com/vatesfr/xen-orchestra/issues/3108) (PR [3124](https://github.com/vatesfr/xen-orchestra/pull/3124))
- Remote creation: correctly reset form [#3140](https://github.com/vatesfr/xen-orchestra/issues/3140) (PR [3141](https://github.com/vatesfr/xen-orchestra/pull/3141))
- Make cloud config templates available for all users [3147](https://github.com/vatesfr/xen-orchestra/issues/3147) (PR [3148](https://github.com/vatesfr/xen-orchestra/pull/3148))
- [New VM] Only create the cloud config drive when its option is enabled [3161](https://github.com/vatesfr/xen-orchestra/issues/3161) (PR [3162](https://github.com/vatesfr/xen-orchestra/pull/3162))
- Fix error when installing patches from the host or without a default SR (PR [3166](https://github.com/vatesfr/xen-orchestra/pull/3166))
- [Backup NG] Fix SMB *Not implemented* issue [#3149](](https://github.com/vatesfr/xen-orchestra/issues/3149) (PR [3175](https://github.com/vatesfr/xen-orchestra/pull/3175))

### Released packages

- xo-remote-parser 0.4.0
- @xen-orchestra/fs 0.2.0
- vhd-lib 0.3.0
- vhd-cli 0.1.0
- xo-server v5.22.0
- xo-web v5.22.0

## **5.21.0** (2018-06-28)

### Enhancements

- Hide legacy backup creation view [#2956](https://github.com/vatesfr/xen-orchestra/issues/2956)
- [Delta Backup NG logs] Display wether the export is a full or a delta [#2711](https://github.com/vatesfr/xen-orchestra/issues/2711)
- Copy VDIs' UUID from SR/disks view [#3051](https://github.com/vatesfr/xen-orchestra/issues/3051)
- [Backup NG] New option to shutdown VMs before snapshotting them [#3058](https://github.com/vatesfr/xen-orchestra/issues/3058#event-1673756438)
- [Backup NG form] Improve feedback [#2711](https://github.com/vatesfr/xen-orchestra/issues/2711)
- [Backup NG] Different retentions for backup and replication [#2895](https://github.com/vatesfr/xen-orchestra/issues/2895)
- Possibility to use a fast clone when creating a VM from a snapshot [#2937](https://github.com/vatesfr/xen-orchestra/issues/2937)
- Ability to customize cloud config templates [#2984](https://github.com/vatesfr/xen-orchestra/issues/2984)
- Add Backup deprecation message and link to Backup NG migration blog post [#3089](https://github.com/vatesfr/xen-orchestra/issues/3089)
- [Backup NG] Ability to cancel a running backup job [#3047](https://github.com/vatesfr/xen-orchestra/issues/3047)
- [Backup NG form] Ability to enable/disable a schedule [#3062](https://github.com/vatesfr/xen-orchestra/issues/3062)
- New backup/health view with non-existent backup snapshots table [#3090](https://github.com/vatesfr/xen-orchestra/issues/3090)
- Disable cancel/destroy tasks when not allowed [#3076](https://github.com/vatesfr/xen-orchestra/issues/3076)
- Default remote type is NFS [#3103](https://github.com/vatesfr/xen-orchestra/issues/3103) (PR [#3114](https://github.com/vatesfr/xen-orchestra/pull/3114))
- Add legacy backups snapshots to backup/health [#3082](https://github.com/vatesfr/xen-orchestra/issues/3082) (PR [#3111](https://github.com/vatesfr/xen-orchestra/pull/3111))
- [Backup NG logs] Add the job's name to the modal's title [#2711](https://github.com/vatesfr/xen-orchestra/issues/2711) (PR [#3115](https://github.com/vatesfr/xen-orchestra/pull/3115))
- Adding a XCP-ng host to a XS pool now fails fast [#3061](https://github.com/vatesfr/xen-orchestra/issues/3061) (PR [#3118](https://github.com/vatesfr/xen-orchestra/pull/3118))
- [Backup NG logs] Ability to report a failed job and copy its log to the clipboard [#3100](https://github.com/vatesfr/xen-orchestra/issues/3100) (PR [#3110](https://github.com/vatesfr/xen-orchestra/pull/3110))

### Bug fixes

- update the xentools search item to return the version number of installed xentools [#3015](https://github.com/vatesfr/xen-orchestra/issues/3015)
- Fix Nagios backup reports [#2991](https://github.com/vatesfr/xen-orchestra/issues/2991)
- Fix the retry of a single failed/interrupted VM backup [#2912](https://github.com/vatesfr/xen-orchestra/issues/2912#issuecomment-395480321)
- New VM with Self: filter out networks that are not in the template's pool [#3011](https://github.com/vatesfr/xen-orchestra/issues/3011)
- [Backup NG] Auto-detect when a full export is necessary.
- Fix Load Balancer [#3075](https://github.com/vatesfr/xen-orchestra/issues/3075#event-1685469551) [#3026](https://github.com/vatesfr/xen-orchestra/issues/3026)
- [SR stats] Don't scale XAPI iowait values [#2969](https://github.com/vatesfr/xen-orchestra/issues/2969)
- [Backup NG] Don't list unusable SRs for CR/DR [#3050](https://github.com/vatesfr/xen-orchestra/issues/3050)
- Fix creating VM from snapshot (PR [3117](https://github.com/vatesfr/xen-orchestra/pull/3117))

## **5.20.0** (2018-05-31)

### Enhancements

- Add VDI UUID in SR coalesce view [#2903](https://github.com/vatesfr/xen-orchestra/issues/2903)
- Create new VDI from SR view not attached to any VM [#2229](https://github.com/vatesfr/xen-orchestra/issues/2229)
- [Patches] ignore XS upgrade in missing patches counter [#2866](https://github.com/vatesfr/xen-orchestra/issues/2866)
- [Health] List VM snapshots related to non-existing backup jobs/schedules [#2828](https://github.com/vatesfr/xen-orchestra/issues/2828)

## **5.19.0** (2018-05-01)

### Enhancements

- Expose vendor device in VM advanced tab [#2883](https://github.com/vatesfr/xen-orchestra/issues/2883)
- Networks created in XO are missing the "automatic" parameter [#2818](https://github.com/vatesfr/xen-orchestra/issues/2818)
- Performance alert disk space monitoring XS [#2737](https://github.com/vatesfr/xen-orchestra/issues/2737)
- Add ability to create NFSv4 storage repository [#2706](https://github.com/vatesfr/xen-orchestra/issues/2706)
- [SortedTable] Support link actions [#2691](https://github.com/vatesfr/xen-orchestra/issues/2691)
- Additional sort option: by host name [#2680](https://github.com/vatesfr/xen-orchestra/issues/2680)
- Expose XenTools version numbers in data model and UI [#2650](https://github.com/vatesfr/xen-orchestra/issues/2650)
- RRDs stats for SR object [#2644](https://github.com/vatesfr/xen-orchestra/issues/2644)
- composite jobs [#2367](https://github.com/vatesfr/xen-orchestra/issues/2367)
- Better error message [#2344](https://github.com/vatesfr/xen-orchestra/issues/2344)
- Avoid using backup tag with special characters [#2336](https://github.com/vatesfr/xen-orchestra/issues/2336)
- Prefix/suffix for temporary files [#2333](https://github.com/vatesfr/xen-orchestra/issues/2333)
- Continuous Replication - better interface matching on destination [#2093](https://github.com/vatesfr/xen-orchestra/issues/2093)
- Creation of LVMoHBA SRs [#1992](https://github.com/vatesfr/xen-orchestra/issues/1992)
- [Delta backup] Improve restoration by creating a virtual full VHD [#1943](https://github.com/vatesfr/xen-orchestra/issues/1943)
- VM Backups should be done in a dedicated remote directory [#1752](https://github.com/vatesfr/xen-orchestra/issues/1752)
- Add Pool / SR filter in backup view [#1762](https://github.com/vatesfr/xen-orchestra/issues/1762)
- Hide/Disable upgrade button when no upgrade exists [#1594](https://github.com/vatesfr/xen-orchestra/issues/1594)
- "Upgrade" button should display "Downgrade" when trial is over [#1483](https://github.com/vatesfr/xen-orchestra/issues/1483)

### Bugs

- Allowed-ips don't works displaying index.js:1 Uncaught TypeError: (0 , z.isIp) is not a function [#2891](https://github.com/vatesfr/xen-orchestra/issues/2891)
- Error on "usage-report" [#2876](https://github.com/vatesfr/xen-orchestra/issues/2876)
- SR selection combo only listing local storage [#2875](https://github.com/vatesfr/xen-orchestra/issues/2875)
- [Backup NG - Delta] Issue while importing delta [#2857](https://github.com/vatesfr/xen-orchestra/issues/2857)
- Create New SR page broken with past commit [#2853](https://github.com/vatesfr/xen-orchestra/issues/2853)
- [Backup NG] a target should only be preset once [#2848](https://github.com/vatesfr/xen-orchestra/issues/2848)
- Auth Method iSCSI [#2835](https://github.com/vatesfr/xen-orchestra/issues/2835)
- [Backup NG] ENOENT with Delta Backup [#2833](https://github.com/vatesfr/xen-orchestra/issues/2833)
- Different backup logs [#2732](https://github.com/vatesfr/xen-orchestra/issues/2732)
- Creating network fails silently when omitting Description [#2719](https://github.com/vatesfr/xen-orchestra/issues/2719)
- Can't create ISO NFS SR via XOA [#1845](https://github.com/vatesfr/xen-orchestra/issues/1845)

## **5.18.0** (2018-03-31)

### Enhancements

- Support huge VHDs [#2785](https://github.com/vatesfr/xen-orchestra/issues/2785)
- Usage report extended usage [#2770](https://github.com/vatesfr/xen-orchestra/issues/2770)
- Improve host available RAM display [#2750](https://github.com/vatesfr/xen-orchestra/issues/2750)
- Hide IP field during VM creation if not configured [#2739](https://github.com/vatesfr/xen-orchestra/issues/2739)
- [Home] Delete VMs modal should autofocus the input field [#2736](https://github.com/vatesfr/xen-orchestra/issues/2736)
- Backup restore view load icon [#2692](https://github.com/vatesfr/xen-orchestra/issues/2692)
- Deleting default templates doesn't work [#2666](https://github.com/vatesfr/xen-orchestra/issues/2666)
- DR clean previous "failed" snapshots [#2656](https://github.com/vatesfr/xen-orchestra/issues/2656)
- [Home] Put sort criteria in URL like the filter [#2585](https://github.com/vatesfr/xen-orchestra/issues/2585)
- Allow disconnect VDI in SR disk view [#2505](https://github.com/vatesfr/xen-orchestra/issues/2505)
- Add confirmation modal for manual backup run [#2355](https://github.com/vatesfr/xen-orchestra/issues/2355)
- Multiple schedule for backup jobs [#2286](https://github.com/vatesfr/xen-orchestra/issues/2286)
- Checks before web update [#2250](https://github.com/vatesfr/xen-orchestra/issues/2250)
- Backup logs should truly reflect if the job is running [#2206](https://github.com/vatesfr/xen-orchestra/issues/2206)
- Hook/action if an export stream is cut [#1929](https://github.com/vatesfr/xen-orchestra/issues/1929)
- Backup paths should not contain tags but job ids [#1854](https://github.com/vatesfr/xen-orchestra/issues/1854)
- Add a button to delete a backup [#1751](https://github.com/vatesfr/xen-orchestra/issues/1751)
- Dashboard available for Pool and Host level  [#1631](https://github.com/vatesfr/xen-orchestra/issues/1631)
- UI Enhancement - VM list - Allways show the Toolbar  [#1581](https://github.com/vatesfr/xen-orchestra/issues/1581)
- xoa-updater --register:  unable to define proxy using the CLI [#873](https://github.com/vatesfr/xen-orchestra/issues/873)


### Bugs

- [Backup NG] CR/DR fail with multiple VMs [#2807](https://github.com/vatesfr/xen-orchestra/issues/2807)
- HTTPS Crash [#2803](https://github.com/vatesfr/xen-orchestra/issues/2803)
- Backup NG "cannot fork the stream after it has been created" [#2790](https://github.com/vatesfr/xen-orchestra/issues/2790)
- [XOSAN] Make temporary `boundObjectId` unique [#2758](https://github.com/vatesfr/xen-orchestra/issues/2758)
- First VIF ignored at VM creation [#2794](https://github.com/vatesfr/xen-orchestra/issues/2794)
- VM creation from snapshot does not work [#2748](https://github.com/vatesfr/xen-orchestra/issues/2748)
- Error: no such object with CentOS 7 template [#2747](https://github.com/vatesfr/xen-orchestra/issues/2747)
- [Tasks] Filter does not work [#2740](https://github.com/vatesfr/xen-orchestra/issues/2740)
- Pagination broken when listing pool VMs [#2730](https://github.com/vatesfr/xen-orchestra/issues/2730)
- All jobs show error icon with message "This backup's creator no longer exists" [#2728](https://github.com/vatesfr/xen-orchestra/issues/2728)
- [Basic backup] Continous Replication VM names [#2727](https://github.com/vatesfr/xen-orchestra/issues/2727)
- Continuous replication clone removed [#2724](https://github.com/vatesfr/xen-orchestra/issues/2724)
- [Backup] "See matching VMs" issue [#2704](https://github.com/vatesfr/xen-orchestra/issues/2704)
- How to exclude CR targets from a smart backup using tags? [#2613](https://github.com/vatesfr/xen-orchestra/issues/2613)
- Successful VM import reported as failed [#2056](https://github.com/vatesfr/xen-orchestra/issues/2056)
- Delta backup: issue if a disk is once again backed up [#1824](https://github.com/vatesfr/xen-orchestra/issues/1824)

## **5.17.0** (2018-03-02)

### Enhancements

- Username field labeled inconsistently [#2651](https://github.com/vatesfr/xen-orchestra/issues/2651)
- Add modal confirmation for host emergency mode [#2230](https://github.com/vatesfr/xen-orchestra/issues/2230)
- Authorize stats fetching in RO mode [#2678](https://github.com/vatesfr/xen-orchestra/issues/2678)
- Limit VM.export concurrency [#2669](https://github.com/vatesfr/xen-orchestra/issues/2669)
- Basic backup: snapshots names [#2668](https://github.com/vatesfr/xen-orchestra/issues/2668)
- Change placement of "share" button for self [#2663](https://github.com/vatesfr/xen-orchestra/issues/2663)
- Username field labeled inconsistently [#2651](https://github.com/vatesfr/xen-orchestra/issues/2651)
- Backup report for VDI chain status [#2639](https://github.com/vatesfr/xen-orchestra/issues/2639)
- [Dashboard/Health] Control domain VDIs should includes snapshots [#2634](https://github.com/vatesfr/xen-orchestra/issues/2634)
- Do not count VM-snapshot in self quota [#2626](https://github.com/vatesfr/xen-orchestra/issues/2626)
- [xo-web] Backup logs [#2618](https://github.com/vatesfr/xen-orchestra/issues/2618)
- [VM/Snapshots] grouped deletion [#2595](https://github.com/vatesfr/xen-orchestra/issues/2595)
- [Backups] add a new state for a VM: skipped [#2591](https://github.com/vatesfr/xen-orchestra/issues/2591)
- Set a self-service VM at "share" after creation [#2589](https://github.com/vatesfr/xen-orchestra/issues/2589)
- [Backup logs] Improve Unhealthy VDI Chain message [#2586](https://github.com/vatesfr/xen-orchestra/issues/2586)
- [SortedTable] Put sort criteria in URL like the filter [#2584](https://github.com/vatesfr/xen-orchestra/issues/2584)
- Cant attach XenTools on User side.  [#2503](https://github.com/vatesfr/xen-orchestra/issues/2503)
- Pool filter for health view [#2302](https://github.com/vatesfr/xen-orchestra/issues/2302)
- [Smart Backup] Improve feedback [#2253](https://github.com/vatesfr/xen-orchestra/issues/2253)
- Backup jobs stuck if no space left on NFS remote [#2116](https://github.com/vatesfr/xen-orchestra/issues/2116)
- Link between backup and XS tasks [#1193](https://github.com/vatesfr/xen-orchestra/issues/1193)
- Move delta backup grouping to server side [#1008](https://github.com/vatesfr/xen-orchestra/issues/1008)

### Bugs

- Limit VDI export concurrency [#2672](https://github.com/vatesfr/xen-orchestra/issues/2672)
- Select is broken outside dev mode [#2645](https://github.com/vatesfr/xen-orchestra/issues/2645)
- "New" XOSAN automatically register the user [#2625](https://github.com/vatesfr/xen-orchestra/issues/2625)
- [VM/Advanced] Error on resource set change should not be hidden [#2620](https://github.com/vatesfr/xen-orchestra/issues/2620)
- misspelled word [#2606](https://github.com/vatesfr/xen-orchestra/issues/2606)
- Jobs vm.revert failing all the time [#2498](https://github.com/vatesfr/xen-orchestra/issues/2498)

## **5.16.0** (2018-01-31)

### Enhancements

- Use @xen-orchestra/cron everywhere [#2616](https://github.com/vatesfr/xen-orchestra/issues/2616)
- [SortedTable] Possibility to specify grouped/individual actions together [#2596](https://github.com/vatesfr/xen-orchestra/issues/2596)
- Self-service: allow VIF create [#2593](https://github.com/vatesfr/xen-orchestra/issues/2593)
- Ghost tasks [#2579](https://github.com/vatesfr/xen-orchestra/issues/2579)
- Autopatching: ignore 7.3 update patch for 7.2 [#2564](https://github.com/vatesfr/xen-orchestra/issues/2564)
- Better Handling of suspending VMs from the Home screen [#2547](https://github.com/vatesfr/xen-orchestra/issues/2547)
- Allow deleting VMs for which `destroy` is blocked [#2525](https://github.com/vatesfr/xen-orchestra/issues/2525)
- Better confirmation on mass destructive actions [#2522](https://github.com/vatesfr/xen-orchestra/issues/2522)
- Move VM In to/Out of Self Service Group [#1913](https://github.com/vatesfr/xen-orchestra/issues/1913)
- Two factor auth [#1897](https://github.com/vatesfr/xen-orchestra/issues/1897)
- token.create should accept an expiration [#1769](https://github.com/vatesfr/xen-orchestra/issues/1769)
- Self Service User -  User don't have quota in his dashboard [#1538](https://github.com/vatesfr/xen-orchestra/issues/1538)
- Remove CoffeeScript in xo-server [#189](https://github.com/vatesfr/xen-orchestra/issues/189)
- Better Handling of suspending VMs from the Home screen [#2547](https://github.com/vatesfr/xen-orchestra/issues/2547)
- [xen-api] Stronger reconnection policy [#2410](https://github.com/vatesfr/xen-orchestra/issues/2410)
- home view - allow selecting more than 25 items [#1210](https://github.com/vatesfr/xen-orchestra/issues/1210)
- Performances alerts [#511](https://github.com/vatesfr/xen-orchestra/issues/511)

### Bugs

- [cron] toJSDate is not a function [#2661](https://github.com/vatesfr/xen-orchestra/issues/2661)
- [Delta backup] Merge should not fail when delta contains no data [#2635](https://github.com/vatesfr/xen-orchestra/issues/2635)
- Select issues [#2590](https://github.com/vatesfr/xen-orchestra/issues/2590)
- Fix selects display [#2575](https://github.com/vatesfr/xen-orchestra/issues/2575)
- [SortedTable] Stuck when displaying last page [#2569](https://github.com/vatesfr/xen-orchestra/issues/2569)
- [vm/network] Duplicate key error [#2553](https://github.com/vatesfr/xen-orchestra/issues/2553)
- Jobs vm.revert failing all the time [#2498](https://github.com/vatesfr/xen-orchestra/issues/2498)
- TZ selector is not used for backup schedule preview [#2464](https://github.com/vatesfr/xen-orchestra/issues/2464)
- Remove filter in VM/network view [#2548](https://github.com/vatesfr/xen-orchestra/issues/2548)


## **5.15.0** (2017-12-29)

### Enhancements

- VDI resize online method removed in 7.3 [#2542](https://github.com/vatesfr/xen-orchestra/issues/2542)
- Smart replace VDI.pool_migrate removed from XenServer 7.3 Free [#2541](https://github.com/vatesfr/xen-orchestra/issues/2541)
- New memory constraints in XenServer 7.3 [#2540](https://github.com/vatesfr/xen-orchestra/issues/2540)
- Link to Settings/Logs for admins in error notifications [#2516](https://github.com/vatesfr/xen-orchestra/issues/2516)
- [Self Service] Do not use placehodlers to describe inputs  [#2509](https://github.com/vatesfr/xen-orchestra/issues/2509)
- Obfuscate password in log in LDAP plugin test [#2506](https://github.com/vatesfr/xen-orchestra/issues/2506)
- Log rotation [#2492](https://github.com/vatesfr/xen-orchestra/issues/2492)
- Continuous Replication TAG [#2473](https://github.com/vatesfr/xen-orchestra/issues/2473)
- Graphs in VM list view [#2469](https://github.com/vatesfr/xen-orchestra/issues/2469)
- [Delta Backups] Do not include merge duration in transfer speed stat [#2426](https://github.com/vatesfr/xen-orchestra/issues/2426)
- Warning for disperse mode [#2537](https://github.com/vatesfr/xen-orchestra/issues/2537)
- Select components: auto select value if only 1 choice possible [#1479](https://github.com/vatesfr/xen-orchestra/issues/1479)

### Bugs

- VM console doesn't work when using IPv6 in URL [#2530](https://github.com/vatesfr/xen-orchestra/issues/2530)
- Retention issue with failed basic backup [#2524](https://github.com/vatesfr/xen-orchestra/issues/2524)
- [VM/Advanced] Check that the autopower on setting is working [#2489](https://github.com/vatesfr/xen-orchestra/issues/2489)
- Cloud config drive create fail on XenServer < 7 [#2478](https://github.com/vatesfr/xen-orchestra/issues/2478)
- VM create fails due to missing vGPU id [#2466](https://github.com/vatesfr/xen-orchestra/issues/2466)


## **5.14.0** (2017-10-31)

### Enhancements

- VM snapshot description display [#2458](https://github.com/vatesfr/xen-orchestra/issues/2458)
- [Home] Ability to sort VM by number of snapshots [#2450](https://github.com/vatesfr/xen-orchestra/issues/2450)
- Display XS version in host view [#2439](https://github.com/vatesfr/xen-orchestra/issues/2439)
- [File restore]: Clarify the possibility to select multiple files [#2438](https://github.com/vatesfr/xen-orchestra/issues/2438)
- [Continuous Replication] Time in replicated VMs [#2431](https://github.com/vatesfr/xen-orchestra/issues/2431)
- [SortedTable] Active page in URL param [#2405](https://github.com/vatesfr/xen-orchestra/issues/2405)
- replace all '...' with the UTF-8 equivalent [#2391](https://github.com/vatesfr/xen-orchestra/issues/2391)
- [SortedTable] Explicit when no items [#2388](https://github.com/vatesfr/xen-orchestra/issues/2388)
- Handle patching licenses [#2382](https://github.com/vatesfr/xen-orchestra/issues/2382)
- Credential leaking in logs for messages regarding invalid credentials and "too fast authentication" [#2363](https://github.com/vatesfr/xen-orchestra/issues/2363)
- [SortedTable] Keyboard support [#2330](https://github.com/vatesfr/xen-orchestra/issues/2330)
- token.create should accept an expiration [#1769](https://github.com/vatesfr/xen-orchestra/issues/1769)
- On updater error, display link to documentation [#1610](https://github.com/vatesfr/xen-orchestra/issues/1610)
- Add basic vGPU support [#2413](https://github.com/vatesfr/xen-orchestra/issues/2413)
- Storage View - Disk Tab - real disk usage [#2475](https://github.com/vatesfr/xen-orchestra/issues/2475)

### Bugs

- Config drive - Custom config not working properly [#2449](https://github.com/vatesfr/xen-orchestra/issues/2449)
- Snapshot sorted table breaks copyVm [#2446](https://github.com/vatesfr/xen-orchestra/issues/2446)
- [vm/snapshots] Incorrect default sort order [#2442](https://github.com/vatesfr/xen-orchestra/issues/2442)
- [Backups/Jobs] Incorrect months mapping [#2427](https://github.com/vatesfr/xen-orchestra/issues/2427)
- [Xapi#barrier()] Not compatible with XenServer < 6.1 [#2418](https://github.com/vatesfr/xen-orchestra/issues/2418)
- [SortedTable] Change page when no more items on the page [#2401](https://github.com/vatesfr/xen-orchestra/issues/2401)
- Review and fix creating a VM from a snapshot [#2343](https://github.com/vatesfr/xen-orchestra/issues/2343)
- Unable to edit / save restored backup job [#1922](https://github.com/vatesfr/xen-orchestra/issues/1922)

## **5.13.0** (2017-09-29)

### Enhancements

- replace all '...' with the UTF-8 equivalent [#2391](https://github.com/vatesfr/xen-orchestra/issues/2391)
- [SortedTable] Explicit when no items [#2388](https://github.com/vatesfr/xen-orchestra/issues/2388)
- Auto select iqn or lun if there is only one [#2379](https://github.com/vatesfr/xen-orchestra/issues/2379)
- [Sparklines] Hide points [#2370](https://github.com/vatesfr/xen-orchestra/issues/2370)
- Allow xo-server-recover-account to generate a random password [#2360](https://github.com/vatesfr/xen-orchestra/issues/2360)
- Add disk in existing VM as self user [#2348](https://github.com/vatesfr/xen-orchestra/issues/2348)
- Sorted table for Settings/server [#2340](https://github.com/vatesfr/xen-orchestra/issues/2340)
- Sign in should be case insensitive [#2337](https://github.com/vatesfr/xen-orchestra/issues/2337)
- [SortedTable] Extend checkbox click to whole column [#2329](https://github.com/vatesfr/xen-orchestra/issues/2329)
- [SortedTable] Ability to select all items (across pages) [#2324](https://github.com/vatesfr/xen-orchestra/issues/2324)
- [SortedTable] Range selection [#2323](https://github.com/vatesfr/xen-orchestra/issues/2323)
- Warning on SMB remote creation [#2316](https://github.com/vatesfr/xen-orchestra/issues/2316)
- [Home | SortedTable] Add link to syntax doc in the filter input [#2305](https://github.com/vatesfr/xen-orchestra/issues/2305)
- [SortedTable] Add optional binding of filter to an URL query [#2301](https://github.com/vatesfr/xen-orchestra/issues/2301)
- [Home][Keyboard navigation] Allow selecting the objects [#2214](https://github.com/vatesfr/xen-orchestra/issues/2214)
- SR view / Disks: option to display non managed VDIs [#1724](https://github.com/vatesfr/xen-orchestra/issues/1724)
- Continuous Replication Retention  [#1692](https://github.com/vatesfr/xen-orchestra/issues/1692)

### Bugs

- iSCSI issue on LUN selector [#2374](https://github.com/vatesfr/xen-orchestra/issues/2374)
- Errors in VM copy are not properly reported [#2347](https://github.com/vatesfr/xen-orchestra/issues/2347)
- Removing a PIF IP fails [#2346](https://github.com/vatesfr/xen-orchestra/issues/2346)
- Review and fix creating a VM from a snapshot [#2343](https://github.com/vatesfr/xen-orchestra/issues/2343)
- iSCSI LUN Detection fails with authentification  [#2339](https://github.com/vatesfr/xen-orchestra/issues/2339)
- Fix PoolActionBar to add a new SR [#2307](https://github.com/vatesfr/xen-orchestra/issues/2307)
- [VM migration] Error if default SR not accessible to target host [#2180](https://github.com/vatesfr/xen-orchestra/issues/2180)
- A job shouldn't executable more than once at the same time [#2053](https://github.com/vatesfr/xen-orchestra/issues/2053)

## **5.12.0** (2017-08-31)

### Enhancements

- PIF selector with physical status [#2326](https://github.com/vatesfr/xen-orchestra/issues/2326)
- [SortedTable] Range selection [#2323](https://github.com/vatesfr/xen-orchestra/issues/2323)
- Self service filter for home/VM view [#2303](https://github.com/vatesfr/xen-orchestra/issues/2303)
- SR/Disks Display total of VDIs to coalesce [#2300](https://github.com/vatesfr/xen-orchestra/issues/2300)
- Pool filter in the task view [#2293](https://github.com/vatesfr/xen-orchestra/issues/2293)
- "Loading" while fetching objects [#2285](https://github.com/vatesfr/xen-orchestra/issues/2285)
- [SortedTable] Add grouped actions feature [#2276](https://github.com/vatesfr/xen-orchestra/issues/2276)
- Add a filter to the backups' log [#2246](https://github.com/vatesfr/xen-orchestra/issues/2246)
- It should not be possible to migrate a halted VM. [#2233](https://github.com/vatesfr/xen-orchestra/issues/2233)
- [Home][Keyboard navigation] Allow selecting the objects [#2214](https://github.com/vatesfr/xen-orchestra/issues/2214)
- Allow to set pool master [#2213](https://github.com/vatesfr/xen-orchestra/issues/2213)
- Continuous Replication Retention  [#1692](https://github.com/vatesfr/xen-orchestra/issues/1692)

### Bugs

- Home pagination bug [#2310](https://github.com/vatesfr/xen-orchestra/issues/2310)
- Fix PoolActionBar to add a new SR [#2307](https://github.com/vatesfr/xen-orchestra/issues/2307)
- VM snapshots are not correctly deleted [#2304](https://github.com/vatesfr/xen-orchestra/issues/2304)
- Parallel deletion of VMs fails [#2297](https://github.com/vatesfr/xen-orchestra/issues/2297)
- Continous replication create multiple zombie disks [#2292](https://github.com/vatesfr/xen-orchestra/issues/2292)
- Add user to Group issue [#2196](https://github.com/vatesfr/xen-orchestra/issues/2196)
- [VM migration] Error if default SR not accessible to target host [#2180](https://github.com/vatesfr/xen-orchestra/issues/2180)

## **5.11.0** (2017-07-31)

### Enhancements

- Storage VHD chain health [\#2178](https://github.com/vatesfr/xen-orchestra/issues/2178)

### Bug fixes

- No web VNC console [\#2258](https://github.com/vatesfr/xen-orchestra/issues/2258)
- Patching issues [\#2254](https://github.com/vatesfr/xen-orchestra/issues/2254)
- Advanced button in VM creation for self service user [\#2202](https://github.com/vatesfr/xen-orchestra/issues/2202)
- Hide "new VM" menu entry if not admin or not self service user [\#2191](https://github.com/vatesfr/xen-orchestra/issues/2191)

## **5.10.0** (2017-06-30)

### Enhancements

- Improve backup log display [\#2239](https://github.com/vatesfr/xen-orchestra/issues/2239)
- Patch SR detection improvement [\#2215](https://github.com/vatesfr/xen-orchestra/issues/2215)
- Less strict coalesce detection [\#2207](https://github.com/vatesfr/xen-orchestra/issues/2207)
- IP pool UI improvement [\#2203](https://github.com/vatesfr/xen-orchestra/issues/2203)
- Ability to clear "Auto power on" flag for DR-ed VM [\#2097](https://github.com/vatesfr/xen-orchestra/issues/2097)
- [Delta backup restoration] Choose SR for each VDIs [\#2070](https://github.com/vatesfr/xen-orchestra/issues/2070)
- Ability to forget an host (even if no longer present) [\#1934](https://github.com/vatesfr/xen-orchestra/issues/1934)

### Bug fixes

- Cross pool migrate fail [\#2248](https://github.com/vatesfr/xen-orchestra/issues/2248)
- ActionButtons with modals stay in pending state forever [\#2222](https://github.com/vatesfr/xen-orchestra/issues/2222)
- Permission issue for a user on self service VMs [\#2212](https://github.com/vatesfr/xen-orchestra/issues/2212)
- Self-Service resource loophole [\#2198](https://github.com/vatesfr/xen-orchestra/issues/2198)
- Backup log no longer shows the name of destination VM [\#2195](https://github.com/vatesfr/xen-orchestra/issues/2195)
- State not restored when exiting modal dialog [\#2194](https://github.com/vatesfr/xen-orchestra/issues/2194)
- [Xapi#exportDeltaVm] Cannot read property 'managed' of undefined [\#2189](https://github.com/vatesfr/xen-orchestra/issues/2189)
- VNC keyboard layout change [\#404](https://github.com/vatesfr/xen-orchestra/issues/404)

## **5.9.0** (2017-05-31)

### Enhancements

- Allow DR to remove previous backup first [\#2157](https://github.com/vatesfr/xen-orchestra/issues/2157)
- Feature request - add amount of RAM to memory bars [\#2149](https://github.com/vatesfr/xen-orchestra/issues/2149)
- Make the acceptability of invalid certificates configurable [\#2138](https://github.com/vatesfr/xen-orchestra/issues/2138)
- label of VM names in tasks link [\#2135](https://github.com/vatesfr/xen-orchestra/issues/2135)
- Backup report timezone [\#2133](https://github.com/vatesfr/xen-orchestra/issues/2133)
- xo-server-recover-account [\#2129](https://github.com/vatesfr/xen-orchestra/issues/2129)
- Detect disks attached to control domain [\#2126](https://github.com/vatesfr/xen-orchestra/issues/2126)
- Add task description in Tasks view [\#2125](https://github.com/vatesfr/xen-orchestra/issues/2125)
- Host reboot warning after patching for 7.1 [\#2124](https://github.com/vatesfr/xen-orchestra/issues/2124)
- Continuous Replication - possibility run VM without a clone [\#2119](https://github.com/vatesfr/xen-orchestra/issues/2119)
- Unreachable host should be detected [\#2099](https://github.com/vatesfr/xen-orchestra/issues/2099)
- Orange icon when host is is disabled [\#2098](https://github.com/vatesfr/xen-orchestra/issues/2098)
- Enhanced backup report logs [\#2096](https://github.com/vatesfr/xen-orchestra/issues/2096)
- Only show failures when configured to report on failures [\#2095](https://github.com/vatesfr/xen-orchestra/issues/2095)
- "Add all" button in self service [\#2081](https://github.com/vatesfr/xen-orchestra/issues/2081)
- Patch and pack mechanism changed on Ely [\#2058](https://github.com/vatesfr/xen-orchestra/issues/2058)
- Tip or ask people to patch from pool view [\#2057](https://github.com/vatesfr/xen-orchestra/issues/2057)
- File restore - Remind compatible backup [\#1930](https://github.com/vatesfr/xen-orchestra/issues/1930)
- Reporting for halted vm time [\#1613](https://github.com/vatesfr/xen-orchestra/issues/1613)
- Add standalone XS server to a pool and patch it to the pool level [\#878](https://github.com/vatesfr/xen-orchestra/issues/878)
- Add Cores-per-sockets [\#130](https://github.com/vatesfr/xen-orchestra/issues/130)

### Bug fixes

- VM creation is broken for non-admins [\#2168](https://github.com/vatesfr/xen-orchestra/issues/2168)
- Can't create cloud config drive [\#2162](https://github.com/vatesfr/xen-orchestra/issues/2162)
- Select is "moving" [\#2142](https://github.com/vatesfr/xen-orchestra/issues/2142)
- Select issue for affinity host [\#2141](https://github.com/vatesfr/xen-orchestra/issues/2141)
- Dashboard Storage Usage incorrect [\#2123](https://github.com/vatesfr/xen-orchestra/issues/2123)
- Detect unmerged *base copy* and prevent too long chains [\#2047](https://github.com/vatesfr/xen-orchestra/issues/2047)


## **5.8.0** (2017-04-28)

### Enhancements

- Limit About view info for non-admins [\#2109](https://github.com/vatesfr/xen-orchestra/issues/2109)
- Enabling/disabling boot device on HVM VM [\#2105](https://github.com/vatesfr/xen-orchestra/issues/2105)
- Filter: Hide snapshots in SR disk view [\#2102](https://github.com/vatesfr/xen-orchestra/issues/2102)
- Smarter XOSAN install [\#2084](https://github.com/vatesfr/xen-orchestra/issues/2084)
- PL translation [\#2079](https://github.com/vatesfr/xen-orchestra/issues/2079)
- Remove the "share this VM" option if not in self service [\#2061](https://github.com/vatesfr/xen-orchestra/issues/2061)
- "connected" status graphics are not the same on the host storage and networking tabs [\#2060](https://github.com/vatesfr/xen-orchestra/issues/2060)
- Ability to view and edit `vga` and `videoram` fields in VM view [\#158](https://github.com/vatesfr/xen-orchestra/issues/158)
- Performances [\#1](https://github.com/vatesfr/xen-api/issues/1)

### Bug fixes

- Dashboard display issues [\#2108](https://github.com/vatesfr/xen-orchestra/issues/2108)
- Dashboard CPUs Usage [\#2105](https://github.com/vatesfr/xen-orchestra/issues/2105)
- [Dashboard/Overview] Warning [\#2090](https://github.com/vatesfr/xen-orchestra/issues/2090)
- VM creation displays all networks [\#2086](https://github.com/vatesfr/xen-orchestra/issues/2086)
- Cannot change HA mode for a VM [\#2080](https://github.com/vatesfr/xen-orchestra/issues/2080)
- [Smart backup] Tags selection does not work [\#2077](https://github.com/vatesfr/xen-orchestra/issues/2077)
- [Backup jobs] Timeout should be in seconds, not milliseconds [\#2076](https://github.com/vatesfr/xen-orchestra/issues/2076)
- Missing VM templates [\#2075](https://github.com/vatesfr/xen-orchestra/issues/2075)
- [transport-email] From header not set [\#2074](https://github.com/vatesfr/xen-orchestra/issues/2074)
- Missing objects should be displayed in backup edition [\#2052](https://github.com/vatesfr/xen-orchestra/issues/2052)

## **5.7.0** (2017-03-31)

### Enhancements

- Improve ActionButton error reporting [\#2048](https://github.com/vatesfr/xen-orchestra/issues/2048)
- Home view master checkbox UI issue [\#2027](https://github.com/vatesfr/xen-orchestra/issues/2027)
- HU Translation [\#2019](https://github.com/vatesfr/xen-orchestra/issues/2019)
- [Usage report] Add name for all objects [\#2017](https://github.com/vatesfr/xen-orchestra/issues/2017)
- [Home] Improve inter-types linkage [\#2012](https://github.com/vatesfr/xen-orchestra/issues/2012)
- Remove bootable checkboxes in VM creation [\#2007](https://github.com/vatesfr/xen-orchestra/issues/2007)
- Do not display bootable toggles for disks of non-PV VMs [\#1996](https://github.com/vatesfr/xen-orchestra/issues/1996)
- Try to match network VLAN for VM migration modal [\#1990](https://github.com/vatesfr/xen-orchestra/issues/1990)
- [Usage reports] Add VM names in addition to UUIDs [\#1984](https://github.com/vatesfr/xen-orchestra/issues/1984)
- Host affinity in "advanced" VM creation [\#1983](https://github.com/vatesfr/xen-orchestra/issues/1983)
- Add job tag in backup logs [\#1982](https://github.com/vatesfr/xen-orchestra/issues/1982)
- Possibility to add a label/description to servers [\#1965](https://github.com/vatesfr/xen-orchestra/issues/1965)
- Possibility to create shared VM in a resource set [\#1964](https://github.com/vatesfr/xen-orchestra/issues/1964)
- Clearer display of disabled (backup) jobs [\#1958](https://github.com/vatesfr/xen-orchestra/issues/1958)
- Job should have a configurable timeout [\#1956](https://github.com/vatesfr/xen-orchestra/issues/1956)
- Sort failed VMs in backup report [\#1950](https://github.com/vatesfr/xen-orchestra/issues/1950)
- Support for UNIX socket path [\#1944](https://github.com/vatesfr/xen-orchestra/issues/1944)
- Interface - Host Patching - Button Verbiage [\#1911](https://github.com/vatesfr/xen-orchestra/issues/1911)
- Display if a VM is in Self Service (and which group) [\#1905](https://github.com/vatesfr/xen-orchestra/issues/1905)
- Install supplemental pack on a whole pool [\#1896](https://github.com/vatesfr/xen-orchestra/issues/1896)
- Allow VM snapshots with ACLs [\#1865](https://github.com/vatesfr/xen-orchestra/issues/1886)
- Icon to indicate if a snapshot is quiesce [\#1858](https://github.com/vatesfr/xen-orchestra/issues/1858)
- Pool Ips input too permissive [\#1731](https://github.com/vatesfr/xen-orchestra/issues/1731)
- Select is going on top after each choice [\#1359](https://github.com/vatesfr/xen-orchestra/issues/1359)

### Bug fixes

- Missing objects should be displayed in backup edition [\#2052](https://github.com/vatesfr/xen-orchestra/issues/2052)
- Search bar content changes while typing [\#2035](https://github.com/vatesfr/xen-orchestra/issues/2035)
- VM.$guest_metrics.PV_drivers_up_to_date is deprecated in XS 7.1 [\#2024](https://github.com/vatesfr/xen-orchestra/issues/2024)
- Bootable flag selection checkbox for extra disk not fetched [\#1994](https://github.com/vatesfr/xen-orchestra/issues/1994)
- Home view − Changing type must reset paging [\#1993](https://github.com/vatesfr/xen-orchestra/issues/1993)
- XOSAN menu item should only be displayed to admins [\#1968](https://github.com/vatesfr/xen-orchestra/issues/1968)
- Object type change are not correctly handled in UI [\#1967](https://github.com/vatesfr/xen-orchestra/issues/1967)
- VM creation is stuck when using ISO/DVD as install method [\#1966](https://github.com/vatesfr/xen-orchestra/issues/1966)
- Install pack on whole pool fails [\#1957](https://github.com/vatesfr/xen-orchestra/issues/1957)
- Consoles are broken in next-release [\#1954](https://github.com/vatesfr/xen-orchestra/issues/1954)
- [VHD merge] Increase BAT when necessary [\#1939](https://github.com/vatesfr/xen-orchestra/issues/1939)
- Issue on VM restore time [\#1936](https://github.com/vatesfr/xen-orchestra/issues/1936)
- Two remotes should not be able to have the same name [\#1879](https://github.com/vatesfr/xen-orchestra/issues/1879)
- Selfservice limits not honored after VM creation [\#1695](https://github.com/vatesfr/xen-orchestra/issues/1695)

## **5.6.0** (2017-01-27)

Reporting, LVM File level restore.

### Enhancements

- Do not stop patches install if already applied [\#1904](https://github.com/vatesfr/xen-orchestra/issues/1904)
- Improve scheduling UI [\#1893](https://github.com/vatesfr/xen-orchestra/issues/1893)
- Smart backup and tag [\#1885](https://github.com/vatesfr/xen-orchestra/issues/1885)
- Missing embeded API documention [\#1882](https://github.com/vatesfr/xen-orchestra/issues/1882)
- Add local DVD in CD selector [\#1880](https://github.com/vatesfr/xen-orchestra/issues/1880)
- File level restore for LVM [\#1878](https://github.com/vatesfr/xen-orchestra/issues/1878)
- Restore multiple files from file level restore [\#1877](https://github.com/vatesfr/xen-orchestra/issues/1877)
- Add a VM tab for host & pool views [\#1864](https://github.com/vatesfr/xen-orchestra/issues/1864)
- Icon to indicate if a snapshot is quiesce [\#1858](https://github.com/vatesfr/xen-orchestra/issues/1858)
- UI for disconnect hosts comp [\#1833](https://github.com/vatesfr/xen-orchestra/issues/1833)
- Eject all xs-guest.iso in a pool [\#1798](https://github.com/vatesfr/xen-orchestra/issues/1798)
- Display installed supplemental pack on host [\#1506](https://github.com/vatesfr/xen-orchestra/issues/1506)
- Install supplemental pack on host comp [\#1460](https://github.com/vatesfr/xen-orchestra/issues/1460)
- Pool-wide combined stats [\#1324](https://github.com/vatesfr/xen-orchestra/issues/1324)

### Bug fixes

- IP-address not released when VM removed [\#1906](https://github.com/vatesfr/xen-orchestra/issues/1906)
- Interface broken due to new Bootstrap Alpha [\#1871](https://github.com/vatesfr/xen-orchestra/issues/1871)
- Self service recompute all limits broken [\#1866](https://github.com/vatesfr/xen-orchestra/issues/1866)
- Patch not found error for XS 6.5 [\#1863](https://github.com/vatesfr/xen-orchestra/issues/1863)
- Convert To Template issues [\#1855](https://github.com/vatesfr/xen-orchestra/issues/1855)
- Removing PIF seems to fail [\#1853](https://github.com/vatesfr/xen-orchestra/issues/1853)
- Depth should be >= 1 in backup creation [\#1851](https://github.com/vatesfr/xen-orchestra/issues/1851)
- Wrong link in Dashboard > Health [\#1850](https://github.com/vatesfr/xen-orchestra/issues/1850)
- Incorrect file dates shown in new File Restore feature [\#1840](https://github.com/vatesfr/xen-orchestra/issues/1840)
- IP allocation problem [\#1747](https://github.com/vatesfr/xen-orchestra/issues/1747)
- Selfservice limits not honored after VM creation [\#1695](https://github.com/vatesfr/xen-orchestra/issues/1695)

## **5.5.0** (2016-12-20)

File level restore.

### Enhancements

- Better auto select network when migrate VM [\#1788](https://github.com/vatesfr/xen-orchestra/issues/1788)
- Plugin for passive backup job reporting in Nagios [\#1664](https://github.com/vatesfr/xen-orchestra/issues/1664)
- File level restore for delta backup [\#1590](https://github.com/vatesfr/xen-orchestra/issues/1590)
- Better select filters for ACLs [\#1515](https://github.com/vatesfr/xen-orchestra/issues/1515)
- All pools and "negative" filters [\#1503](https://github.com/vatesfr/xen-orchestra/issues/1503)
- VM copy with disk selection [\#826](https://github.com/vatesfr/xen-orchestra/issues/826)
- Disable metadata exports [\#1818](https://github.com/vatesfr/xen-orchestra/issues/1818)

### Bug fixes

- Tool small selector [\#1832](https://github.com/vatesfr/xen-orchestra/issues/1832)
- Replication does not work from a VM created by a CR or delta backup [\#1811](https://github.com/vatesfr/xen-orchestra/issues/1811)
- Can't add a SSH key in VM creation [\#1805](https://github.com/vatesfr/xen-orchestra/issues/1805)
- Issue when no default SR in a pool [\#1804](https://github.com/vatesfr/xen-orchestra/issues/1804)
- XOA doesn't refresh after an update anymore [\#1801](https://github.com/vatesfr/xen-orchestra/issues/1801)
- Shortcuts not inhibited on inputs on Safari [\#1691](https://github.com/vatesfr/xen-orchestra/issues/1691)

## **5.4.0** (2016-11-23)

### Enhancements

- XML display in alerts [\#1776](https://github.com/vatesfr/xen-orchestra/issues/1776)
- Remove some view for non admin users [\#1773](https://github.com/vatesfr/xen-orchestra/issues/1773)
- Complex matcher should support matching boolean values [\#1768](https://github.com/vatesfr/xen-orchestra/issues/1768)
- Home SR view [\#1764](https://github.com/vatesfr/xen-orchestra/issues/1764)
- Filter on tag click [\#1763](https://github.com/vatesfr/xen-orchestra/issues/1763)
- Testable plugins [\#1749](https://github.com/vatesfr/xen-orchestra/issues/1749)
- Backup/Restore Design fix. [\#1734](https://github.com/vatesfr/xen-orchestra/issues/1734)
- Display the owner of a \(backup\) job [\#1733](https://github.com/vatesfr/xen-orchestra/issues/1733)
- Use paginated table for backup jobs [\#1726](https://github.com/vatesfr/xen-orchestra/issues/1726)
- SR view / Disks: should display snapshot VDIs [\#1723](https://github.com/vatesfr/xen-orchestra/issues/1723)
- Restored VM should have an identifiable name [\#1719](https://github.com/vatesfr/xen-orchestra/issues/1719)
- If host reboot action returns NO\_HOSTS\_AVAILABLE, ask to force [\#1717](https://github.com/vatesfr/xen-orchestra/issues/1717)
- Hide xo-server timezone in backups [\#1706](https://github.com/vatesfr/xen-orchestra/issues/1706)
- Enable hyperlink for Hostname for Issues [\#1700](https://github.com/vatesfr/xen-orchestra/issues/1700)
- Pool/network - Modify column [\#1696](https://github.com/vatesfr/xen-orchestra/issues/1696)
- UI - Plugins - Display a message if no plugins [\#1670](https://github.com/vatesfr/xen-orchestra/issues/1670)
- Display warning/error for delta backup on XS older than 6.5 [\#1647](https://github.com/vatesfr/xen-orchestra/issues/1647)
- XO without internet access doesn't work [\#1629](https://github.com/vatesfr/xen-orchestra/issues/1629)
- Improve backup restore view [\#1609](https://github.com/vatesfr/xen-orchestra/issues/1609)
- UI Enhancement - Acronym for dummy [\#1604](https://github.com/vatesfr/xen-orchestra/issues/1604)
- Slack XO plugin for backup report [\#1593](https://github.com/vatesfr/xen-orchestra/issues/1593)
- Expose XAPI exceptions in the UI [\#1481](https://github.com/vatesfr/xen-orchestra/issues/1481)
- Running VMs in the host overview, all VMs in the pool overview [\#1432](https://github.com/vatesfr/xen-orchestra/issues/1432)
- Move location of NFS mount point [\#1405](https://github.com/vatesfr/xen-orchestra/issues/1405)
- Home: Pool list - additionnal informations for pool [\#1226](https://github.com/vatesfr/xen-orchestra/issues/1226)
- Modify VLAN of an existing network [\#1092](https://github.com/vatesfr/xen-orchestra/issues/1092)
- Wrong instructions for CLI upgrade [\#787](https://github.com/vatesfr/xen-orchestra/issues/787)
- Ability to export/import XO config [\#786](https://github.com/vatesfr/xen-orchestra/issues/786)
- Test button for transport-email plugin [\#697](https://github.com/vatesfr/xen-orchestra/issues/697)
- Merge `scheduler` API into `schedule` [\#664](https://github.com/vatesfr/xen-orchestra/issues/664)

### Bug fixes

- Should jobs be accessible to non admins? [\#1759](https://github.com/vatesfr/xen-orchestra/issues/1759)
- Schedules deletion is not working [\#1737](https://github.com/vatesfr/xen-orchestra/issues/1737)
- Editing a job from the jobs overview page does not work  [\#1736](https://github.com/vatesfr/xen-orchestra/issues/1736)
- Editing a schedule from jobs overview does not work  [\#1728](https://github.com/vatesfr/xen-orchestra/issues/1728)
- ACLs not correctly imported [\#1722](https://github.com/vatesfr/xen-orchestra/issues/1722)
- Some Bootstrap style broken [\#1721](https://github.com/vatesfr/xen-orchestra/issues/1721)
- Not properly sign out on auth token expiration [\#1711](https://github.com/vatesfr/xen-orchestra/issues/1711)
- Hosts/<UUID>/network status is incorrect [\#1702](https://github.com/vatesfr/xen-orchestra/issues/1702)
- Patches application fails "Found : Moved Temporarily" [\#1701](https://github.com/vatesfr/xen-orchestra/issues/1701)
- Password generation for user creation is not working [\#1678](https://github.com/vatesfr/xen-orchestra/issues/1678)
- \#/dashboard/health Remove All Orphaned VDIs  [\#1622](https://github.com/vatesfr/xen-orchestra/issues/1622)
- Create a new SR - CIFS/SAMBA Broken [\#1615](https://github.com/vatesfr/xen-orchestra/issues/1615)
- xo-cli --list-objects: truncated output ? 64k buffer limitation ? [\#1356](https://github.com/vatesfr/xen-orchestra/issues/1356)

## **5.3.0** (2016-10-20)

### Enhancements

- Missing favicon [\#1660](https://github.com/vatesfr/xen-orchestra/issues/1660)
- ipPools quota [\#1565](https://github.com/vatesfr/xen-orchestra/issues/1565)
- Dashboard - orphaned VDI [\#1654](https://github.com/vatesfr/xen-orchestra/issues/1654)
- Stats in home/host view when expanded [\#1634](https://github.com/vatesfr/xen-orchestra/issues/1634)
- Bar for used and total RAM on home pool view [\#1625](https://github.com/vatesfr/xen-orchestra/issues/1625)
- Can't translate some text [\#1624](https://github.com/vatesfr/xen-orchestra/issues/1624)
- Dynamic RAM allocation at creation time [\#1603](https://github.com/vatesfr/xen-orchestra/issues/1603)
- Display memory bar in home/host view [\#1616](https://github.com/vatesfr/xen-orchestra/issues/1616)
- Improve keyboard navigation [\#1578](https://github.com/vatesfr/xen-orchestra/issues/1578)
- Strongly suggest to install the guest tools [\#1575](https://github.com/vatesfr/xen-orchestra/issues/1575)
- Missing tooltip [\#1568](https://github.com/vatesfr/xen-orchestra/issues/1568)
- Emphasize already used ips in ipPools [\#1566](https://github.com/vatesfr/xen-orchestra/issues/1566)
- Change "missing feature message" for non-admins [\#1564](https://github.com/vatesfr/xen-orchestra/issues/1564)
- Allow VIF edition [\#1446](https://github.com/vatesfr/xen-orchestra/issues/1446)
- Disable browser autocomplete on credentials on the Update page [\#1304](https://github.com/vatesfr/xen-orchestra/issues/1304)
- keyboard shortcuts [\#1279](https://github.com/vatesfr/xen-orchestra/issues/1279)
- Add network bond creation [\#876](https://github.com/vatesfr/xen-orchestra/issues/876)
- `pool.setDefaultSr\(\)` should not require `pool` param [\#1558](https://github.com/vatesfr/xen-orchestra/issues/1558)
- Select default SR [\#1554](https://github.com/vatesfr/xen-orchestra/issues/1554)
- No error message when I exceed my resource set quota [\#1541](https://github.com/vatesfr/xen-orchestra/issues/1541)
- Hide some buttons for self service VMs [\#1539](https://github.com/vatesfr/xen-orchestra/issues/1539)
- Add Job ID to backup schedules [\#1534](https://github.com/vatesfr/xen-orchestra/issues/1534)
- Correct name for VM selector with templates [\#1530](https://github.com/vatesfr/xen-orchestra/issues/1530)
- Help text when no matches for a filter [\#1517](https://github.com/vatesfr/xen-orchestra/issues/1517)
- Icon or tooltip to allow VDI migration in VM disk view [\#1512](https://github.com/vatesfr/xen-orchestra/issues/1512)
- Create a snapshot before restoring one [\#1445](https://github.com/vatesfr/xen-orchestra/issues/1445)
- Auto power on setting at creation time [\#1444](https://github.com/vatesfr/xen-orchestra/issues/1444)
- local remotes should be avoided if possible [\#1441](https://github.com/vatesfr/xen-orchestra/issues/1441)
- Self service edition unclear [\#1429](https://github.com/vatesfr/xen-orchestra/issues/1429)
- Avoid "\_" char in job tag name [\#1414](https://github.com/vatesfr/xen-orchestra/issues/1414)
- Display message if host reboot needed to apply patches [\#1352](https://github.com/vatesfr/xen-orchestra/issues/1352)
- Color code on host PIF stats can be misleading [\#1265](https://github.com/vatesfr/xen-orchestra/issues/1265)
- Sign in page is not rendered correctly [\#1161](https://github.com/vatesfr/xen-orchestra/issues/1161)
- Template management [\#1091](https://github.com/vatesfr/xen-orchestra/issues/1091)
- On pool view: collapse network list [\#1461](https://github.com/vatesfr/xen-orchestra/issues/1461)
- Alert when trying to reboot/halt the pool master XS [\#1458](https://github.com/vatesfr/xen-orchestra/issues/1458)
- Adding tooltip on Home page [\#1456](https://github.com/vatesfr/xen-orchestra/issues/1456)
- Docker container management functionality missing from v5 [\#1442](https://github.com/vatesfr/xen-orchestra/issues/1442)
- bad error message - delete snapshot [\#1433](https://github.com/vatesfr/xen-orchestra/issues/1433)
- Create tag during VM creation [\#1431](https://github.com/vatesfr/xen-orchestra/issues/1431)

### Bug fixes

- Display issues on plugin array edition [\#1663](https://github.com/vatesfr/xen-orchestra/issues/1663)
- Import of delta backups fails [\#1656](https://github.com/vatesfr/xen-orchestra/issues/1656)
- Host - Missing IP config for PIF [\#1651](https://github.com/vatesfr/xen-orchestra/issues/1651)
- Remote copy is always activating compression [\#1645](https://github.com/vatesfr/xen-orchestra/issues/1645)
- LB plugin UI problems [\#1630](https://github.com/vatesfr/xen-orchestra/issues/1630)
- Keyboard shortcuts should not work when a modal is open [\#1589](https://github.com/vatesfr/xen-orchestra/issues/1589)
- UI small bug in drop-down lists [\#1411](https://github.com/vatesfr/xen-orchestra/issues/1411)
- md5 delta backup error [\#1672](https://github.com/vatesfr/xen-orchestra/issues/1672)
- Can't edit VIF network [\#1640](https://github.com/vatesfr/xen-orchestra/issues/1640)
- Do not expose shortcuts while console is focused [\#1614](https://github.com/vatesfr/xen-orchestra/issues/1614)
- All users can see VM templates [\#1621](https://github.com/vatesfr/xen-orchestra/issues/1621)
- Profile page is broken [\#1612](https://github.com/vatesfr/xen-orchestra/issues/1612)
- SR delete should redirect to home [\#1611](https://github.com/vatesfr/xen-orchestra/issues/1611)
- Delta VHD backup checksum is invalidated by chaining [\#1606](https://github.com/vatesfr/xen-orchestra/issues/1606)
- VM with long description break on 2 lines [\#1580](https://github.com/vatesfr/xen-orchestra/issues/1580)
- Network status on VM edition [\#1573](https://github.com/vatesfr/xen-orchestra/issues/1573)
- VM template deletion fails [\#1571](https://github.com/vatesfr/xen-orchestra/issues/1571)
- Template edition - "no such object" [\#1569](https://github.com/vatesfr/xen-orchestra/issues/1569)
- missing links / element not displayed as links [\#1567](https://github.com/vatesfr/xen-orchestra/issues/1567)
- Backup restore stalled on some SMB shares [\#1412](https://github.com/vatesfr/xen-orchestra/issues/1412)
- Wrong bond display [\#1156](https://github.com/vatesfr/xen-orchestra/issues/1156)
- Multiple reboot selection doesn't work [\#1562](https://github.com/vatesfr/xen-orchestra/issues/1562)
- Server logs should be displayed in reverse chonological order [\#1547](https://github.com/vatesfr/xen-orchestra/issues/1547)
- Cannot create resource sets without limits [\#1537](https://github.com/vatesfr/xen-orchestra/issues/1537)
- UI - Weird display when editing long VM desc [\#1528](https://github.com/vatesfr/xen-orchestra/issues/1528)
- Useless iso selector in host console [\#1527](https://github.com/vatesfr/xen-orchestra/issues/1527)
- Pool and Host dummy welcome message [\#1519](https://github.com/vatesfr/xen-orchestra/issues/1519)
- Bug on Network VM tab [\#1518](https://github.com/vatesfr/xen-orchestra/issues/1518)
- Link to home with filter in query does not work [\#1513](https://github.com/vatesfr/xen-orchestra/issues/1513)
- VHD merge fails with "RangeError: index out of range" on SMB remote [\#1511](https://github.com/vatesfr/xen-orchestra/issues/1511)
- DR: previous VDIs are not removed [\#1510](https://github.com/vatesfr/xen-orchestra/issues/1510)
- DR: previous copies not removed when same number as depth [\#1509](https://github.com/vatesfr/xen-orchestra/issues/1509)
- Empty Saved Search doesn't load when set to default filter [\#1354](https://github.com/vatesfr/xen-orchestra/issues/1354)
- Removing a user/group should delete its ACLs [\#899](https://github.com/vatesfr/xen-orchestra/issues/899)
- OVA Import - XO stuck during import [\#1551](https://github.com/vatesfr/xen-orchestra/issues/1551)
- SMB remote empty domain fails [\#1499](https://github.com/vatesfr/xen-orchestra/issues/1499)
- Can't edit a remote password [\#1498](https://github.com/vatesfr/xen-orchestra/issues/1498)
- Issue in VM create with CoreOS [\#1493](https://github.com/vatesfr/xen-orchestra/issues/1493)
- Overlapping months in backup view [\#1488](https://github.com/vatesfr/xen-orchestra/issues/1488)
- No line break for SSH key in user view [\#1475](https://github.com/vatesfr/xen-orchestra/issues/1475)
- Create VIF UI issues [\#1472](https://github.com/vatesfr/xen-orchestra/issues/1472)

## **5.2.0** (2016-09-09)

### Enhancements

- IP management [\#1350](https://github.com/vatesfr/xen-orchestra/issues/1350), [\#988](https://github.com/vatesfr/xen-orchestra/issues/988), [\#1427](https://github.com/vatesfr/xen-orchestra/issues/1427) and [\#240](https://github.com/vatesfr/xen-orchestra/issues/240)
- Update reverse proxy example [\#1474](https://github.com/vatesfr/xen-orchestra/issues/1474)
- Improve log view [\#1467](https://github.com/vatesfr/xen-orchestra/issues/1467)
- Backup Reports: e-mail subject [\#1463](https://github.com/vatesfr/xen-orchestra/issues/1463)
- Backup Reports: report the error [\#1462](https://github.com/vatesfr/xen-orchestra/issues/1462)
- Vif selector: select management network by default [\#1425](https://github.com/vatesfr/xen-orchestra/issues/1425)
- Display when browser disconnected to server [\#1417](https://github.com/vatesfr/xen-orchestra/issues/1417)
- Tooltip on OS icon in VM view [\#1416](https://github.com/vatesfr/xen-orchestra/issues/1416)
- Display pool master [\#1407](https://github.com/vatesfr/xen-orchestra/issues/1407)
- Missing tooltips in VM creation view [\#1402](https://github.com/vatesfr/xen-orchestra/issues/1402)
- Handle VBD disconnect and connect [\#1397](https://github.com/vatesfr/xen-orchestra/issues/1397)
- Eject host from a pool [\#1395](https://github.com/vatesfr/xen-orchestra/issues/1395)
- Improve pool general view [\#1393](https://github.com/vatesfr/xen-orchestra/issues/1393)
- Improve patching system [\#1392](https://github.com/vatesfr/xen-orchestra/issues/1392)
- Pool name modification [\#1390](https://github.com/vatesfr/xen-orchestra/issues/1390)
- Confirmation dialog before destroying VDIs [\#1388](https://github.com/vatesfr/xen-orchestra/issues/1388)
- Tooltips for meter object [\#1387](https://github.com/vatesfr/xen-orchestra/issues/1387)
- New Host assistant [\#1374](https://github.com/vatesfr/xen-orchestra/issues/1374)
- New VM assistant [\#1373](https://github.com/vatesfr/xen-orchestra/issues/1373)
- New SR assistant [\#1372](https://github.com/vatesfr/xen-orchestra/issues/1372)
- Direct access to VDI listing from dashboard's SR usage breakdown [\#1371](https://github.com/vatesfr/xen-orchestra/issues/1371)
- Can't set a network name at pool level [\#1368](https://github.com/vatesfr/xen-orchestra/issues/1368)
- Change a few mouse over descriptions [\#1363](https://github.com/vatesfr/xen-orchestra/issues/1363)
- Hide network install in VM create if template is HVM [\#1362](https://github.com/vatesfr/xen-orchestra/issues/1362)
- SR space left during VM creation [\#1358](https://github.com/vatesfr/xen-orchestra/issues/1358)
- Add destination SR on migration modal in VM view [\#1357](https://github.com/vatesfr/xen-orchestra/issues/1357)
- Ability to create a new VM from a snapshot [\#1353](https://github.com/vatesfr/xen-orchestra/issues/1353)
- Missing explanation/confirmation on Snapshot Page [\#1349](https://github.com/vatesfr/xen-orchestra/issues/1349)
- Log view: expose API errors in the web UI [\#1344](https://github.com/vatesfr/xen-orchestra/issues/1344)
- Registration on update page [\#1341](https://github.com/vatesfr/xen-orchestra/issues/1341)
- Add export snapshot button [\#1336](https://github.com/vatesfr/xen-orchestra/issues/1336)
- Use saved SSH keys in VM create CloudConfig [\#1319](https://github.com/vatesfr/xen-orchestra/issues/1319)
- Collapse header in console view [\#1268](https://github.com/vatesfr/xen-orchestra/issues/1268)
- Two max concurrent jobs in parallel [\#915](https://github.com/vatesfr/xen-orchestra/issues/915)
- Handle OVA import via the web UI [\#709](https://github.com/vatesfr/xen-orchestra/issues/709)

### Bug fixes

- Bug on VM console when header is hidden [\#1485](https://github.com/vatesfr/xen-orchestra/issues/1485)
- Disks not removed when deleting multiple VMs [\#1484](https://github.com/vatesfr/xen-orchestra/issues/1484)
- Do not display VDI disconnect button when a VM is not running [\#1470](https://github.com/vatesfr/xen-orchestra/issues/1470)
- Do not display VIF disconnect button when a VM is not running [\#1468](https://github.com/vatesfr/xen-orchestra/issues/1468)
- Error on migration if no default SR \(even when not used\) [\#1466](https://github.com/vatesfr/xen-orchestra/issues/1466)
- DR issue while rotating old backup [\#1464](https://github.com/vatesfr/xen-orchestra/issues/1464)
- Giving resource set to end-user ends with error [\#1448](https://github.com/vatesfr/xen-orchestra/issues/1448)
- Error thrown when cancelling out of Delete User confirmation dialog [\#1439](https://github.com/vatesfr/xen-orchestra/issues/1439)
- Wrong month label shown in Backup and Job scheduler [\#1438](https://github.com/vatesfr/xen-orchestra/issues/1438)
- Bug on Self service creation/edition [\#1428](https://github.com/vatesfr/xen-orchestra/issues/1428)
- ISO selection during VM create is not mounted after [\#1415](https://github.com/vatesfr/xen-orchestra/issues/1415)
- Hosts general view: bad link for storage [\#1408](https://github.com/vatesfr/xen-orchestra/issues/1408)
- Backup Schedule - "Month" and "Day of Week" display error [\#1404](https://github.com/vatesfr/xen-orchestra/issues/1404)
- Migrate dialog doesn't present all available VIF's in new UI interface [\#1403](https://github.com/vatesfr/xen-orchestra/issues/1403)
- NFS mount issues [\#1396](https://github.com/vatesfr/xen-orchestra/issues/1396)
- Select component color [\#1391](https://github.com/vatesfr/xen-orchestra/issues/1391)
- SR created with local path shouldn't be shared [\#1389](https://github.com/vatesfr/xen-orchestra/issues/1389)
- Disks (VBD) are attached to VM in RO mode instead of RW even if RO is unchecked [\#1386](https://github.com/vatesfr/xen-orchestra/issues/1386)
- Re-connection issues between server and XS hosts [\#1384](https://github.com/vatesfr/xen-orchestra/issues/1384)
- Meter object style with Chrome 52 [\#1383](https://github.com/vatesfr/xen-orchestra/issues/1383)
- Editing a rolling snapshot job seems to fail [\#1376](https://github.com/vatesfr/xen-orchestra/issues/1376)
- Dashboard SR usage and total inverted [\#1370](https://github.com/vatesfr/xen-orchestra/issues/1370)
- XenServer connection issue with host while using VGPUs [\#1369](https://github.com/vatesfr/xen-orchestra/issues/1369)
- Job created with v4 are not correctly displayed in v5 [\#1366](https://github.com/vatesfr/xen-orchestra/issues/1366)
- CPU accounting in resource set [\#1365](https://github.com/vatesfr/xen-orchestra/issues/1365)
- Tooltip stay displayed when a button change state [\#1360](https://github.com/vatesfr/xen-orchestra/issues/1360)
- Failure on host reboot [\#1351](https://github.com/vatesfr/xen-orchestra/issues/1351)
- Editing Backup Jobs Without Compression, Slider Always Set To On [\#1339](https://github.com/vatesfr/xen-orchestra/issues/1339)
- Month Selection on Backup Screen Wrong [\#1338](https://github.com/vatesfr/xen-orchestra/issues/1338)
- Delta backup fail when removed VDIs [\#1333](https://github.com/vatesfr/xen-orchestra/issues/1333)

## **5.1.0** (2016-07-26)

### Enhancements

- Improve backups timezone UI [\#1314](https://github.com/vatesfr/xen-orchestra/issues/1314)
- HOME view submenus [\#1306](https://github.com/vatesfr/xen-orchestra/issues/1306)
- Ability for a user to save SSH keys [\#1299](https://github.com/vatesfr/xen-orchestra/issues/1299)
- \[ACLs\] Ability to select all hosts/VMs [\#1296](https://github.com/vatesfr/xen-orchestra/issues/1296)
- Improve scheduling UI [\#1295](https://github.com/vatesfr/xen-orchestra/issues/1295)
- Plugins: Predefined configurations [\#1289](https://github.com/vatesfr/xen-orchestra/issues/1289)
- Button to recompute resource sets limits [\#1287](https://github.com/vatesfr/xen-orchestra/issues/1287)
- Credit scheduler CAP and weight configuration [\#1283](https://github.com/vatesfr/xen-orchestra/issues/1283)
- Migration form problem on the /v5/vms/\_\_UUID\_\_ page when doing xenmotion inside a pool [\#1254](https://github.com/vatesfr/xen-orchestra/issues/1254)
- /v5/\#/pools/\_\_UUID\_\_: patch table improvement  [\#1246](https://github.com/vatesfr/xen-orchestra/issues/1246)
- /v5/\#/hosts/\_\_UUID\_\_: patch list improvements ? [\#1245](https://github.com/vatesfr/xen-orchestra/issues/1245)
- F\*cking patches, how do they work? [\#1236](https://github.com/vatesfr/xen-orchestra/issues/1236)
- Change Default Filter [\#1235](https://github.com/vatesfr/xen-orchestra/issues/1235)
- Add a property on jobs to know their state [\#1232](https://github.com/vatesfr/xen-orchestra/issues/1232)
- Spanish translation [\#1231](https://github.com/vatesfr/xen-orchestra/issues/1231)
- Home: "Filter" input and keyboard focus [\#1228](https://github.com/vatesfr/xen-orchestra/issues/1228)
- Display xenserver version [\#1225](https://github.com/vatesfr/xen-orchestra/issues/1225)
- Plugin config: presets & defaults [\#1222](https://github.com/vatesfr/xen-orchestra/issues/1222)
- Allow halted VM migration [\#1216](https://github.com/vatesfr/xen-orchestra/issues/1216)
- Missing confirm dialog on critical button [\#1211](https://github.com/vatesfr/xen-orchestra/issues/1211)
- Backup logs are not sortable [\#1196](https://github.com/vatesfr/xen-orchestra/issues/1196)
- Page title with the name of current object [\#1185](https://github.com/vatesfr/xen-orchestra/issues/1185)
- Existing VIF management [\#1176](https://github.com/vatesfr/xen-orchestra/issues/1176)
- Do not display fast clone option is there isn't template disks [\#1172](https://github.com/vatesfr/xen-orchestra/issues/1172)
- UI issue when adding a user [\#1159](https://github.com/vatesfr/xen-orchestra/issues/1159)
- Combined values on stats [\#1158](https://github.com/vatesfr/xen-orchestra/issues/1158)
- Parallel coordinates graph [\#1157](https://github.com/vatesfr/xen-orchestra/issues/1157)
- VM creation on self-service as user [\#1155](https://github.com/vatesfr/xen-orchestra/issues/1155)
- VM copy bulk action on home view [\#1154](https://github.com/vatesfr/xen-orchestra/issues/1154)
- Better VDI map [\#1151](https://github.com/vatesfr/xen-orchestra/issues/1151)
- Missing tooltips on buttons [\#1150](https://github.com/vatesfr/xen-orchestra/issues/1150)
- Patching from pool view [\#1149](https://github.com/vatesfr/xen-orchestra/issues/1149)
- Missing patches in dashboard [\#1148](https://github.com/vatesfr/xen-orchestra/issues/1148)
- Improve tasks view [\#1147](https://github.com/vatesfr/xen-orchestra/issues/1147)
- Home bulk VM migration [\#1146](https://github.com/vatesfr/xen-orchestra/issues/1146)
- LDAP plugin clear password field [\#1145](https://github.com/vatesfr/xen-orchestra/issues/1145)
- Cron default behavior [\#1144](https://github.com/vatesfr/xen-orchestra/issues/1144)
- Modal for migrate on home [\#1143](https://github.com/vatesfr/xen-orchestra/issues/1143)
- /v5/\#/srs/\_\_UUID\_\_: UI improvements [\#1142](https://github.com/vatesfr/xen-orchestra/issues/1142)
- /v5/\#/pools/: some name should be links [\#1141](https://github.com/vatesfr/xen-orchestra/issues/1141)
- create the page /v5/\#/pools/ [\#1140](https://github.com/vatesfr/xen-orchestra/issues/1140)
- Dashboard: add links to different part of XOA [\#1139](https://github.com/vatesfr/xen-orchestra/issues/1139)
- /v5/\#/dashboard/overview: add link on the "Top 5 SR Usage" graph [\#1135](https://github.com/vatesfr/xen-orchestra/issues/1135)
- /v5/\#/backup/overview: display the error when there is one returned by xenserver on failed job. [\#1134](https://github.com/vatesfr/xen-orchestra/issues/1134)
- /v5/: add an option to set the number of element displayed in tables [\#1133](https://github.com/vatesfr/xen-orchestra/issues/1133)
- Updater refresh page after update [\#1131](https://github.com/vatesfr/xen-orchestra/issues/1131)
- /v5/\#/settings/plugins [\#1130](https://github.com/vatesfr/xen-orchestra/issues/1130)
- /v5/\#/new/sr: layout issue [\#1129](https://github.com/vatesfr/xen-orchestra/issues/1129)
- v5 /v5/\#/vms/new: layout issue [\#1128](https://github.com/vatesfr/xen-orchestra/issues/1128)
- v5 user page missing style [\#1127](https://github.com/vatesfr/xen-orchestra/issues/1127)
- Remote helper/tester [\#1075](https://github.com/vatesfr/xen-orchestra/issues/1075)
- Generate uiSchema from custom schema properties [\#951](https://github.com/vatesfr/xen-orchestra/issues/951)
- Customizing VM names generation during batch creation [\#949](https://github.com/vatesfr/xen-orchestra/issues/949)

### Bug fixes

- Plugins: Don't use `default` attributes in presets list [\#1288](https://github.com/vatesfr/xen-orchestra/issues/1288)
- CPU weight must be an integer [\#1286](https://github.com/vatesfr/xen-orchestra/issues/1286)
- Overview of self service is always empty [\#1282](https://github.com/vatesfr/xen-orchestra/issues/1282)
- SR attach/creation issue [\#1281](https://github.com/vatesfr/xen-orchestra/issues/1281)
- Self service resources not modified after a VM deletion [\#1276](https://github.com/vatesfr/xen-orchestra/issues/1276)
- Scheduled jobs seems use GMT since 5.0 [\#1258](https://github.com/vatesfr/xen-orchestra/issues/1258)
- Can't create a VM with disks on 2 different SRs [\#1257](https://github.com/vatesfr/xen-orchestra/issues/1257)
- Graph display bug [\#1247](https://github.com/vatesfr/xen-orchestra/issues/1247)
- /v5/#/hosts/__UUID__: Patch list not limited to the current pool [\#1244](https://github.com/vatesfr/xen-orchestra/issues/1244)
- Replication issues [\#1233](https://github.com/vatesfr/xen-orchestra/issues/1233)
- VM creation install method disabled fields [\#1198](https://github.com/vatesfr/xen-orchestra/issues/1198)
- Update icon shouldn't be displayed when menu is collapsed [\#1188](https://github.com/vatesfr/xen-orchestra/issues/1188)
- /v5/ : Load average graph axis issue [\#1167](https://github.com/vatesfr/xen-orchestra/issues/1167)
- Some remote can't be opened [\#1164](https://github.com/vatesfr/xen-orchestra/issues/1164)
- Bulk action for hosts in home and pool view [\#1153](https://github.com/vatesfr/xen-orchestra/issues/1153)
- New Vif [\#1138](https://github.com/vatesfr/xen-orchestra/issues/1138)
- Missing SRs [\#1123](https://github.com/vatesfr/xen-orchestra/issues/1123)
- Continuous replication email alert does not obey per job setting [\#1121](https://github.com/vatesfr/xen-orchestra/issues/1121)
- Safari XO5 issue [\#1120](https://github.com/vatesfr/xen-orchestra/issues/1120)
- ACLs shoud be available in Enterprise Edition [\#1118](https://github.com/vatesfr/xen-orchestra/issues/1118)
- SR edit name or description doesn't work [\#1116](https://github.com/vatesfr/xen-orchestra/issues/1116)
- Bad RRD parsing for VIFs [\#969](https://github.com/vatesfr/xen-orchestra/issues/969)

## **5.0.0** (2016-06-24)

### Enhancements

- Handle failed quiesce in snapshots [\#1088](https://github.com/vatesfr/xen-orchestra/issues/1088)
- Sparklines stats [\#1061](https://github.com/vatesfr/xen-orchestra/issues/1061)
- Task view [\#1060](https://github.com/vatesfr/xen-orchestra/issues/1060)
- Improved import system [\#1048](https://github.com/vatesfr/xen-orchestra/issues/1048)
- Backup restore view improvements [\#1021](https://github.com/vatesfr/xen-orchestra/issues/1021)
- Restore VM - Wrong VLAN on the VMs interface [\#1016](https://github.com/vatesfr/xen-orchestra/issues/1016)
- Fast Disk Cloning [\#960](https://github.com/vatesfr/xen-orchestra/issues/960)
- Disaster recovery job should target SRs, not pools [\#955](https://github.com/vatesfr/xen-orchestra/issues/955)
- Improve Header/Content interaction in a page [\#926](https://github.com/vatesfr/xen-orchestra/issues/926)
- New default view [\#912](https://github.com/vatesfr/xen-orchestra/issues/912)
- Xen Patching - Restart Pending [\#883](https://github.com/vatesfr/xen-orchestra/issues/883)
- Hide About page for user that are not admin [\#877](https://github.com/vatesfr/xen-orchestra/issues/877)
- ACL: Ability to view/sort/group by User/Group, Objects or Role [\#875](https://github.com/vatesfr/xen-orchestra/issues/875)
- ACL: Ability to select multiple users & group when creating a rule [\#874](https://github.com/vatesfr/xen-orchestra/issues/874)
- Translation [\#839](https://github.com/vatesfr/xen-orchestra/issues/839)
- XO offer useless network interfaces for XenMontion [\#833](https://github.com/vatesfr/xen-orchestra/issues/833)
- Show HVM, PVM, PVHVM modes in guest details [\#806](https://github.com/vatesfr/xen-orchestra/issues/806)
- Tree view: display cpu available/total for each host [\#696](https://github.com/vatesfr/xen-orchestra/issues/696)
- Greenkeeper integration [\#667](https://github.com/vatesfr/xen-orchestra/issues/667)
- Clarify vCPUs and RAM editor  [\#658](https://github.com/vatesfr/xen-orchestra/issues/658)
- Backup LZ4 compression [\#647](https://github.com/vatesfr/xen-orchestra/issues/647)
- Support enum in plugins configuration [\#638](https://github.com/vatesfr/xen-orchestra/issues/638)
- Add configuration option to disable xoa-updater  [\#535](https://github.com/vatesfr/xen-orchestra/issues/535)
- Use cursors to add more context to actions [\#523](https://github.com/vatesfr/xen-orchestra/issues/523)
- Review UI for flat view [\#354](https://github.com/vatesfr/xen-orchestra/issues/354)
- Review UI for the tree view [\#353](https://github.com/vatesfr/xen-orchestra/issues/353)
- Tag filtering [\#233](https://github.com/vatesfr/xen-orchestra/issues/233)
- GUI review [\#230](https://github.com/vatesfr/xen-orchestra/issues/230)
- Review UI for VM creation [\#214](https://github.com/vatesfr/xen-orchestra/issues/214)
- Ability to collapse pools/hosts in main view [\#173](https://github.com/vatesfr/xen-orchestra/issues/173)
- Issue importing .xva VM via xo-web [\#1022](https://github.com/vatesfr/xen-orchestra/issues/1022)
- Enhancement Proposal - Cancel In Progress Backups [\#1003](https://github.com/vatesfr/xen-orchestra/issues/1003)
- Can't create VM with  CloudConfigDrive [\#917](https://github.com/vatesfr/xen-orchestra/issues/917)
- Auth: LDAP User causes problems [\#893](https://github.com/vatesfr/xen-orchestra/issues/893)
- No tags in Continuous Replication [\#838](https://github.com/vatesfr/xen-orchestra/issues/838)
- Delta backup Depth not working [\#802](https://github.com/vatesfr/xen-orchestra/issues/802)
- Update Section - Running version info missing - gui enhancement [\#795](https://github.com/vatesfr/xen-orchestra/issues/795)
- On reboot, vnc console wrongly scaled [\#722](https://github.com/vatesfr/xen-orchestra/issues/722)
- Make the object name \(title\) "sticky" at the top of the page [\#705](https://github.com/vatesfr/xen-orchestra/issues/705)
- pool view: display Local SR from hosts in the current pool [\#692](https://github.com/vatesfr/xen-orchestra/issues/692)
- tree view: display all IPs [\#689](https://github.com/vatesfr/xen-orchestra/issues/689)
- XO5 parallel distribution [\#462](https://github.com/vatesfr/xen-orchestra/issues/462)
- Load balancing with XO [\#423](https://github.com/vatesfr/xen-orchestra/issues/423)

### Bug fixes

- vCPUs number when no tools installed [\#1089](https://github.com/vatesfr/xen-orchestra/issues/1089)
- Config Drive textbox disappears when content is deleted [\#1012](https://github.com/vatesfr/xen-orchestra/issues/1012)
- storage status not changed in host view page after disconnect/connect  [\#1009](https://github.com/vatesfr/xen-orchestra/issues/1009)
- Cannot Delete Logs From Backup Overview [\#1004](https://github.com/vatesfr/xen-orchestra/issues/1004)
- \[v5.x\] Plugins configuration: optional non-used objects are sent [\#1000](https://github.com/vatesfr/xen-orchestra/issues/1000)
- "@" char in remote password break the remote view [\#997](https://github.com/vatesfr/xen-orchestra/issues/997)
- Handle MEMORY\_CONSTRAINT\_VIOLATION correctly [\#970](https://github.com/vatesfr/xen-orchestra/issues/970)
- VM creation error on XenServer Dundee [\#964](https://github.com/vatesfr/xen-orchestra/issues/964)
- Copy VMs doesn't display all SRs [\#945](https://github.com/vatesfr/xen-orchestra/issues/945)
- Autopower\_on wrong value [\#937](https://github.com/vatesfr/xen-orchestra/issues/937)
- Correctly handle unknown users in group view [\#900](https://github.com/vatesfr/xen-orchestra/issues/900)
- Importing into Dundee [\#887](https://github.com/vatesfr/xen-orchestra/issues/887)
- update status - gui resize issue [\#803](https://github.com/vatesfr/xen-orchestra/issues/803)
- Backup Remote Stores Problem [\#751](https://github.com/vatesfr/xen-orchestra/issues/751)
- VM view is broken when changing a disk SR twice [\#670](https://github.com/vatesfr/xen-orchestra/issues/670)
- console mouse sync  [\#280](https://github.com/vatesfr/xen-orchestra/issues/280)

## **4.16.0** (2016-04-29)

Maintenance release

### Enhancements

- TOO\_MANY\_PENDING\_TASKS [\#861](https://github.com/vatesfr/xen-orchestra/issues/861)

### Bug fixes

- Incorrect VM target name with continuous replication [\#904](https://github.com/vatesfr/xen-orchestra/issues/904)
- Error while deleting users [\#901](https://github.com/vatesfr/xen-orchestra/issues/901)
- Use an available path to the SR to create a config drive [\#882](https://github.com/vatesfr/xen-orchestra/issues/882)
- VM autoboot don't set the right pool parameter [\#879](https://github.com/vatesfr/xen-orchestra/issues/879)
- BUG: ACL with NFS ISO Library not working! [\#870](https://github.com/vatesfr/xen-orchestra/issues/870)
- Broken paths in backups in SMB [\#865](https://github.com/vatesfr/xen-orchestra/issues/865)
- Plugins page loads users/groups multiple times [\#829](https://github.com/vatesfr/xen-orchestra/issues/829)
- "Ghost" VM remains after migration [\#769](https://github.com/vatesfr/xen-orchestra/issues/769)

## **4.15.0** (2016-03-21)

Load balancing, SMB delta support, advanced network operations...

### Enhancements

- Add the job name inside the backup email report [\#819](https://github.com/vatesfr/xen-orchestra/issues/819)
- Delta backup with quiesce [\#812](https://github.com/vatesfr/xen-orchestra/issues/812)
- Hosts: No user feedback when error occurs with SR connect / disconnect [\#810](https://github.com/vatesfr/xen-orchestra/issues/810)
- Expose components versions [\#807](https://github.com/vatesfr/xen-orchestra/issues/807)
- Rework networks/PIFs management [\#805](https://github.com/vatesfr/xen-orchestra/issues/805)
- Displaying all SRs and a list of available hosts for creating VM from a pool [\#790](https://github.com/vatesfr/xen-orchestra/issues/790)
- Add "Source network" on "VM migration" screen [\#785](https://github.com/vatesfr/xen-orchestra/issues/785)
- Migration queue [\#783](https://github.com/vatesfr/xen-orchestra/issues/783)
- Match network names for VM migration [\#782](https://github.com/vatesfr/xen-orchestra/issues/782)
- Disk names [\#780](https://github.com/vatesfr/xen-orchestra/issues/780)
- Self service: should the user be able to set the CPU weight? [\#767](https://github.com/vatesfr/xen-orchestra/issues/767)
- host & pool Citrix license status [\#763](https://github.com/vatesfr/xen-orchestra/issues/763)
- pool view: Provide "updates" section [\#762](https://github.com/vatesfr/xen-orchestra/issues/762)
- XOA ISO image: ambigious root disk label [\#761](https://github.com/vatesfr/xen-orchestra/issues/761)
- Host info: provide system serial number [\#760](https://github.com/vatesfr/xen-orchestra/issues/760)
- CIFS ISO SR Creation [\#731](https://github.com/vatesfr/xen-orchestra/issues/731)
- MAC address not preserved on VM restore [\#707](https://github.com/vatesfr/xen-orchestra/issues/707)
- Failing replication job should send reports [\#659](https://github.com/vatesfr/xen-orchestra/issues/659)
- Display networks in the Pool view [\#226](https://github.com/vatesfr/xen-orchestra/issues/226)

### Bug fixes

- Broken link to backup remote  [\#821](https://github.com/vatesfr/xen-orchestra/issues/821)
- Issue with self-signed cert for email plugin [\#817](https://github.com/vatesfr/xen-orchestra/issues/817)
- Plugins view, reset form and errors [\#815](https://github.com/vatesfr/xen-orchestra/issues/815)
- HVM recovery mode is broken [\#794](https://github.com/vatesfr/xen-orchestra/issues/794)
- Disk bug when creating vm from template [\#778](https://github.com/vatesfr/xen-orchestra/issues/778)
- Can't mount NFS shares in remote stores [\#775](https://github.com/vatesfr/xen-orchestra/issues/775)
- VM disk name and description not passed during creation [\#774](https://github.com/vatesfr/xen-orchestra/issues/774)
- NFS mount problem for Windows share [\#771](https://github.com/vatesfr/xen-orchestra/issues/771)
- lodash.pluck not installed [\#757](https://github.com/vatesfr/xen-orchestra/issues/757)
- this.\_getAuthenticationTokensForUser is not a function [\#755](https://github.com/vatesfr/xen-orchestra/issues/755)
- CentOS 6.x 64bit template creates a VM that won't boot [\#733](https://github.com/vatesfr/xen-orchestra/issues/733)
- Lot of xo:perf leading to XO crash [\#575](https://github.com/vatesfr/xen-orchestra/issues/575)
- New collection checklist [\#262](https://github.com/vatesfr/xen-orchestra/issues/262)

## **4.14.0** (2016-02-23)

Self service, custom CloudInit...

### Enhancements

- VM creation self service with quotas [\#285](https://github.com/vatesfr/xen-orchestra/issues/285)
- Cloud config custom user data [\#706](https://github.com/vatesfr/xen-orchestra/issues/706)
- Patches behind a proxy [\#737](https://github.com/vatesfr/xen-orchestra/issues/737)
- Remote store status indicator [\#728](https://github.com/vatesfr/xen-orchestra/issues/728)
- Patch list order [\#724](https://github.com/vatesfr/xen-orchestra/issues/724)
- Enable reporting on additional backup types [\#717](https://github.com/vatesfr/xen-orchestra/issues/717)
- Tooltip name for cancel [\#703](https://github.com/vatesfr/xen-orchestra/issues/703)
- Portable VHD merging [\#646](https://github.com/vatesfr/xen-orchestra/issues/646)

### Bug fixes

- Avoid merge between two delta vdi backups [\#702](https://github.com/vatesfr/xen-orchestra/issues/702)
- Text in table is not cut anymore [\#713](https://github.com/vatesfr/xen-orchestra/issues/713)
- Disk size edition issue with float numbers [\#719](https://github.com/vatesfr/xen-orchestra/issues/719)
- Create vm, summary is not refreshed [\#721](https://github.com/vatesfr/xen-orchestra/issues/721)
- Boot order problem [\#726](https://github.com/vatesfr/xen-orchestra/issues/726)

## **4.13.0** (2016-02-05)

Backup checksum, SMB remotes...

### Enhancements

- Add SMB mount for remote [\#338](https://github.com/vatesfr/xen-orchestra/issues/338)
- Centralize Perm in a lib [\#345](https://github.com/vatesfr/xen-orchestra/issues/345)
- Expose interpool migration details [\#567](https://github.com/vatesfr/xen-orchestra/issues/567)
- Add checksum for delta backup [\#617](https://github.com/vatesfr/xen-orchestra/issues/617)
- Redirect from HTTP to HTTPS [\#626](https://github.com/vatesfr/xen-orchestra/issues/626)
- Expose vCPU weight [\#633](https://github.com/vatesfr/xen-orchestra/issues/633)
- Avoid metadata in delta backup [\#651](https://github.com/vatesfr/xen-orchestra/issues/651)
- Button to clear logs [\#661](https://github.com/vatesfr/xen-orchestra/issues/661)
- Units for RAM and disks [\#666](https://github.com/vatesfr/xen-orchestra/issues/666)
- Remove multiple VDIs at once [\#676](https://github.com/vatesfr/xen-orchestra/issues/676)
- Find orphaned VDI snapshots [\#679](https://github.com/vatesfr/xen-orchestra/issues/679)
- New health view in Dashboard [\#680](https://github.com/vatesfr/xen-orchestra/issues/680)
- Use physical usage for VDI and SR [\#682](https://github.com/vatesfr/xen-orchestra/issues/682)
- TLS configuration [\#685](https://github.com/vatesfr/xen-orchestra/issues/685)
- Better VM info on tree view [\#688](https://github.com/vatesfr/xen-orchestra/issues/688)
- Absolute values in tooltips for tree view [\#690](https://github.com/vatesfr/xen-orchestra/issues/690)
- Absolute values for host memory [\#691](https://github.com/vatesfr/xen-orchestra/issues/691)

### Bug fixes

- Issues on host console screen [\#672](https://github.com/vatesfr/xen-orchestra/issues/672)
- NFS remote mount fails in particular case [\#665](https://github.com/vatesfr/xen-orchestra/issues/665)
- Unresponsive pages [\#662](https://github.com/vatesfr/xen-orchestra/issues/662)
- Live migration fail in the same pool with local SR fails [\#655](https://github.com/vatesfr/xen-orchestra/issues/655)

## **4.12.0** (2016-01-18)

Continuous Replication, Continuous Delta backup...

### Enhancements

- Continuous VM replication [\#582](https://github.com/vatesfr/xen-orchestra/issues/582)
- Continuous Delta Backup [\#576](https://github.com/vatesfr/xen-orchestra/issues/576)
- Scheduler should not run job again if previous instance is not finished [\#642](https://github.com/vatesfr/xen-orchestra/issues/642)
- Boot VM automatically after creation [\#635](https://github.com/vatesfr/xen-orchestra/issues/635)
- Manage existing VIFs in templates [\#630](https://github.com/vatesfr/xen-orchestra/issues/630)
- Support templates with existing install repository [\#627](https://github.com/vatesfr/xen-orchestra/issues/627)
- Remove running VMs [\#616](https://github.com/vatesfr/xen-orchestra/issues/616)
- Prevent a VM to start before delta import is finished [\#613](https://github.com/vatesfr/xen-orchestra/issues/613)
- Spawn multiple VMs at once [\#606](https://github.com/vatesfr/xen-orchestra/issues/606)
- Fixed `suspendVM` in tree view. [\#619](https://github.com/vatesfr/xen-orchestra/pull/619) ([pdonias](https://github.com/pdonias))

### Bug fixes

- User defined MAC address is not fetch in VM install [\#643](https://github.com/vatesfr/xen-orchestra/issues/643)
- CoreOsCloudConfig is not shown with CoreOS [\#639](https://github.com/vatesfr/xen-orchestra/issues/639)
- Plugin activation/deactivation in web UI seems broken [\#637](https://github.com/vatesfr/xen-orchestra/issues/637)
- Issue when creating CloudConfig drive [\#636](https://github.com/vatesfr/xen-orchestra/issues/636)
- CloudConfig hostname shouldn't have space [\#634](https://github.com/vatesfr/xen-orchestra/issues/634)
- Cloned VIFs are not properly deleted on VM creation [\#632](https://github.com/vatesfr/xen-orchestra/issues/632)
- Default PV args missing during VM creation [\#628](https://github.com/vatesfr/xen-orchestra/issues/628)
- VM creation problems from custom templates [\#625](https://github.com/vatesfr/xen-orchestra/issues/625)
- Emergency shutdown race condition [\#622](https://github.com/vatesfr/xen-orchestra/issues/622)
- `vm.delete\(\)` should not delete VDIs attached to other VMs [\#621](https://github.com/vatesfr/xen-orchestra/issues/621)
- VM creation error from template with a disk [\#581](https://github.com/vatesfr/xen-orchestra/issues/581)
- Only delete VDI exports when VM backup is successful [\#644](https://github.com/vatesfr/xen-orchestra/issues/644)
- Change the name of an imported VM during the import process [\#641](https://github.com/vatesfr/xen-orchestra/issues/641)
- Creating a new VIF in view is partially broken [\#652](https://github.com/vatesfr/xen-orchestra/issues/652)
- Grey out the "create button" during VM creation [\#654](https://github.com/vatesfr/xen-orchestra/issues/654)

## **4.11.0** (2015-12-22)

Delta backup, CloudInit...

### Enhancements

- Visible list of SR inside a VM [\#601](https://github.com/vatesfr/xen-orchestra/issues/601)
- VDI move [\#591](https://github.com/vatesfr/xen-orchestra/issues/591)
- Edit pre-existing disk configuration during VM creation [\#589](https://github.com/vatesfr/xen-orchestra/issues/589)
- Allow disk size edition [\#587](https://github.com/vatesfr/xen-orchestra/issues/587)
- Better VDI resize support [\#585](https://github.com/vatesfr/xen-orchestra/issues/585)
- Remove manual VM export metadata in UI [\#580](https://github.com/vatesfr/xen-orchestra/issues/580)
- Support import VM metadata [\#579](https://github.com/vatesfr/xen-orchestra/issues/579)
- Set a default pool SR [\#572](https://github.com/vatesfr/xen-orchestra/issues/572)
- ISOs should be sorted by name [\#565](https://github.com/vatesfr/xen-orchestra/issues/565)
- Button to boot a VM from a disc once [\#564](https://github.com/vatesfr/xen-orchestra/issues/564)
- Ability to boot a PV VM from a disc [\#563](https://github.com/vatesfr/xen-orchestra/issues/563)
- Add an option to manually run backup jobs [\#562](https://github.com/vatesfr/xen-orchestra/issues/562)
- backups to unmounted storage [\#561](https://github.com/vatesfr/xen-orchestra/issues/561)
- Root integer properties cannot be edited in plugins configuration form [\#550](https://github.com/vatesfr/xen-orchestra/issues/550)
- Generic CloudConfig drive [\#549](https://github.com/vatesfr/xen-orchestra/issues/549)
- Auto-discovery of installed xo-server plugins [\#546](https://github.com/vatesfr/xen-orchestra/issues/546)
- Hide info on flat view [\#545](https://github.com/vatesfr/xen-orchestra/issues/545)
- Config plugin boolean properties must have a default value \(undefined prohibited\) [\#543](https://github.com/vatesfr/xen-orchestra/issues/543)
- Present detailed errors on plugin configuration failures [\#530](https://github.com/vatesfr/xen-orchestra/issues/530)
- Do not reset form on failures in plugins configuration [\#529](https://github.com/vatesfr/xen-orchestra/issues/529)
- XMPP alert plugin [\#518](https://github.com/vatesfr/xen-orchestra/issues/518)
- Hide tag adders depending on ACLs [\#516](https://github.com/vatesfr/xen-orchestra/issues/516)
- Choosing a framework for xo-web 5 [\#514](https://github.com/vatesfr/xen-orchestra/issues/514)
- Prevent adding a host in an existing XAPI connection [\#466](https://github.com/vatesfr/xen-orchestra/issues/466)
- Read only connection to Xen servers/pools [\#439](https://github.com/vatesfr/xen-orchestra/issues/439)
- generic notification system [\#391](https://github.com/vatesfr/xen-orchestra/issues/391)
- Data architecture review [\#384](https://github.com/vatesfr/xen-orchestra/issues/384)
- Make filtering easier to understand/add some "default" filters [\#207](https://github.com/vatesfr/xen-orchestra/issues/207)
- Improve performance [\#148](https://github.com/vatesfr/xen-orchestra/issues/148)

### Bug fixes

- VM metadata export should not require a snapshot [\#615](https://github.com/vatesfr/xen-orchestra/issues/615)
- Missing patch for all hosts is continuously refreshed [\#609](https://github.com/vatesfr/xen-orchestra/issues/609)
- Backup import memory issue [\#608](https://github.com/vatesfr/xen-orchestra/issues/608)
- Host list missing patch is buggy [\#604](https://github.com/vatesfr/xen-orchestra/issues/604)
- Servers infos should not been refreshed while a field is being edited [\#595](https://github.com/vatesfr/xen-orchestra/issues/595)
- Servers list should not been re-order while a field is being edited [\#594](https://github.com/vatesfr/xen-orchestra/issues/594)
- Correctly display size in interface \(binary scale\) [\#592](https://github.com/vatesfr/xen-orchestra/issues/592)
- Display failures on VM boot order modification [\#560](https://github.com/vatesfr/xen-orchestra/issues/560)
- `vm.setBootOrder\(\)` should throw errors on failures \(non-HVM VMs\) [\#559](https://github.com/vatesfr/xen-orchestra/issues/559)
- Hide boot order form for non-HVM VMs [\#558](https://github.com/vatesfr/xen-orchestra/issues/558)
- Allow editing PV args even when empty \(but only for PV VMs\) [\#557](https://github.com/vatesfr/xen-orchestra/issues/557)
- Crashes when using legacy event system [\#556](https://github.com/vatesfr/xen-orchestra/issues/556)
- XenServer patches check error for 6.1 [\#555](https://github.com/vatesfr/xen-orchestra/issues/555)
- activation plugin xo-server-transport-email  [\#553](https://github.com/vatesfr/xen-orchestra/issues/553)
- Server error with JSON on 32 bits Dom0 [\#552](https://github.com/vatesfr/xen-orchestra/issues/552)
- Cloud Config drive shouldn't be created on default SR [\#548](https://github.com/vatesfr/xen-orchestra/issues/548)
- Deep properties cannot be edited in plugins configuration form [\#521](https://github.com/vatesfr/xen-orchestra/issues/521)
- Aborted VM export should cancel the operation [\#490](https://github.com/vatesfr/xen-orchestra/issues/490)
- VM missing with same UUID after an inter-pool migration [\#284](https://github.com/vatesfr/xen-orchestra/issues/284)

## **4.10.0** (2015-11-27)

Job management, email notifications, CoreOS/Docker, Quiesce snapshots...

### Enhancements

- Job management ([xo-web#487](https://github.com/vatesfr/xen-orchestra/issues/487))
- Patch upload on all connected servers ([xo-web#168](https://github.com/vatesfr/xen-orchestra/issues/168))
- Emergency shutdown ([xo-web#185](https://github.com/vatesfr/xen-orchestra/issues/185))
- CoreOS/docker template install ([xo-web#246](https://github.com/vatesfr/xen-orchestra/issues/246))
- Email for backups ([xo-web#308](https://github.com/vatesfr/xen-orchestra/issues/308))
- Console Clipboard ([xo-web#408](https://github.com/vatesfr/xen-orchestra/issues/408))
- Logs from CLI ([xo-web#486](https://github.com/vatesfr/xen-orchestra/issues/486))
- Save disconnected servers ([xo-web#489](https://github.com/vatesfr/xen-orchestra/issues/489))
- Snapshot with quiesce ([xo-web#491](https://github.com/vatesfr/xen-orchestra/issues/491))
- Start VM in reovery mode ([xo-web#495](https://github.com/vatesfr/xen-orchestra/issues/495))
- Username in logs ([xo-web#498](https://github.com/vatesfr/xen-orchestra/issues/498))
- Delete associated tokens with user ([xo-web#500](https://github.com/vatesfr/xen-orchestra/issues/500))
- Validate plugin configuration ([xo-web#503](https://github.com/vatesfr/xen-orchestra/issues/503))
- Avoid non configured plugins to be loaded ([xo-web#504](https://github.com/vatesfr/xen-orchestra/issues/504))
- Verbose API logs if configured ([xo-web#505](https://github.com/vatesfr/xen-orchestra/issues/505))
- Better backup overview ([xo-web#512](https://github.com/vatesfr/xen-orchestra/issues/512))
- VM auto power on ([xo-web#519](https://github.com/vatesfr/xen-orchestra/issues/519))
- Title property supported in config schema ([xo-web#522](https://github.com/vatesfr/xen-orchestra/issues/522))
- Start VM export only when necessary ([xo-web#534](https://github.com/vatesfr/xen-orchestra/issues/534))
- Input type should be number ([xo-web#538](https://github.com/vatesfr/xen-orchestra/issues/538))

### Bug fixes

- Numbers/int support in plugins config ([xo-web#531](https://github.com/vatesfr/xen-orchestra/issues/531))
- Boolean support in plugins config ([xo-web#528](https://github.com/vatesfr/xen-orchestra/issues/528))
- Keyboard unusable outside console ([xo-web#513](https://github.com/vatesfr/xen-orchestra/issues/513))
- UsernameField for SAML ([xo-web#513](https://github.com/vatesfr/xen-orchestra/issues/513))
- Wrong display of "no plugin found" ([xo-web#508](https://github.com/vatesfr/xen-orchestra/issues/508))
- Bower build error ([xo-web#488](https://github.com/vatesfr/xen-orchestra/issues/488))
- VM cloning should require SR permission ([xo-web#472](https://github.com/vatesfr/xen-orchestra/issues/472))
- Xen tools status ([xo-web#471](https://github.com/vatesfr/xen-orchestra/issues/471))
- Can't delete ghost user ([xo-web#464](https://github.com/vatesfr/xen-orchestra/issues/464))
- Stats with old versions of Node ([xo-web#463](https://github.com/vatesfr/xen-orchestra/issues/463))

## **4.9.0** (2015-11-13)

Automated DR, restore backup, VM copy

### Enhancements

- DR: schedule VM export on other host ([xo-web#447](https://github.com/vatesfr/xen-orchestra/issues/447))
- Scheduler logs ([xo-web#390](https://github.com/vatesfr/xen-orchestra/issues/390) and [xo-web#477](https://github.com/vatesfr/xen-orchestra/issues/477))
- Restore backups ([xo-web#450](https://github.com/vatesfr/xen-orchestra/issues/350))
- Disable backup compression ([xo-web#467](https://github.com/vatesfr/xen-orchestra/issues/467))
- Copy VM to another SR (even remote) ([xo-web#475](https://github.com/vatesfr/xen-orchestra/issues/475))
- VM stats without time sync ([xo-web#460](https://github.com/vatesfr/xen-orchestra/issues/460))
- Stats perfs for high CPU numbers ([xo-web#461](https://github.com/vatesfr/xen-orchestra/issues/461))

### Bug fixes

- Rolling backup bug ([xo-web#484](https://github.com/vatesfr/xen-orchestra/issues/484))
- vCPUs/CPUs inversion in dashboard ([xo-web#481](https://github.com/vatesfr/xen-orchestra/issues/481))
- Machine to template ([xo-web#459](https://github.com/vatesfr/xen-orchestra/issues/459))

### Misc

- Console fix in XenServer ([xo-web#406](https://github.com/vatesfr/xen-orchestra/issues/406))

## **4.8.0** (2015-10-29)

Fully automated patch system, ACLs inheritance, stats performance improved.

### Enhancements

- ACLs inheritance ([xo-web#279](https://github.com/vatesfr/xen-orchestra/issues/279))
- Patch automatically all missing updates ([xo-web#281](https://github.com/vatesfr/xen-orchestra/issues/281))
- Intelligent stats polling ([xo-web#432](https://github.com/vatesfr/xen-orchestra/issues/432))
- Cache latest result of stats request ([xo-web#431](https://github.com/vatesfr/xen-orchestra/issues/431))
- Improve stats polling on multiple objects ([xo-web#433](https://github.com/vatesfr/xen-orchestra/issues/433))
- Patch upload task should display the patch name ([xo-web#449](https://github.com/vatesfr/xen-orchestra/issues/449))
- Backup filename for Windows ([xo-web#448](https://github.com/vatesfr/xen-orchestra/issues/448))
- Specific distro icons ([xo-web#446](https://github.com/vatesfr/xen-orchestra/issues/446))
- PXE boot for HVM ([xo-web#436](https://github.com/vatesfr/xen-orchestra/issues/436))
- Favicon display before sign in ([xo-web#428](https://github.com/vatesfr/xen-orchestra/issues/428))
- Registration renewal ([xo-web#424](https://github.com/vatesfr/xen-orchestra/issues/424))
- Reconnect to the host if pool merge fails ([xo-web#403](https://github.com/vatesfr/xen-orchestra/issues/403))
- Avoid brute force login ([xo-web#339](https://github.com/vatesfr/xen-orchestra/issues/339))
- Missing FreeBSD icon ([xo-web#136](https://github.com/vatesfr/xen-orchestra/issues/136))
- Hide halted objects in the Health view ([xo-web#457](https://github.com/vatesfr/xen-orchestra/issues/457))
- Click on "Remember me" label ([xo-web#438](https://github.com/vatesfr/xen-orchestra/issues/438))

### Bug fixes

- Pool patches in multiple pools not displayed ([xo-web#442](https://github.com/vatesfr/xen-orchestra/issues/442))
- VM Import crashes with Chrome ([xo-web#427](https://github.com/vatesfr/xen-orchestra/issues/427))
- Cannot open a direct link ([xo-web#371](https://github.com/vatesfr/xen-orchestra/issues/371))
- Patch display edge case ([xo-web#309](https://github.com/vatesfr/xen-orchestra/issues/309))
- VM snapshot should require user permission on SR ([xo-web#429](https://github.com/vatesfr/xen-orchestra/issues/429))

## **4.7.0** (2015-10-12)

Plugin config management and browser notifications.

### Enhancements

- Plugin management in the web interface ([xo-web#352](https://github.com/vatesfr/xen-orchestra/issues/352))
- Browser notifications ([xo-web#402](https://github.com/vatesfr/xen-orchestra/issues/402))
- Graph selector ([xo-web#400](https://github.com/vatesfr/xen-orchestra/issues/400))
- Circle packing visualization ([xo-web#374](https://github.com/vatesfr/xen-orchestra/issues/374))
- Password generation ([xo-web#397](https://github.com/vatesfr/xen-orchestra/issues/397))
- Password reveal during user creation ([xo-web#396](https://github.com/vatesfr/xen-orchestra/issues/396))
- Add host to a pool ([xo-web#62](https://github.com/vatesfr/xen-orchestra/issues/62))
- Better modal when removing a host from a pool ([xo-web#405](https://github.com/vatesfr/xen-orchestra/issues/405))
- Drop focus on CD/ISO selector ([xo-web#290](https://github.com/vatesfr/xen-orchestra/issues/290))
- Allow non persistent session ([xo-web#243](https://github.com/vatesfr/xen-orchestra/issues/243))

### Bug fixes

- VM export permission corrected ([xo-web#410](https://github.com/vatesfr/xen-orchestra/issues/410))
- Proper host removal in a pool ([xo-web#402](https://github.com/vatesfr/xen-orchestra/issues/402))
- Sub-optimal tooltip placement ([xo-web#421](https://github.com/vatesfr/xen-orchestra/issues/421))
- VM migrate host incorrect target ([xo-web#419](https://github.com/vatesfr/xen-orchestra/issues/419))
- Alone host can't leave its pool ([xo-web#414](https://github.com/vatesfr/xen-orchestra/issues/414))

## **4.6.0** (2015-09-25)

Tags management and new visualization.

### Enhancements

- Multigraph for correlation ([xo-web#358](https://github.com/vatesfr/xen-orchestra/issues/358))
- Tags management ([xo-web#367](https://github.com/vatesfr/xen-orchestra/issues/367))
- Google Provider for authentication ([xo-web#363](https://github.com/vatesfr/xen-orchestra/issues/363))
- Password change for users ([xo-web#362](https://github.com/vatesfr/xen-orchestra/issues/362))
- Better live migration process ([xo-web#237](https://github.com/vatesfr/xen-orchestra/issues/237))
- VDI search filter in SR view ([xo-web#222](https://github.com/vatesfr/xen-orchestra/issues/222))
- PV args during VM creation ([xo-web#112](https://github.com/vatesfr/xen-orchestra/issues/330))
- PV args management ([xo-web#394](https://github.com/vatesfr/xen-orchestra/issues/394))
- Confirmation dialog on important actions ([xo-web#350](https://github.com/vatesfr/xen-orchestra/issues/350))
- New favicon ([xo-web#369](https://github.com/vatesfr/xen-orchestra/issues/369))
- Filename of VM for exports ([xo-web#370](https://github.com/vatesfr/xen-orchestra/issues/370))
- ACLs rights edited on the fly ([xo-web#323](https://github.com/vatesfr/xen-orchestra/issues/323))
- Heatmap values now human readable ([xo-web#342](https://github.com/vatesfr/xen-orchestra/issues/342))

### Bug fixes

- Export backup fails if no tags specified ([xo-web#383](https://github.com/vatesfr/xen-orchestra/issues/383))
- Wrong login give an obscure error message ([xo-web#373](https://github.com/vatesfr/xen-orchestra/issues/373))
- Update view is broken during updates ([xo-web#356](https://github.com/vatesfr/xen-orchestra/issues/356))
- Settings/dashboard menu incorrect display ([xo-web#357](https://github.com/vatesfr/xen-orchestra/issues/357))
- Console View Not refreshing if the VM restart ([xo-web#107](https://github.com/vatesfr/xen-orchestra/issues/107))

## **4.5.1** (2015-09-16)

An issue in `xo-web` with the VM view.

### Bug fix

- Attach disk/new disk/create interface is broken ([xo-web#378](https://github.com/vatesfr/xen-orchestra/issues/378))

## **4.5.0** (2015-09-11)

A new dataviz (parallel coord), a new provider (GitHub) and faster consoles.

### Enhancements

- Parallel coordinates view ([xo-web#333](https://github.com/vatesfr/xen-orchestra/issues/333))
- Faster consoles ([xo-web#337](https://github.com/vatesfr/xen-orchestra/issues/337))
- Disable/hide button ([xo-web#268](https://github.com/vatesfr/xen-orchestra/issues/268))
- More details on missing-guest-tools ([xo-web#304](https://github.com/vatesfr/xen-orchestra/issues/304))
- Scheduler meta data export ([xo-web#315](https://github.com/vatesfr/xen-orchestra/issues/315))
- Better heatmap ([xo-web#330](https://github.com/vatesfr/xen-orchestra/issues/330))
- Faster dashboard ([xo-web#331](https://github.com/vatesfr/xen-orchestra/issues/331))
- Faster sunburst ([xo-web#332](https://github.com/vatesfr/xen-orchestra/issues/332))
- GitHub provider for auth ([xo-web#334](https://github.com/vatesfr/xen-orchestra/issues/334))
- Filter networks for users ([xo-web#347](https://github.com/vatesfr/xen-orchestra/issues/347))
- Add networks in ACLs ([xo-web#348](https://github.com/vatesfr/xen-orchestra/issues/348))
- Better looking login page ([xo-web#341](https://github.com/vatesfr/xen-orchestra/issues/341))
- Real time dataviz (dashboard) ([xo-web#349](https://github.com/vatesfr/xen-orchestra/issues/349))

### Bug fixes

- Typo in dashboard ([xo-web#355](https://github.com/vatesfr/xen-orchestra/issues/355))
- Global RAM usage fix ([xo-web#356](https://github.com/vatesfr/xen-orchestra/issues/356))
- Re-allowing XO behind a reverse proxy ([xo-web#361](https://github.com/vatesfr/xen-orchestra/issues/361))

## **4.4.0** (2015-08-28)

SSO and Dataviz are the main features for this release.

### Enhancements

- Dataviz storage usage ([xo-web#311](https://github.com/vatesfr/xen-orchestra/issues/311))
- Heatmap in health view ([xo-web#329](https://github.com/vatesfr/xen-orchestra/issues/329))
- SSO for SAML and other providers ([xo-web#327](https://github.com/vatesfr/xen-orchestra/issues/327))
- Better UI for ACL objects attribution ([xo-web#320](https://github.com/vatesfr/xen-orchestra/issues/320))
- Refresh the browser after an update ([xo-web#318](https://github.com/vatesfr/xen-orchestra/issues/318))
- Clean CSS and Flexbox usage ([xo-web#239](https://github.com/vatesfr/xen-orchestra/issues/239))

### Bug fixes

- Admin only accessible views ([xo-web#328](https://github.com/vatesfr/xen-orchestra/issues/328))
- Hide "base copy" VDIs ([xo-web#324](https://github.com/vatesfr/xen-orchestra/issues/324))
- ACLs on VIFs for non-admins ([xo-web#322](https://github.com/vatesfr/xen-orchestra/issues/322))
- Updater display problems ([xo-web#313](https://github.com/vatesfr/xen-orchestra/issues/313))

## **4.3.0** (2015-07-22)

Scheduler for rolling backups

### Enhancements

- Rolling backup scheduler ([xo-web#278](https://github.com/vatesfr/xen-orchestra/issues/278))
- Clean snapshots of removed VMs ([xo-web#301](https://github.com/vatesfr/xen-orchestra/issues/301))

### Bug fixes

- VM export ([xo-web#307](https://github.com/vatesfr/xen-orchestra/issues/307))
- Remove VM VDIs ([xo-web#303](https://github.com/vatesfr/xen-orchestra/issues/303))
- Pagination fails ([xo-web#302](https://github.com/vatesfr/xen-orchestra/issues/302))

## **4.2.0** (2015-06-29)

Huge performance boost, scheduler for rolling snapshots and backward compatibility for XS 5.x series

### Enhancements

- Rolling snapshots scheduler ([xo-web#176](https://github.com/vatesfr/xen-orchestra/issues/176))
- Huge perf boost ([xen-api#1](https://github.com/julien-f/js-xen-api/issues/1))
- Backward compatibility ([xo-web#296](https://github.com/vatesfr/xen-orchestra/issues/296))

### Bug fixes

- VDI attached on a VM missing in SR view ([xo-web#294](https://github.com/vatesfr/xen-orchestra/issues/294))
- Better VM creation process ([xo-web#292](https://github.com/vatesfr/xen-orchestra/issues/292))

## **4.1.0** (2015-06-10)

Add the drag'n drop support from VM live migration, better ACLs groups UI.

### Enhancements

- Drag'n drop VM in tree view for live migration ([xo-web#277](https://github.com/vatesfr/xen-orchestra/issues/277))
- Better group view with objects ACLs ([xo-web#276](https://github.com/vatesfr/xen-orchestra/issues/276))
- Hide non-visible objects ([xo-web#272](https://github.com/vatesfr/xen-orchestra/issues/272))

### Bug fixes

- Convert to template displayed when the VM is not halted ([xo-web#286](https://github.com/vatesfr/xen-orchestra/issues/286))
- Lost some data when refresh some views ([xo-web#271](https://github.com/vatesfr/xen-orchestra/issues/271))
- Suspend button don't trigger any permission message ([xo-web#270](https://github.com/vatesfr/xen-orchestra/issues/270))
- Create network interfaces shouldn't call xoApi directly ([xo-web#269](https://github.com/vatesfr/xen-orchestra/issues/269))
- Don't plug automatically a disk or a VIF if the VM is not running ([xo-web#287](https://github.com/vatesfr/xen-orchestra/issues/287))

## **4.0.2** (2015-06-01)

An issue in `xo-server` with the password of default admin account and also a UI fix.

### Bug fixes

- Cannot modify admin account ([xo-web#265](https://github.com/vatesfr/xen-orchestra/issues/265))
- Password field seems to keep empty/reset itself after 1-2 seconds ([xo-web#264](https://github.com/vatesfr/xen-orchestra/issues/264))

## **4.0.1** (2015-05-30)

An issue with the updater in HTTPS was left in the *4.0.0*. This patch release fixed
it.

### Bug fixes

- allow updater to work in HTTPS ([xo-web#266](https://github.com/vatesfr/xen-orchestra/issues/266))

## **4.0.0** (2015-05-29)

[Blog post of this release](https://xen-orchestra.com/blog/xen-orchestra-4-0).

### Enhancements

- advanced ACLs ([xo-web#209](https://github.com/vatesfr/xen-orchestra/issues/209))
- xenserver update management ([xo-web#174](https://github.com/vatesfr/xen-orchestra/issues/174) & [xo-web#259](https://github.com/vatesfr/xen-orchestra/issues/259))
- docker control ([xo-web#211](https://github.com/vatesfr/xen-orchestra/issues/211))
- better responsive design ([xo-web#252](https://github.com/vatesfr/xen-orchestra/issues/252))
- host stats ([xo-web#255](https://github.com/vatesfr/xen-orchestra/issues/255))
- pagination ([xo-web#221](https://github.com/vatesfr/xen-orchestra/issues/221))
- web updater
- better VM creation process([xo-web#256](https://github.com/vatesfr/xen-orchestra/issues/256))
- VM boot order([xo-web#251](https://github.com/vatesfr/xen-orchestra/issues/251))
- new mapped collection([xo-server#47](https://github.com/vatesfr/xo-server/issues/47))
- resource location in ACL view ([xo-web#245](https://github.com/vatesfr/xen-orchestra/issues/245))

### Bug fixes

- wrong calulation of RAM amounts ([xo-web#51](https://github.com/vatesfr/xen-orchestra/issues/51))
- checkbox not aligned ([xo-web#253](https://github.com/vatesfr/xen-orchestra/issues/253))
- VM stats behavior more robust ([xo-web#250](https://github.com/vatesfr/xen-orchestra/issues/250))
- XO not on the root of domain ([xo-web#254](https://github.com/vatesfr/xen-orchestra/issues/254))


## **3.9.1** (2015-04-21)

A few bugs hve made their way into *3.9.0*, this minor release fixes
them.

### Bug fixes

- correctly keep the VM guest metrics up to date ([xo-web#172](https://github.com/vatesfr/xen-orchestra/issues/172))
- fix edition of a VM snapshot ([b04111c](https://github.com/vatesfr/xo-server/commit/b04111c79ba8937778b84cb861bb7c2431162c11))
- do not fetch stats if the VM state is transitioning ([a5c9880](https://github.com/vatesfr/xen-orchestra/commit/a5c98803182792d2fe5ceb840ae1e23a8b767923))
- fix broken Angular due to new version of Babel which breaks ngAnnotate ([0a9c868](https://github.com/vatesfr/xen-orchestra/commit/0a9c868678d239e5b3e54b4d2bc3bd14b5400120))
- feedback when connecting/disconnecting a server ([027d1e8](https://github.com/vatesfr/xen-orchestra/commit/027d1e8cb1f2431e67042e1eec51690b2bc54ad7))
- clearer error message if a server is unreachable ([06ca007](https://github.com/vatesfr/xo-server/commit/06ca0079b321e757aaa4112caa6f92a43193e35d))

## **3.9.0** (2015-04-20)

[Blog post of this release](https://xen-orchestra.com/blog/xen-orchestra-3-9).

### Enhancements

- ability to manually connect/disconnect a server ([xo-web#88](https://github.com/vatesfr/xen-orchestra/issues/88) & [xo-web#234](https://github.com/vatesfr/xen-orchestra/issues/234))
- display the connection status of a server ([xo-web#103](https://github.com/vatesfr/xen-orchestra/issues/103))
- better feedback when connecting to a server ([xo-web#210](https://github.com/vatesfr/xen-orchestra/issues/210))
- ability to add a local LVM SR ([xo-web#219](https://github.com/vatesfr/xen-orchestra/issues/219))
- display virtual GPUs in VM view ([xo-web#223](https://github.com/vatesfr/xen-orchestra/issues/223))
- ability to automatically start a VM with its host ([xo-web#224](https://github.com/vatesfr/xen-orchestra/issues/224))
- ability to create networks ([xo-web#225](https://github.com/vatesfr/xen-orchestra/issues/225))
- live charts for a VM CPU/disk/network & RAM ([xo-web#228](https://github.com/vatesfr/xen-orchestra/issues/228) & [xo-server#51](https://github.com/vatesfr/xo-server/issues/51))
- remove VM import progress notifications (redundant with the tasks list) ([xo-web#235](https://github.com/vatesfr/xen-orchestra/issues/235))
- XO-Server sources are compiled to JS prior distribution: less bugs & faster startups ([xo-server#50](https://github.com/vatesfr/xo-server/issues/50))
- use XAPI `event.from()` instead of `event.next()` which leads to faster connection ([xo-server#52](https://github.com/vatesfr/xo-server/issues/52))

### Bug fixes

- removed servers are properly disconnected ([xo-web#61](https://github.com/vatesfr/xen-orchestra/issues/61))
- fix VM creation with multiple interfaces ([xo-wb#229](https://github.com/vatesfr/xo-wb/issues/229))
- disconnected servers are properly removed from the interface ([xo-web#234](https://github.com/vatesfr/xen-orchestra/issues/234))

## **3.8.0** (2015-03-27)

[Blog post of this release](https://xen-orchestra.com/blog/xen-orchestra-3-8).

### Enhancements

- initial plugin system ([xo-server#37](https://github.com/vatesfr/xo-server/issues/37))
- new authentication system based on providers ([xo-server#39](https://github.com/vatesfr/xo-server/issues/39))
- LDAP authentication plugin for XO-Server ([xo-server#40](https://github.com/vatesfr/xo-server/issues/40))
- disk creation on the VM page ([xo-web#215](https://github.com/vatesfr/xen-orchestra/issues/215))
- network creation on the VM page ([xo-web#216](https://github.com/vatesfr/xen-orchestra/issues/216))
- charts on the host and SR pages ([xo-web#217](https://github.com/vatesfr/xen-orchestra/issues/217))

### Bug fixes

- fix *Invalid parameter(s)* message on the settings page ([xo-server#49](https://github.com/vatesfr/xo-server/issues/49))
- fix mouse clicks in console ([xo-web#205](https://github.com/vatesfr/xen-orchestra/issues/205))
- fix user editing on the settings page ([xo-web#206](https://github.com/vatesfr/xen-orchestra/issues/206))

## **3.7.0** (2015-03-06)

*Highlights in this release are the [initial ACLs implementation](https://xen-orchestra.com/blog/xen-orchestra-3-7-is-out-acls-in-early-access), [live migration for VDIs](https://xen-orchestra.com/blog/moving-vdi-in-live) and the ability to [create a new storage repository](https://xen-orchestra.com/blog/create-a-storage-repository-with-xen-orchestra/).*

### Enhancements

- ability to live migrate a VM between hosts with different CPUs ([xo-web#126](https://github.com/vatesfr/xen-orchestra/issues/126))
- ability to live migrate a VDI ([xo-web#177](https://github.com/vatesfr/xen-orchestra/issues/177))
- display a notification on VM creation ([xo-web#178](https://github.com/vatesfr/xen-orchestra/issues/178))
- ability to create/attach a iSCSI/NFS/ISO SR ([xo-web#179](https://github.com/vatesfr/xen-orchestra/issues/179))
- display SR available space on VM creation ([xo-web#180](https://github.com/vatesfr/xen-orchestra/issues/180))
- ability to enable and disable host on the tree view ([xo-web#181](https://github.com/vatesfr/xen-orchestra/issues/181) & [xo-web#182](https://github.com/vatesfr/xen-orchestra/issues/182))
- ability to suspend/resume a VM ([xo-web#186](https://github.com/vatesfr/xen-orchestra/issues/186))
- display Linux icon for SUSE Linux Enterprise Server distribution ([xo-web#187](https://github.com/vatesfr/xen-orchestra/issues/187))
- correctly handle incorrectly formated token in cookies ([xo-web#192](https://github.com/vatesfr/xen-orchestra/issues/192))
- display host manufacturer in host view ([xo-web#195](https://github.com/vatesfr/xen-orchestra/issues/195))
- only display task concerning authorized objects ([xo-web#197](https://github.com/vatesfr/xen-orchestra/issues/197))
- better welcome message ([xo-web#199](https://github.com/vatesfr/xen-orchestra/issues/199))
- initial ACLs ([xo-web#202](https://github.com/vatesfr/xen-orchestra/issues/202))
- display an action panel to rescan, remove, attach and forget a SR ([xo-web#203](https://github.com/vatesfr/xen-orchestra/issues/203))
- display current active tasks in navbar ([xo-web#204](https://github.com/vatesfr/xen-orchestra/issues/204))

### Bug fixes

- implements a proxy which fixes consoles over HTTPs ([xo#14](https://github.com/vatesfr/xo/issues/14))
- fix tasks listing in host view ([xo-server#43](https://github.com/vatesfr/xo-server/issues/43))
- fix console view on IE ([xo-web#184](https://github.com/vatesfr/xen-orchestra/issues/184))
- fix out of sync objects in XO-Web ([xo-web#142](https://github.com/vatesfr/xen-orchestra/issues/142))
- fix incorrect connection status displayed in login view ([xo-web#193](https://github.com/vatesfr/xen-orchestra/issues/193))
- fix *flickering* tree view ([xo-web#194](https://github.com/vatesfr/xen-orchestra/issues/194))
- single host pools should not have a dropdown menu in tree view ([xo-web#198](https://github.com/vatesfr/xen-orchestra/issues/198))

## **3.6.0** (2014-11-28)

### Enhancements

- upload and apply patches to hosts/pools ([xo-web#150](https://github.com/vatesfr/xen-orchestra/issues/150))
- import VMs ([xo-web#151](https://github.com/vatesfr/xen-orchestra/issues/151))
- export VMs ([xo-web#152](https://github.com/vatesfr/xen-orchestra/issues/152))
- migrate VMs to another pool ([xo-web#153](https://github.com/vatesfr/xen-orchestra/issues/153))
- display pool even for single host ([xo-web#155](https://github.com/vatesfr/xen-orchestra/issues/155))
- start halted hosts with wake-on-LAN ([xo-web#154](https://github.com/vatesfr/xen-orchestra/issues/154))
- list of uploaded/applied patches ([xo-web#156](https://github.com/vatesfr/xen-orchestra/issues/156))
- use Angular 1.3 from npm ([xo-web#157](https://github.com/vatesfr/xen-orchestra/issues/157) & [xo-web#160](https://github.com/vatesfr/xen-orchestra/issues/160))
- more feedbacks on actions ([xo-web#165](https://github.com/vatesfr/xen-orchestra/issues/165))
- only buttons compatible with VM states are displayed ([xo-web#166](https://github.com/vatesfr/xen-orchestra/issues/166))
- export VM snapshot ([xo-web#167](https://github.com/vatesfr/xen-orchestra/issues/167))
- plug/unplug a SR to a host ([xo-web#169](https://github.com/vatesfr/xen-orchestra/issues/169))
- plug a SR to all available hosts ([xo-web#170](https://github.com/vatesfr/xen-orchestra/issues/170))
- disks editing on SR page ([xo-web#171](https://github.com/vatesfr/xen-orchestra/issues/171))
- export of running VMs ([xo-server#36](https://github.com/vatesfr/xo-server/issues/36))

### Bug fixes

- disks editing on VM page should work ([xo-web#86](https://github.com/vatesfr/xen-orchestra/issues/86))
- dropdown menus should close after selecting an item ([xo-web#140](https://github.com/vatesfr/xen-orchestra/issues/140))
- user creation should require a password ([xo-web#143](https://github.com/vatesfr/xen-orchestra/issues/143))
- server connection should require a user and a password ([xo-web#144](https://github.com/vatesfr/xen-orchestra/issues/144))
- snapshot deletion should work ([xo-server#147](https://github.com/vatesfr/xo-server/issues/147))
- VM console should work in Chrome ([xo-web#149](https://github.com/vatesfr/xen-orchestra/issues/149))
- tooltips should work ([xo-web#163](https://github.com/vatesfr/xen-orchestra/issues/163))
- disk plugged status should be automatically refreshed ([xo-web#164](https://github.com/vatesfr/xen-orchestra/issues/164))
- deleting users without tokens should not trigger an error ([xo-server#34](https://github.com/vatesfr/xo-server/issues/34))
- live pool master change should work ([xo-server#20](https://github.com/vatesfr/xo-server/issues/20))

## **3.5.1** (2014-08-19)

### Bug fixes

- pool view works again ([#139](https://github.com/vatesfr/xen-orchestra/issues/139))

## **3.5.0** (2014-08-14)

*[XO-Web](https://www.npmjs.org/package/xo-web) and [XO-Server](https://www.npmjs.org/package/xo-server) are now available as npm packages!*

### Enhancements

- XO-Server published on npm ([#26](https://github.com/vatesfr/xo-server/issues/26))
- XO-Server config is now in `/etc/xo-server/config.yaml` ([#33](https://github.com/vatesfr/xo-server/issues/33))
- paths in XO-Server's config are now relative to the config file ([#19](https://github.com/vatesfr/xo-server/issues/19))
- use the Linux icon for Fedora ([#131](https://github.com/vatesfr/xen-orchestra/issues/131))
- start/stop/reboot buttons on console page ([#121](https://github.com/vatesfr/xen-orchestra/issues/121))
- settings page now only accessible to admin ([#77](https://github.com/vatesfr/xen-orchestra/issues/77))
- redirection to the home page when a VM is deleted from its own page ([#56](https://github.com/vatesfr/xen-orchestra/issues/56))
- XO-Web published on npm ([#123](https://github.com/vatesfr/xen-orchestra/issues/123))
- buid process now use Browserify (([#125](https://github.com/vatesfr/xen-orchestra/issues/125), [#135](https://github.com/vatesfr/xen-orchestra/issues/135)))
- view are now written in Jade instead of HTML ([#124](https://github.com/vatesfr/xen-orchestra/issues/124))
- CSS autoprefixer to improve compatibility ([#132](https://github.com/vatesfr/xen-orchestra/issues/132), [#137](https://github.com/vatesfr/xen-orchestra/issues/137))

### Bug fixes

- force shutdown does not attempt a clean shutdown first anymore ([#29](https://github.com/vatesfr/xo-server/issues/29))
- shutdown hosts are now correctly reported as such ([#31](https://github.com/vatesfr/xen-orchestra/issues/31))
- incorrect VM metrics ([#54](https://github.com/vatesfr/xen-orchestra/issues/54), [#68](https://github.com/vatesfr/xen-orchestra/issues/68), [#108](https://github.com/vatesfr/xen-orchestra/issues/108))
- an user cannot delete itself ([#104](https://github.com/vatesfr/xen-orchestra/issues/104))
- in VM creation, required fields are now marked as such ([#113](https://github.com/vatesfr/xen-orchestra/issues/113), [#114](https://github.com/vatesfr/xen-orchestra/issues/114))

## **3.4.0** (2014-05-22)

*Highlight in this release is the new events system between XO-Web
and XO-Server which results in less bandwidth consumption as well as
better performance and reactivity.*

### Enhancements

- events system between XO-Web and XO-Server ([#52](https://github.com/vatesfr/xen-orchestra/issues/52))
- ability to clone/copy a VM ([#116](https://github.com/vatesfr/xen-orchestra/issues/116))
- mandatory log in page ([#120](https://github.com/vatesfr/xen-orchestra/issues/120))

### Bug fixes

- failure in VM creation ([#111](https://github.com/vatesfr/xen-orchestra/issues/111))

## **3.3.1** (2014-03-28)

### Enhancements

- console view is now prettier ([#92](https://github.com/vatesfr/xen-orchestra/issues/92))

### Bug fixes

- VM creation fails to incorrect dependencies ([xo-server/#24](https://github.com/vatesfr/xo-server/issues/24))
- VDIs list in SR view is blinking ([#109](https://github.com/vatesfr/xen-orchestra/issues/109))

## **3.3.0** (2014-03-07)

### Enhancements

- [Grunt](http://gruntjs.com/) has been replaced by [gulp.js](http://gulpjs.com/) ([#91](https://github.com/vatesfr/xen-orchestra/issues/91))
- a host can be detached from a pool ([#98](https://github.com/vatesfr/xen-orchestra/issues/98))
- snapshots management in VM view ([#99](https://github.com/vatesfr/xen-orchestra/issues/99))
- log deletion in VM view ([#100](https://github.com/vatesfr/xen-orchestra/issues/100))

### Bug fixes

- *Snapshot* not working in VM view ([#95](https://github.com/vatesfr/xen-orchestra/issues/95))
- Host *Reboot*/*Restart toolstack*/*Shutdown* not working in main view ([#97](https://github.com/vatesfr/xen-orchestra/issues/97))
- Bower cannot install `angular` automatically due to a version conflict ([#101](https://github.com/vatesfr/xen-orchestra/issues/101))
- Bower installs an incorrect version of `angular-animate` ([#102](https://github.com/vatesfr/xen-orchestra/issues/102))

## **3.2.0** (2014-02-21)

### Enhancements

- dependencies' versions should be fixed to ease deployment ([#93](https://github.com/vatesfr/xen-orchestra/issues/93))
- badges added to the README to see whether dependencies are up to date ([#90](https://github.com/vatesfr/xen-orchestra/issues/90))
- an error notification has been added when the connection to XO-Server failed ([#89](https://github.com/vatesfr/xen-orchestra/issues/89))
- in host view, there is now a link to the host console ([#87](https://github.com/vatesfr/xen-orchestra/issues/87))
- in VM view, deleting a disk requires a confirmation ([#85](https://github.com/vatesfr/xen-orchestra/issues/85))
- the VM and console icons are now different ([#80](https://github.com/vatesfr/xen-orchestra/issues/80))

### Bug fixes

- consoles now work in Google Chrome \o/ ([#46](https://github.com/vatesfr/xen-orchestra/issues/46))
- in host view, many buttons were not working ([#79](https://github.com/vatesfr/xen-orchestra/issues/79))
- in main view, incorrect icons were fixes ([#81](https://github.com/vatesfr/xen-orchestra/issues/81))
- MAC addresses should not be ignored during VM creation ([#94](https://github.com/vatesfr/xen-orchestra/issues/94))

## **3.1.0** (2014-02-14)

### Enhancements

- in VM view, interfaces' network should be displayed ([#64](https://github.com/vatesfr/xen-orchestra/issues/64))
- middle-click or `Ctrl`+click should open new windows (even on pseudo-links) ([#66](https://github.com/vatesfr/xen-orchestra/issues/66))
- lists should use natural sorting (e.g. *VM 2* before *VM 10*) ([#69](https://github.com/vatesfr/xen-orchestra/issues/69))

### Bug fixes

- consoles are not implemented for hosts ([#57](https://github.com/vatesfr/xen-orchestra/issues/57))
- it makes no sense to remove a stand-alone host from a pool (58)
- in VM view, the migrate button is not working ([#59](https://github.com/vatesfr/xen-orchestra/issues/59))
- pool and host names overflow their box in the main view ([#63](https://github.com/vatesfr/xen-orchestra/issues/63))
- in host view, interfaces incorrectly named *networks* and VLAN not shown ([#70](https://github.com/vatesfr/xen-orchestra/issues/70))
- VM suspended state is not properly handled ([#71](https://github.com/vatesfr/xen-orchestra/issues/71))
- unauthenticated users should not be able to access to consoles ([#73](https://github.com/vatesfr/xen-orchestra/issues/73))
- incorrect scroll (under the navbar) when the view changes ([#74](https://github.com/vatesfr/xen-orchestra/issues/74))<|MERGE_RESOLUTION|>--- conflicted
+++ resolved
@@ -20,11 +20,8 @@
 
 ### Released packages
 
-<<<<<<< HEAD
 - @xen-orchestra/mixin v0.0.0
-=======
 - @xen-orchestra/emit-async v0.0.0
->>>>>>> 42591bd4
 - xo-server v5.27.0
 - xo-web v5.27.0
 
