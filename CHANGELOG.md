# ChangeLog

## *next*

### Enhancements

- [Usage Report] Add IOPS read/write/total per VM [#3309](https://github.com/vatesfr/xen-orchestra/issues/3309) (PR [#3455](https://github.com/vatesfr/xen-orchestra/pull/3455))
- [Self service] Sort resource sets by name (PR [#3507](https://github.com/vatesfr/xen-orchestra/pull/3507))
- [Usage Report] Add top 3 SRs which use the most IOPS read/write/total [#3306](https://github.com/vatesfr/xen-orchestra/issues/3306) (PR [#3508](https://github.com/vatesfr/xen-orchestra/pull/3508))
- [New VM] Display a warning when the memory is below the template memory static min [#3496](https://github.com/vatesfr/xen-orchestra/issues/3496) (PR [#3513](https://github.com/vatesfr/xen-orchestra/pull/3513))
- [Backup NG form] Add link to plugins setting [#3457](https://github.com/vatesfr/xen-orchestra/issues/3457) (PR [#3514](https://github.com/vatesfr/xen-orchestra/pull/3514))
- [Backup reports] Add job and run ID [#3488](https://github.com/vatesfr/xen-orchestra/issues/3488) (PR [#3516](https://github.com/vatesfr/xen-orchestra/pull/3516))
- [Usage Report] Add top 3 VMs which use the most IOPS read/write/total [#3308](https://github.com/vatesfr/xen-orchestra/issues/3308) (PR [#3463](https://github.com/vatesfr/xen-orchestra/pull/3463))
- [Settings/logs] Homogenize action buttons in table and enable bulk deletion [#3179](https://github.com/vatesfr/xen-orchestra/issues/3179) (PR [#3528](https://github.com/vatesfr/xen-orchestra/pull/3528))
- [Settings/acls] Add bulk deletion [#3179](https://github.com/vatesfr/xen-orchestra/issues/3179) (PR [#3536](https://github.com/vatesfr/xen-orchestra/pull/3536))

### Bug fixes

- [Remotes] Fix removal of broken remotes [#3327](https://github.com/vatesfr/xen-orchestra/issues/3327) (PR [#3521](https://github.com/vatesfr/xen-orchestra/pull/3521))
- [Backups] Fix stuck backups due to broken NFS remotes [#3467](https://github.com/vatesfr/xen-orchestra/issues/3467) (PR [#3534](https://github.com/vatesfr/xen-orchestra/pull/3534))
- [New VM] Fix missing cloud config when creating multiple VMs at once in some cases [#3532](https://github.com/vatesfr/xen-orchestra/issues/3532) (PR [#3535](https://github.com/vatesfr/xen-orchestra/pull/3535))
- [VM] Fix an error when an admin tried to add a disk on a Self VM whose resource set had been deleted [#2814](https://github.com/vatesfr/xen-orchestra/issues/2814)
- [Self/Create VM] Fix some quotas based on the template instead of the user inputs [#2683](https://github.com/vatesfr/xen-orchestra/issues/2683)

### Released packages

<<<<<<< HEAD
- xo-common v0.1.2
=======
- @xen-orchestra/fs v0.4.0
>>>>>>> 37a906a2
- vhd-lib v0.4.0
- xen-api v0.20.0
- xo-server-usage-report v0.7.0
- xo-server v5.29.0
- xo-web v5.29.0

## **5.28.0** (2018-10-05)

### Enhancements

- [Host/Networks] Remove "Add network" button [#3386](https://github.com/vatesfr/xen-orchestra/issues/3386) (PR [#3478](https://github.com/vatesfr/xen-orchestra/pull/3478))
- [Host/networks] Private networks table [#3387](https://github.com/vatesfr/xen-orchestra/issues/3387) (PR [#3481](https://github.com/vatesfr/xen-orchestra/pull/3481))
- [Home/pool] Patch count pill now shows the number of unique patches in the pool [#3321](https://github.com/vatesfr/xen-orchestra/issues/3321) (PR [#3483](https://github.com/vatesfr/xen-orchestra/pull/3483))
- [Patches] Pre-install checks to avoid errors [#3252](https://github.com/vatesfr/xen-orchestra/issues/3252) (PR [#3484](https://github.com/vatesfr/xen-orchestra/pull/3484))
- [Vm/Snapshots] Allow VM operators to create snapshots and delete those they created [#3443](https://github.com/vatesfr/xen-orchestra/issues/3443) (PR [#3482](https://github.com/vatesfr/xen-orchestra/pull/3482))
- [VM/clone] Handle ACLs and Self Service [#3139](https://github.com/vatesfr/xen-orchestra/issues/3139) (PR [#3493](https://github.com/vatesfr/xen-orchestra/pull/3493))

### Bug fixes

- [Backup NG] Fix `Cannot read property 'uuid' of undefined` when a disk is removed from a VM to backup (PR [#3479](https://github.com/vatesfr/xen-orchestra/pull/3479))
- [Backup NG] Fix unexpected full after failure, interruption or basic rolling snapshot (PR [#3485](https://github.com/vatesfr/xen-orchestra/pull/3485))
- [Usage report] Display top 3 used SRs instead of top 3 biggest SRs [#3307](https://github.com/vatesfr/xen-orchestra/issues/3307) (PR [#3475](https://github.com/vatesfr/xen-orchestra/pull/3475))

### Released packages

- vhd-lib v0.3.2
- xo-vmdk-to-vhd v0.1.5
- xo-server-usage-report v0.6.0
- xo-acl-resolver v0.3.0
- xo-server v5.28.0
- xo-web v5.28.0

## **5.27.1** (2018-09-28)

### Enhancements

### Bug fixes

- [OVA Import] Allow import of files bigger than 127GB (PR [#3451](https://github.com/vatesfr/xen-orchestra/pull/3451))
- [File restore] Fix a path issue when going back to the parent folder (PR [#3446](https://github.com/vatesfr/xen-orchestra/pull/3446))
- [File restore] Fix a minor issue when showing which selected files are redundant (PR [#3447](https://github.com/vatesfr/xen-orchestra/pull/3447))
- [Memory] Fix a major leak [#2580](https://github.com/vatesfr/xen-orchestra/issues/2580) [#2820](https://github.com/vatesfr/xen-orchestra/issues/2820) (PR [#3453](https://github.com/vatesfr/xen-orchestra/pull/3453))
- [NFS Remotes] Fix `already mounted` race condition [#3380](https://github.com/vatesfr/xen-orchestra/issues/3380) (PR [#3460](https://github.com/vatesfr/xen-orchestra/pull/3460))
- Fix `Cannot read property 'type' of undefined` when deleting a VM (PR [#3465](https://github.com/vatesfr/xen-orchestra/pull/3465))

### Released packages

- @xen-orchestra/fs v0.3.1
- vhd-lib v0.3.1
- xo-vmdk-to-vhd v0.1.4
- xo-server v5.27.2
- xo-web v5.27.1

## **5.27.0** (2018-09-24)

### Enhancements

- [Remotes] Test the remote automatically on changes [#3323](https://github.com/vatesfr/xen-orchestra/issues/3323) (PR [#3397](https://github.com/vatesfr/xen-orchestra/pull/3397))
- [Remotes] Use *WORKGROUP* as default domain for new SMB remote (PR [#3398](https://github.com/vatesfr/xen-orchestra/pull/3398))
- [Backup NG form] Display a tip to encourage users to create vms on a thin-provisioned storage [#3334](https://github.com/vatesfr/xen-orchestra/issues/3334) (PR [#3402](https://github.com/vatesfr/xen-orchestra/pull/3402))
- [Backup NG form] improve schedule's form [#3138](https://github.com/vatesfr/xen-orchestra/issues/3138) (PR [#3359](https://github.com/vatesfr/xen-orchestra/pull/3359))
- [Backup NG Overview] Display transferred and merged data size for backup jobs [#3340](https://github.com/vatesfr/xen-orchestra/issues/3340) (PR [#3408](https://github.com/vatesfr/xen-orchestra/pull/3408))
- [VM] Display the PVHVM status [#3014](https://github.com/vatesfr/xen-orchestra/issues/3014) (PR [#3418](https://github.com/vatesfr/xen-orchestra/pull/3418))
- [Backup reports] Ability to test the plugin (PR [#3421](https://github.com/vatesfr/xen-orchestra/pull/3421))
- [Backup NG] Ability to restart failed VMs' backup [#3339](https://github.com/vatesfr/xen-orchestra/issues/3339) (PR [#3420](https://github.com/vatesfr/xen-orchestra/pull/3420))
- [VM] Ability to change the NIC type [#3423](https://github.com/vatesfr/xen-orchestra/issues/3423) (PR [#3440](https://github.com/vatesfr/xen-orchestra/pull/3440))
- [Backup NG Overview] Display the schedule's name [#3444](https://github.com/vatesfr/xen-orchestra/issues/3444) (PR [#3445](https://github.com/vatesfr/xen-orchestra/pull/3445))

### Bug fixes

- [Remotes] Rename connect(ed)/disconnect(ed) to enable(d)/disable(d) [#3323](https://github.com/vatesfr/xen-orchestra/issues/3323) (PR [#3396](https://github.com/vatesfr/xen-orchestra/pull/3396))
- [Remotes] Fix error appears twice on testing (PR [#3399](https://github.com/vatesfr/xen-orchestra/pull/3399))
- [Backup NG] Don't fail on VMs with empty VBDs (like CDs or floppy disks) (PR [#3410](https://github.com/vatesfr/xen-orchestra/pull/3410))
- [XOA updater] Fix issue where trial request would fail [#3407](https://github.com/vatesfr/xen-orchestra/issues/3407) (PR [#3412](https://github.com/vatesfr/xen-orchestra/pull/3412))
- [Backup NG logs] Fix log's value not being updated in the copy and report button [#3273](https://github.com/vatesfr/xen-orchestra/issues/3273) (PR [#3360](https://github.com/vatesfr/xen-orchestra/pull/3360))
- [Backup NG] Fix issue when *Delete first* was enabled for some of the remotes [#3424](https://github.com/vatesfr/xen-orchestra/issues/3424) (PR [#3427](https://github.com/vatesfr/xen-orchestra/pull/3427))
- [VM/host consoles] Work around a XenServer/XCP-ng issue which lead to some consoles not working [#3432](https://github.com/vatesfr/xen-orchestra/issues/3432) (PR [#3435](https://github.com/vatesfr/xen-orchestra/pull/3435))
- [Backup NG] Remove extraneous snapshots in case of multiple schedules [#3132](https://github.com/vatesfr/xen-orchestra/issues/3132) (PR [#3439](https://github.com/vatesfr/xen-orchestra/pull/3439))
- [Backup NG] Fix page reloaded on creating a schedule [#3461](https://github.com/vatesfr/xen-orchestra/issues/3461) (PR [#3462](https://github.com/vatesfr/xen-orchestra/pull/3462))

### Released packages

- xo-server-backup-reports v0.14.0
- @xen-orchestra/async-map v0.0.0
- @xen-orchestra/defined v0.0.0
- @xen-orchestra/emit-async v0.0.0
- @xen-orchestra/mixin v0.0.0
- xo-server v5.27.0
- xo-web v5.27.0

## **5.26.0** (2018-09-07)

### Enhancements

- [Backup (file) restore] Order backups by date in selector [#3294](https://github.com/vatesfr/xen-orchestra/issues/3294) (PR [#3374](https://github.com/vatesfr/xen-orchestra/pull/3374))
- [Self] Hide Tasks entry in menu for self users [#3311](https://github.com/vatesfr/xen-orchestra/issues/3311) (PR [#3373](https://github.com/vatesfr/xen-orchestra/pull/3373))
- [Tasks] Show previous tasks [#3266](https://github.com/vatesfr/xen-orchestra/issues/3266) (PR [#3377](https://github.com/vatesfr/xen-orchestra/pull/3377))
- [Backup NG] Add job name in names of replicated VMs (PR [#3379](https://github.com/vatesfr/xen-orchestra/pull/3379))
- [Backup NG] Restore directories [#1924](https://github.com/vatesfr/xen-orchestra/issues/1924) (PR [#3384](https://github.com/vatesfr/xen-orchestra/pull/3384))
- [VM] Start a VM on a specific host [#3191](https://github.com/vatesfr/xen-orchestra/issues/3191) (PR [#3389](https://github.com/vatesfr/xen-orchestra/pull/3389))

### Bug fixes

- [Self] Fix Self Service quotas not being correctly updated when deleting multiple VMs at a time (PR [#3368](https://github.com/vatesfr/xen-orchestra/pull/3368))
- [Backup NG] Don't fail listing backups when a remote is broken [#3365](https://github.com/vatesfr/xen-orchestra/issues/3365) (PR [#3367](https://github.com/vatesfr/xen-orchestra/pull/3367))
- [New XOSAN] Fix error sometimes occurring when selecting the pool (PR [#3370](https://github.com/vatesfr/xen-orchestra/pull/3370))
- [New VM] Selecting multiple VMs and clicking Create then Cancel used to redirect to Home [#3268](https://github.com/vatesfr/xen-orchestra/issues/3268) (PR [#3371](https://github.com/vatesfr/xen-orchestra/pull/3371))
- [Remotes] `cannot read 'properties' of undefined` error (PR [#3382](https://github.com/vatesfr/xen-orchestra/pull/3382))
- [Servers] Various issues when adding a new server [#3385](https://github.com/vatesfr/xen-orchestra/issues/3385) (PR [#3388](https://github.com/vatesfr/xen-orchestra/pull/3388))
- [Backup NG] Always delete the correct old replications [#3391](https://github.com/vatesfr/xen-orchestra/issues/3391) (PR [#3394](https://github.com/vatesfr/xen-orchestra/pull/3394))

### Released packages

- xo-server v5.26.0
- xo-web v5.26.0

## **5.25.2** (2018-08-27)

### Enhancements

### Bug fixes

- [Remotes] Fix "undefined" mount option issue [#3361](https://github.com/vatesfr/xen-orchestra/issues/3361) (PR [#3363](https://github.com/vatesfr/xen-orchestra/pull/3363))
- [Continuous Replication] Don't try to import/export VDIs on halted host [#3354](https://github.com/vatesfr/xen-orchestra/issues/3354) (PR [#3355](https://github.com/vatesfr/xen-orchestra/pull/3355))
- [Disaster Recovery] Don't try to import/export VMs on halted host (PR [#3364](https://github.com/vatesfr/xen-orchestra/pull/3364))
- [Backup NG] A successful backup job reported as Interrupted [#3018](https://github.com/vatesfr/xen-orchestra/issues/3018) (PR [#3238](https://github.com/vatesfr/xen-orchestra/pull/3238))

### Released packages

- xo-server v5.25.2
- xo-web v5.25.1

## **5.25.0** (2018-08-23)

### Enhancements

- [Tables] Filter input now always shows up even if the table is empty [#3295](https://github.com/vatesfr/xen-orchestra/issues/3295) (PR [#3296](https://github.com/vatesfr/xen-orchestra/pull/3296))
- [Tasks] The table is now still shown when there are no tasks (PR [#3305](https://github.com/vatesfr/xen-orchestra/pull/3305))
- [Host / Logs] Homogenize action buttons in table and enable bulk deletion [#3179](https://github.com/vatesfr/xen-orchestra/issues/3179) (PR [#3313](https://github.com/vatesfr/xen-orchestra/pull/3313))
- [VM/Advanced] Change "Convert" to "Convert to template" and always show the button [#3201](https://github.com/vatesfr/xen-orchestra/issues/3201) (PR [#3319](https://github.com/vatesfr/xen-orchestra/pull/3319))
- [Backup NG form] Display a tip when doing a CR on a thick-provisioned SR [#3291](https://github.com/vatesfr/xen-orchestra/issues/3291) (PR [#3333](https://github.com/vatesfr/xen-orchestra/pull/3333))
- [SR/new] Add local ext SR type [#3332](https://github.com/vatesfr/xen-orchestra/issues/3332) (PR [#3335](https://github.com/vatesfr/xen-orchestra/pull/3335))
- [Backup reports] Send report for the interrupted backup jobs on the server startup [#2998](https://github.com/vatesfr/xen-orchestra/issues/#2998) (PR [3164](https://github.com/vatesfr/xen-orchestra/pull/3164) [3154](https://github.com/vatesfr/xen-orchestra/pull/3154))
- [Backup NG form] Move VMs' selection to a dedicated card [#2711](https://github.com/vatesfr/xen-orchestra/issues/2711) (PR [#3338](https://github.com/vatesfr/xen-orchestra/pull/3338))
- [Backup NG smart mode] Exclude replicated VMs [#2338](https://github.com/vatesfr/xen-orchestra/issues/2338) (PR [#3312](https://github.com/vatesfr/xen-orchestra/pull/3312))
- [Backup NG form] Show the compression checkbox when the full mode is active [#3236](https://github.com/vatesfr/xen-orchestra/issues/3236) (PR [#3345](https://github.com/vatesfr/xen-orchestra/pull/3345))
- [New VM] Display an error when the getting of the coreOS default template fails [#3227](https://github.com/vatesfr/xen-orchestra/issues/3227) (PR [#3343](https://github.com/vatesfr/xen-orchestra/pull/3343))
- [Backup NG form] Set default retention to 1 [#3134](https://github.com/vatesfr/xen-orchestra/issues/3134) (PR [#3290](https://github.com/vatesfr/xen-orchestra/pull/3290))
- [Backup NG] New logs are searchable by job name [#3272](https://github.com/vatesfr/xen-orchestra/issues/3272) (PR [#3351](https://github.com/vatesfr/xen-orchestra/pull/3351))
- [Remotes] Add a field for NFS remotes to set mount options [#1793](https://github.com/vatesfr/xen-orchestra/issues/1793) (PR [#3353](https://github.com/vatesfr/xen-orchestra/pull/3353))

### Bug fixes

- [Backup NG form] Fix schedule's name overridden with undefined if it's not been edited [#3286](https://github.com/vatesfr/xen-orchestra/issues/3286) (PR [#3288](https://github.com/vatesfr/xen-orchestra/pull/3288))
- [Remotes] Don't change `enabled` state on errors (PR [#3318](https://github.com/vatesfr/xen-orchestra/pull/3318))
- [Remotes] Auto-reconnect on use if necessary [#2852](https://github.com/vatesfr/xen-orchestra/issues/2852) (PR [#3320](https://github.com/vatesfr/xen-orchestra/pull/3320))
- [XO items' select] Fix adding or removing a XO item from a select make the missing XO items disappear [#3322](https://github.com/vatesfr/xen-orchestra/issues/3322) (PR [#3315](https://github.com/vatesfr/xen-orchestra/pull/3315))
- [New VM / Self] Filter out SRs that are not in the template's pool [#3068](https://github.com/vatesfr/xen-orchestra/issues/3068) (PR [#3070](https://github.com/vatesfr/xen-orchestra/pull/3070))
- [New VM / Self] Fix 'unknown item' displayed in SR selector [#3267](https://github.com/vatesfr/xen-orchestra/issues/3267) (PR [#3070](https://github.com/vatesfr/xen-orchestra/pull/3070))

### Released packages

- xo-server-backup-reports v0.13.0
- @xen-orchestra/fs 0.3.0
- xo-server v5.25.0
- xo-web v5.25.0

## **5.24.0** (2018-08-09)

### Enhancements

- [Remotes] Make SMB subfolder field optional [#3249](https://github.com/vatesfr/xen-orchestra/issues/3249) (PR [#3250](https://github.com/vatesfr/xen-orchestra/pull/3250))
- [Backup NG form] Make the smart mode's toggle more visible [#2711](https://github.com/vatesfr/xen-orchestra/issues/2711) (PR [#3263](https://github.com/vatesfr/xen-orchestra/pull/3263))
- Move the copy clipboard of the VM's UUID to the header [#3221](https://github.com/vatesfr/xen-orchestra/issues/3221) (PR [#3248](https://github.com/vatesfr/xen-orchestra/pull/3248))
- [Health / Orphaned VMs] Homogenize action buttons in table and enable bulk deletion [#3179](https://github.com/vatesfr/xen-orchestra/issues/3179) (PR [#3274](https://github.com/vatesfr/xen-orchestra/pull/3274))
- [Health / Orphaned snapshot VDIs] Homogenize action buttons in table and enable bulk deletion [#3179](https://github.com/vatesfr/xen-orchestra/issues/3179) (PR [#3270](https://github.com/vatesfr/xen-orchestra/pull/3270))
- [Health / Alarms] Homogenize action buttons in table and enable bulk deletion [#3179](https://github.com/vatesfr/xen-orchestra/issues/3179) (PR [#3271](https://github.com/vatesfr/xen-orchestra/pull/3271))
- [Backup NG Overview] List the Backup NG job's modes [#3169](https://github.com/vatesfr/xen-orchestra/issues/3169) (PR [#3277](https://github.com/vatesfr/xen-orchestra/pull/3277))
- [Backup NG form] Move "Use compression" checkbox in the advanced settings [#2711](https://github.com/vatesfr/xen-orchestra/issues/2711) (PR [#3281](https://github.com/vatesfr/xen-orchestra/pull/3281))
- [Backup NG form] Ability to remove previous backups first before backup the VMs [#3212](https://github.com/vatesfr/xen-orchestra/issues/3212) (PR [#3260](https://github.com/vatesfr/xen-orchestra/pull/3260))
- [Patching] Check date consistency before patching to avoid error on install [#3056](https://github.com/vatesfr/xen-orchestra/issues/3056)

### Bug fixes

- [Pools] Filter GPU groups by pool [#3176](https://github.com/vatesfr/xen-orchestra/issues/3176) (PR [#3253](https://github.com/vatesfr/xen-orchestra/pull/3253))
- [Backup NG] Fix delta backups with SMB remotes [#3224](https://github.com/vatesfr/xen-orchestra/issues/3224) (PR [#3278](https://github.com/vatesfr/xen-orchestra/pull/3278))
- Fix VM restoration getting stuck on local SRs [#3245](https://github.com/vatesfr/xen-orchestra/issues/3245) (PR [#3243](https://github.com/vatesfr/xen-orchestra/pull/3243))

### Released packages

- xen-api v0.17.0
- @xen-orchestra/fs 0.2.1
- xo-server v5.24.0
- xo-web v5.24.0

## **5.23.0** (2018-07-26)

### Enhancements

- Export VDI content [#2432](https://github.com/vatesfr/xen-orchestra/issues/2432) (PR [#3194](https://github.com/vatesfr/xen-orchestra/pull/3194))
- Search syntax support wildcard (`*`) and regular expressions [#3190](https://github.com/vatesfr/xen-orchestra/issues/3190) (PRs [#3198](https://github.com/vatesfr/xen-orchestra/pull/3198) & [#3199](https://github.com/vatesfr/xen-orchestra/pull/3199))
- Import VDI content [#2432](https://github.com/vatesfr/xen-orchestra/issues/2432) (PR [#3216](https://github.com/vatesfr/xen-orchestra/pull/3216))
- [Backup NG form] Ability to edit a schedule's name [#2711](https://github.com/vatesfr/xen-orchestra/issues/2711) [#3071](https://github.com/vatesfr/xen-orchestra/issues/3071) (PR [#3143](https://github.com/vatesfr/xen-orchestra/pull/3143))
- [Remotes] Ability to change the type of a remote [#2423](https://github.com/vatesfr/xen-orchestra/issues/2423) (PR [#3207](https://github.com/vatesfr/xen-orchestra/pull/3207))
- [Backup NG new] Ability to set a job's timeout [#2978](https://github.com/vatesfr/xen-orchestra/issues/2978) (PR [#3222](https://github.com/vatesfr/xen-orchestra/pull/3222))
- [Remotes] Ability to edit/delete a remote with an invalid URL [#3182](https://github.com/vatesfr/xen-orchestra/issues/3182) (PR [#3226](https://github.com/vatesfr/xen-orchestra/pull/3226))
- [Backup NG logs] Prevent user from deleting logs to help resolving issues [#3153](https://github.com/vatesfr/xen-orchestra/issues/3153) (PR [#3235](https://github.com/vatesfr/xen-orchestra/pull/3235))

### Bug fixes

- [Backup Reports] Report not sent if reportWhen failure and at least a VM is successfull [#3181](https://github.com/vatesfr/xen-orchestra/issues/3181) (PR [#3185](https://github.com/vatesfr/xen-orchestra/pull/3185))
- [Backup NG] Correctly migrate report setting from legacy jobs [#3180](https://github.com/vatesfr/xen-orchestra/issues/3180) (PR [#3206](https://github.com/vatesfr/xen-orchestra/pull/3206))
- [Backup NG] remove incomplete XVA files [#3159](https://github.com/vatesfr/xen-orchestra/issues/3159) (PR [#3215](https://github.com/vatesfr/xen-orchestra/pull/3215))
- [Backup NG form] Ability to edit a schedule's state [#3223](https://github.com/vatesfr/xen-orchestra/issues/3223) (PR [#3228](https://github.com/vatesfr/xen-orchestra/pull/3228))

### Released packages

- xo-remote-parser v0.5.0
- complex-matcher v0.4.0
- xo-server-backup-reports v0.12.3
- xo-server v5.23.0
- xo-web v5.23.0

## **5.22.1** (2018-07-13)

### Bug fixes

- [Remote select] Gracefully ignore remotes with invalid URL (PR [#3178](https://github.com/vatesfr/xen-orchestra/pull/3178))

### Released packages

- xo-web v5.22.1

## **5.22.0** (2018-07-12)

### Enhancements

- [Backup NG form] Add a link to the remotes' settings [#2711](https://github.com/vatesfr/xen-orchestra/issues/2711) [#3106](https://github.com/vatesfr/xen-orchestra/issues/3106) [#2299](https://github.com/vatesfr/xen-orchestra/issues/2299) (PR [#3128](https://github.com/vatesfr/xen-orchestra/pull/3128))
- [Backup NG logs] Make copy to clipboard and report buttons always available [#3130](https://github.com/vatesfr/xen-orchestra/issues/3130) (PR [#3133](https://github.com/vatesfr/xen-orchestra/pull/3133))
- Warning message when creating a local remote [#3105](https://github.com/vatesfr/xen-orchestra/issues/3105) (PR [3142](https://github.com/vatesfr/xen-orchestra/pull/3142))
- [Remotes] Allow optional port for NFS remote [2299](https://github.com/vatesfr/xen-orchestra/issues/2299) (PR [#3131](https://github.com/vatesfr/xen-orchestra/pull/3131))
- [Backup NG form] Add offline snapshot info (PR [#3144](https://github.com/vatesfr/xen-orchestra/pull/3144))
- [Backup NG overview] Display concurrency and offline snapshot value [3087](https://github.com/vatesfr/xen-orchestra/issues/3087) (PR [3145](https://github.com/vatesfr/xen-orchestra/pull/3145))
- [VM revert] notify the result of reverting a VM [3095](https://github.com/vatesfr/xen-orchestra/issues/3095) (PR [3150](https://github.com/vatesfr/xen-orchestra/pull/3150))
- [Backup NG logs] Link XO items in the details modal [#2711](https://github.com/vatesfr/xen-orchestra/issues/2711) (PR [#3171](https://github.com/vatesfr/xen-orchestra/pull/3171))
- [VM/Snapshots] Add fast clone option when creating a VM [#3120](https://github.com/vatesfr/xen-orchestra/issues/3120) (PR [#3136](https://github.com/vatesfr/xen-orchestra/pull/3136))
- Add the Turkish translation (PR [#3174](https://github.com/vatesfr/xen-orchestra/pull/3174) [#2870](https://github.com/vatesfr/xen-orchestra/pull/2870) [#2871](https://github.com/vatesfr/xen-orchestra/pull/2871))

### Bug fixes

- Delete schedules with their job [#3108](https://github.com/vatesfr/xen-orchestra/issues/3108) (PR [3124](https://github.com/vatesfr/xen-orchestra/pull/3124))
- Remote creation: correctly reset form [#3140](https://github.com/vatesfr/xen-orchestra/issues/3140) (PR [3141](https://github.com/vatesfr/xen-orchestra/pull/3141))
- Make cloud config templates available for all users [3147](https://github.com/vatesfr/xen-orchestra/issues/3147) (PR [3148](https://github.com/vatesfr/xen-orchestra/pull/3148))
- [New VM] Only create the cloud config drive when its option is enabled [3161](https://github.com/vatesfr/xen-orchestra/issues/3161) (PR [3162](https://github.com/vatesfr/xen-orchestra/pull/3162))
- Fix error when installing patches from the host or without a default SR (PR [3166](https://github.com/vatesfr/xen-orchestra/pull/3166))
- [Backup NG] Fix SMB *Not implemented* issue [#3149](](https://github.com/vatesfr/xen-orchestra/issues/3149) (PR [3175](https://github.com/vatesfr/xen-orchestra/pull/3175))

### Released packages

- xo-remote-parser 0.4.0
- @xen-orchestra/fs 0.2.0
- vhd-lib 0.3.0
- vhd-cli 0.1.0
- xo-server v5.22.0
- xo-web v5.22.0

## **5.21.0** (2018-06-28)

### Enhancements

- Hide legacy backup creation view [#2956](https://github.com/vatesfr/xen-orchestra/issues/2956)
- [Delta Backup NG logs] Display wether the export is a full or a delta [#2711](https://github.com/vatesfr/xen-orchestra/issues/2711)
- Copy VDIs' UUID from SR/disks view [#3051](https://github.com/vatesfr/xen-orchestra/issues/3051)
- [Backup NG] New option to shutdown VMs before snapshotting them [#3058](https://github.com/vatesfr/xen-orchestra/issues/3058#event-1673756438)
- [Backup NG form] Improve feedback [#2711](https://github.com/vatesfr/xen-orchestra/issues/2711)
- [Backup NG] Different retentions for backup and replication [#2895](https://github.com/vatesfr/xen-orchestra/issues/2895)
- Possibility to use a fast clone when creating a VM from a snapshot [#2937](https://github.com/vatesfr/xen-orchestra/issues/2937)
- Ability to customize cloud config templates [#2984](https://github.com/vatesfr/xen-orchestra/issues/2984)
- Add Backup deprecation message and link to Backup NG migration blog post [#3089](https://github.com/vatesfr/xen-orchestra/issues/3089)
- [Backup NG] Ability to cancel a running backup job [#3047](https://github.com/vatesfr/xen-orchestra/issues/3047)
- [Backup NG form] Ability to enable/disable a schedule [#3062](https://github.com/vatesfr/xen-orchestra/issues/3062)
- New backup/health view with non-existent backup snapshots table [#3090](https://github.com/vatesfr/xen-orchestra/issues/3090)
- Disable cancel/destroy tasks when not allowed [#3076](https://github.com/vatesfr/xen-orchestra/issues/3076)
- Default remote type is NFS [#3103](https://github.com/vatesfr/xen-orchestra/issues/3103) (PR [#3114](https://github.com/vatesfr/xen-orchestra/pull/3114))
- Add legacy backups snapshots to backup/health [#3082](https://github.com/vatesfr/xen-orchestra/issues/3082) (PR [#3111](https://github.com/vatesfr/xen-orchestra/pull/3111))
- [Backup NG logs] Add the job's name to the modal's title [#2711](https://github.com/vatesfr/xen-orchestra/issues/2711) (PR [#3115](https://github.com/vatesfr/xen-orchestra/pull/3115))
- Adding a XCP-ng host to a XS pool now fails fast [#3061](https://github.com/vatesfr/xen-orchestra/issues/3061) (PR [#3118](https://github.com/vatesfr/xen-orchestra/pull/3118))
- [Backup NG logs] Ability to report a failed job and copy its log to the clipboard [#3100](https://github.com/vatesfr/xen-orchestra/issues/3100) (PR [#3110](https://github.com/vatesfr/xen-orchestra/pull/3110))

### Bug fixes

- update the xentools search item to return the version number of installed xentools [#3015](https://github.com/vatesfr/xen-orchestra/issues/3015)
- Fix Nagios backup reports [#2991](https://github.com/vatesfr/xen-orchestra/issues/2991)
- Fix the retry of a single failed/interrupted VM backup [#2912](https://github.com/vatesfr/xen-orchestra/issues/2912#issuecomment-395480321)
- New VM with Self: filter out networks that are not in the template's pool [#3011](https://github.com/vatesfr/xen-orchestra/issues/3011)
- [Backup NG] Auto-detect when a full export is necessary.
- Fix Load Balancer [#3075](https://github.com/vatesfr/xen-orchestra/issues/3075#event-1685469551) [#3026](https://github.com/vatesfr/xen-orchestra/issues/3026)
- [SR stats] Don't scale XAPI iowait values [#2969](https://github.com/vatesfr/xen-orchestra/issues/2969)
- [Backup NG] Don't list unusable SRs for CR/DR [#3050](https://github.com/vatesfr/xen-orchestra/issues/3050)
- Fix creating VM from snapshot (PR [3117](https://github.com/vatesfr/xen-orchestra/pull/3117))

## **5.20.0** (2018-05-31)

### Enhancements

- Add VDI UUID in SR coalesce view [#2903](https://github.com/vatesfr/xen-orchestra/issues/2903)
- Create new VDI from SR view not attached to any VM [#2229](https://github.com/vatesfr/xen-orchestra/issues/2229)
- [Patches] ignore XS upgrade in missing patches counter [#2866](https://github.com/vatesfr/xen-orchestra/issues/2866)
- [Health] List VM snapshots related to non-existing backup jobs/schedules [#2828](https://github.com/vatesfr/xen-orchestra/issues/2828)

## **5.19.0** (2018-05-01)

### Enhancements

- Expose vendor device in VM advanced tab [#2883](https://github.com/vatesfr/xen-orchestra/issues/2883)
- Networks created in XO are missing the "automatic" parameter [#2818](https://github.com/vatesfr/xen-orchestra/issues/2818)
- Performance alert disk space monitoring XS [#2737](https://github.com/vatesfr/xen-orchestra/issues/2737)
- Add ability to create NFSv4 storage repository [#2706](https://github.com/vatesfr/xen-orchestra/issues/2706)
- [SortedTable] Support link actions [#2691](https://github.com/vatesfr/xen-orchestra/issues/2691)
- Additional sort option: by host name [#2680](https://github.com/vatesfr/xen-orchestra/issues/2680)
- Expose XenTools version numbers in data model and UI [#2650](https://github.com/vatesfr/xen-orchestra/issues/2650)
- RRDs stats for SR object [#2644](https://github.com/vatesfr/xen-orchestra/issues/2644)
- composite jobs [#2367](https://github.com/vatesfr/xen-orchestra/issues/2367)
- Better error message [#2344](https://github.com/vatesfr/xen-orchestra/issues/2344)
- Avoid using backup tag with special characters [#2336](https://github.com/vatesfr/xen-orchestra/issues/2336)
- Prefix/suffix for temporary files [#2333](https://github.com/vatesfr/xen-orchestra/issues/2333)
- Continuous Replication - better interface matching on destination [#2093](https://github.com/vatesfr/xen-orchestra/issues/2093)
- Creation of LVMoHBA SRs [#1992](https://github.com/vatesfr/xen-orchestra/issues/1992)
- [Delta backup] Improve restoration by creating a virtual full VHD [#1943](https://github.com/vatesfr/xen-orchestra/issues/1943)
- VM Backups should be done in a dedicated remote directory [#1752](https://github.com/vatesfr/xen-orchestra/issues/1752)
- Add Pool / SR filter in backup view [#1762](https://github.com/vatesfr/xen-orchestra/issues/1762)
- Hide/Disable upgrade button when no upgrade exists [#1594](https://github.com/vatesfr/xen-orchestra/issues/1594)
- "Upgrade" button should display "Downgrade" when trial is over [#1483](https://github.com/vatesfr/xen-orchestra/issues/1483)

### Bugs

- Allowed-ips don't works displaying index.js:1 Uncaught TypeError: (0 , z.isIp) is not a function [#2891](https://github.com/vatesfr/xen-orchestra/issues/2891)
- Error on "usage-report" [#2876](https://github.com/vatesfr/xen-orchestra/issues/2876)
- SR selection combo only listing local storage [#2875](https://github.com/vatesfr/xen-orchestra/issues/2875)
- [Backup NG - Delta] Issue while importing delta [#2857](https://github.com/vatesfr/xen-orchestra/issues/2857)
- Create New SR page broken with past commit [#2853](https://github.com/vatesfr/xen-orchestra/issues/2853)
- [Backup NG] a target should only be preset once [#2848](https://github.com/vatesfr/xen-orchestra/issues/2848)
- Auth Method iSCSI [#2835](https://github.com/vatesfr/xen-orchestra/issues/2835)
- [Backup NG] ENOENT with Delta Backup [#2833](https://github.com/vatesfr/xen-orchestra/issues/2833)
- Different backup logs [#2732](https://github.com/vatesfr/xen-orchestra/issues/2732)
- Creating network fails silently when omitting Description [#2719](https://github.com/vatesfr/xen-orchestra/issues/2719)
- Can't create ISO NFS SR via XOA [#1845](https://github.com/vatesfr/xen-orchestra/issues/1845)

## **5.18.0** (2018-03-31)

### Enhancements

- Support huge VHDs [#2785](https://github.com/vatesfr/xen-orchestra/issues/2785)
- Usage report extended usage [#2770](https://github.com/vatesfr/xen-orchestra/issues/2770)
- Improve host available RAM display [#2750](https://github.com/vatesfr/xen-orchestra/issues/2750)
- Hide IP field during VM creation if not configured [#2739](https://github.com/vatesfr/xen-orchestra/issues/2739)
- [Home] Delete VMs modal should autofocus the input field [#2736](https://github.com/vatesfr/xen-orchestra/issues/2736)
- Backup restore view load icon [#2692](https://github.com/vatesfr/xen-orchestra/issues/2692)
- Deleting default templates doesn't work [#2666](https://github.com/vatesfr/xen-orchestra/issues/2666)
- DR clean previous "failed" snapshots [#2656](https://github.com/vatesfr/xen-orchestra/issues/2656)
- [Home] Put sort criteria in URL like the filter [#2585](https://github.com/vatesfr/xen-orchestra/issues/2585)
- Allow disconnect VDI in SR disk view [#2505](https://github.com/vatesfr/xen-orchestra/issues/2505)
- Add confirmation modal for manual backup run [#2355](https://github.com/vatesfr/xen-orchestra/issues/2355)
- Multiple schedule for backup jobs [#2286](https://github.com/vatesfr/xen-orchestra/issues/2286)
- Checks before web update [#2250](https://github.com/vatesfr/xen-orchestra/issues/2250)
- Backup logs should truly reflect if the job is running [#2206](https://github.com/vatesfr/xen-orchestra/issues/2206)
- Hook/action if an export stream is cut [#1929](https://github.com/vatesfr/xen-orchestra/issues/1929)
- Backup paths should not contain tags but job ids [#1854](https://github.com/vatesfr/xen-orchestra/issues/1854)
- Add a button to delete a backup [#1751](https://github.com/vatesfr/xen-orchestra/issues/1751)
- Dashboard available for Pool and Host level  [#1631](https://github.com/vatesfr/xen-orchestra/issues/1631)
- UI Enhancement - VM list - Allways show the Toolbar  [#1581](https://github.com/vatesfr/xen-orchestra/issues/1581)
- xoa-updater --register:  unable to define proxy using the CLI [#873](https://github.com/vatesfr/xen-orchestra/issues/873)


### Bugs

- [Backup NG] CR/DR fail with multiple VMs [#2807](https://github.com/vatesfr/xen-orchestra/issues/2807)
- HTTPS Crash [#2803](https://github.com/vatesfr/xen-orchestra/issues/2803)
- Backup NG "cannot fork the stream after it has been created" [#2790](https://github.com/vatesfr/xen-orchestra/issues/2790)
- [XOSAN] Make temporary `boundObjectId` unique [#2758](https://github.com/vatesfr/xen-orchestra/issues/2758)
- First VIF ignored at VM creation [#2794](https://github.com/vatesfr/xen-orchestra/issues/2794)
- VM creation from snapshot does not work [#2748](https://github.com/vatesfr/xen-orchestra/issues/2748)
- Error: no such object with CentOS 7 template [#2747](https://github.com/vatesfr/xen-orchestra/issues/2747)
- [Tasks] Filter does not work [#2740](https://github.com/vatesfr/xen-orchestra/issues/2740)
- Pagination broken when listing pool VMs [#2730](https://github.com/vatesfr/xen-orchestra/issues/2730)
- All jobs show error icon with message "This backup's creator no longer exists" [#2728](https://github.com/vatesfr/xen-orchestra/issues/2728)
- [Basic backup] Continous Replication VM names [#2727](https://github.com/vatesfr/xen-orchestra/issues/2727)
- Continuous replication clone removed [#2724](https://github.com/vatesfr/xen-orchestra/issues/2724)
- [Backup] "See matching VMs" issue [#2704](https://github.com/vatesfr/xen-orchestra/issues/2704)
- How to exclude CR targets from a smart backup using tags? [#2613](https://github.com/vatesfr/xen-orchestra/issues/2613)
- Successful VM import reported as failed [#2056](https://github.com/vatesfr/xen-orchestra/issues/2056)
- Delta backup: issue if a disk is once again backed up [#1824](https://github.com/vatesfr/xen-orchestra/issues/1824)

## **5.17.0** (2018-03-02)

### Enhancements

- Username field labeled inconsistently [#2651](https://github.com/vatesfr/xen-orchestra/issues/2651)
- Add modal confirmation for host emergency mode [#2230](https://github.com/vatesfr/xen-orchestra/issues/2230)
- Authorize stats fetching in RO mode [#2678](https://github.com/vatesfr/xen-orchestra/issues/2678)
- Limit VM.export concurrency [#2669](https://github.com/vatesfr/xen-orchestra/issues/2669)
- Basic backup: snapshots names [#2668](https://github.com/vatesfr/xen-orchestra/issues/2668)
- Change placement of "share" button for self [#2663](https://github.com/vatesfr/xen-orchestra/issues/2663)
- Username field labeled inconsistently [#2651](https://github.com/vatesfr/xen-orchestra/issues/2651)
- Backup report for VDI chain status [#2639](https://github.com/vatesfr/xen-orchestra/issues/2639)
- [Dashboard/Health] Control domain VDIs should includes snapshots [#2634](https://github.com/vatesfr/xen-orchestra/issues/2634)
- Do not count VM-snapshot in self quota [#2626](https://github.com/vatesfr/xen-orchestra/issues/2626)
- [xo-web] Backup logs [#2618](https://github.com/vatesfr/xen-orchestra/issues/2618)
- [VM/Snapshots] grouped deletion [#2595](https://github.com/vatesfr/xen-orchestra/issues/2595)
- [Backups] add a new state for a VM: skipped [#2591](https://github.com/vatesfr/xen-orchestra/issues/2591)
- Set a self-service VM at "share" after creation [#2589](https://github.com/vatesfr/xen-orchestra/issues/2589)
- [Backup logs] Improve Unhealthy VDI Chain message [#2586](https://github.com/vatesfr/xen-orchestra/issues/2586)
- [SortedTable] Put sort criteria in URL like the filter [#2584](https://github.com/vatesfr/xen-orchestra/issues/2584)
- Cant attach XenTools on User side.  [#2503](https://github.com/vatesfr/xen-orchestra/issues/2503)
- Pool filter for health view [#2302](https://github.com/vatesfr/xen-orchestra/issues/2302)
- [Smart Backup] Improve feedback [#2253](https://github.com/vatesfr/xen-orchestra/issues/2253)
- Backup jobs stuck if no space left on NFS remote [#2116](https://github.com/vatesfr/xen-orchestra/issues/2116)
- Link between backup and XS tasks [#1193](https://github.com/vatesfr/xen-orchestra/issues/1193)
- Move delta backup grouping to server side [#1008](https://github.com/vatesfr/xen-orchestra/issues/1008)

### Bugs

- Limit VDI export concurrency [#2672](https://github.com/vatesfr/xen-orchestra/issues/2672)
- Select is broken outside dev mode [#2645](https://github.com/vatesfr/xen-orchestra/issues/2645)
- "New" XOSAN automatically register the user [#2625](https://github.com/vatesfr/xen-orchestra/issues/2625)
- [VM/Advanced] Error on resource set change should not be hidden [#2620](https://github.com/vatesfr/xen-orchestra/issues/2620)
- misspelled word [#2606](https://github.com/vatesfr/xen-orchestra/issues/2606)
- Jobs vm.revert failing all the time [#2498](https://github.com/vatesfr/xen-orchestra/issues/2498)

## **5.16.0** (2018-01-31)

### Enhancements

- Use @xen-orchestra/cron everywhere [#2616](https://github.com/vatesfr/xen-orchestra/issues/2616)
- [SortedTable] Possibility to specify grouped/individual actions together [#2596](https://github.com/vatesfr/xen-orchestra/issues/2596)
- Self-service: allow VIF create [#2593](https://github.com/vatesfr/xen-orchestra/issues/2593)
- Ghost tasks [#2579](https://github.com/vatesfr/xen-orchestra/issues/2579)
- Autopatching: ignore 7.3 update patch for 7.2 [#2564](https://github.com/vatesfr/xen-orchestra/issues/2564)
- Better Handling of suspending VMs from the Home screen [#2547](https://github.com/vatesfr/xen-orchestra/issues/2547)
- Allow deleting VMs for which `destroy` is blocked [#2525](https://github.com/vatesfr/xen-orchestra/issues/2525)
- Better confirmation on mass destructive actions [#2522](https://github.com/vatesfr/xen-orchestra/issues/2522)
- Move VM In to/Out of Self Service Group [#1913](https://github.com/vatesfr/xen-orchestra/issues/1913)
- Two factor auth [#1897](https://github.com/vatesfr/xen-orchestra/issues/1897)
- token.create should accept an expiration [#1769](https://github.com/vatesfr/xen-orchestra/issues/1769)
- Self Service User -  User don't have quota in his dashboard [#1538](https://github.com/vatesfr/xen-orchestra/issues/1538)
- Remove CoffeeScript in xo-server [#189](https://github.com/vatesfr/xen-orchestra/issues/189)
- Better Handling of suspending VMs from the Home screen [#2547](https://github.com/vatesfr/xen-orchestra/issues/2547)
- [xen-api] Stronger reconnection policy [#2410](https://github.com/vatesfr/xen-orchestra/issues/2410)
- home view - allow selecting more than 25 items [#1210](https://github.com/vatesfr/xen-orchestra/issues/1210)
- Performances alerts [#511](https://github.com/vatesfr/xen-orchestra/issues/511)

### Bugs

- [cron] toJSDate is not a function [#2661](https://github.com/vatesfr/xen-orchestra/issues/2661)
- [Delta backup] Merge should not fail when delta contains no data [#2635](https://github.com/vatesfr/xen-orchestra/issues/2635)
- Select issues [#2590](https://github.com/vatesfr/xen-orchestra/issues/2590)
- Fix selects display [#2575](https://github.com/vatesfr/xen-orchestra/issues/2575)
- [SortedTable] Stuck when displaying last page [#2569](https://github.com/vatesfr/xen-orchestra/issues/2569)
- [vm/network] Duplicate key error [#2553](https://github.com/vatesfr/xen-orchestra/issues/2553)
- Jobs vm.revert failing all the time [#2498](https://github.com/vatesfr/xen-orchestra/issues/2498)
- TZ selector is not used for backup schedule preview [#2464](https://github.com/vatesfr/xen-orchestra/issues/2464)
- Remove filter in VM/network view [#2548](https://github.com/vatesfr/xen-orchestra/issues/2548)


## **5.15.0** (2017-12-29)

### Enhancements

- VDI resize online method removed in 7.3 [#2542](https://github.com/vatesfr/xen-orchestra/issues/2542)
- Smart replace VDI.pool_migrate removed from XenServer 7.3 Free [#2541](https://github.com/vatesfr/xen-orchestra/issues/2541)
- New memory constraints in XenServer 7.3 [#2540](https://github.com/vatesfr/xen-orchestra/issues/2540)
- Link to Settings/Logs for admins in error notifications [#2516](https://github.com/vatesfr/xen-orchestra/issues/2516)
- [Self Service] Do not use placehodlers to describe inputs  [#2509](https://github.com/vatesfr/xen-orchestra/issues/2509)
- Obfuscate password in log in LDAP plugin test [#2506](https://github.com/vatesfr/xen-orchestra/issues/2506)
- Log rotation [#2492](https://github.com/vatesfr/xen-orchestra/issues/2492)
- Continuous Replication TAG [#2473](https://github.com/vatesfr/xen-orchestra/issues/2473)
- Graphs in VM list view [#2469](https://github.com/vatesfr/xen-orchestra/issues/2469)
- [Delta Backups] Do not include merge duration in transfer speed stat [#2426](https://github.com/vatesfr/xen-orchestra/issues/2426)
- Warning for disperse mode [#2537](https://github.com/vatesfr/xen-orchestra/issues/2537)
- Select components: auto select value if only 1 choice possible [#1479](https://github.com/vatesfr/xen-orchestra/issues/1479)

### Bugs

- VM console doesn't work when using IPv6 in URL [#2530](https://github.com/vatesfr/xen-orchestra/issues/2530)
- Retention issue with failed basic backup [#2524](https://github.com/vatesfr/xen-orchestra/issues/2524)
- [VM/Advanced] Check that the autopower on setting is working [#2489](https://github.com/vatesfr/xen-orchestra/issues/2489)
- Cloud config drive create fail on XenServer < 7 [#2478](https://github.com/vatesfr/xen-orchestra/issues/2478)
- VM create fails due to missing vGPU id [#2466](https://github.com/vatesfr/xen-orchestra/issues/2466)


## **5.14.0** (2017-10-31)

### Enhancements

- VM snapshot description display [#2458](https://github.com/vatesfr/xen-orchestra/issues/2458)
- [Home] Ability to sort VM by number of snapshots [#2450](https://github.com/vatesfr/xen-orchestra/issues/2450)
- Display XS version in host view [#2439](https://github.com/vatesfr/xen-orchestra/issues/2439)
- [File restore]: Clarify the possibility to select multiple files [#2438](https://github.com/vatesfr/xen-orchestra/issues/2438)
- [Continuous Replication] Time in replicated VMs [#2431](https://github.com/vatesfr/xen-orchestra/issues/2431)
- [SortedTable] Active page in URL param [#2405](https://github.com/vatesfr/xen-orchestra/issues/2405)
- replace all '...' with the UTF-8 equivalent [#2391](https://github.com/vatesfr/xen-orchestra/issues/2391)
- [SortedTable] Explicit when no items [#2388](https://github.com/vatesfr/xen-orchestra/issues/2388)
- Handle patching licenses [#2382](https://github.com/vatesfr/xen-orchestra/issues/2382)
- Credential leaking in logs for messages regarding invalid credentials and "too fast authentication" [#2363](https://github.com/vatesfr/xen-orchestra/issues/2363)
- [SortedTable] Keyboard support [#2330](https://github.com/vatesfr/xen-orchestra/issues/2330)
- token.create should accept an expiration [#1769](https://github.com/vatesfr/xen-orchestra/issues/1769)
- On updater error, display link to documentation [#1610](https://github.com/vatesfr/xen-orchestra/issues/1610)
- Add basic vGPU support [#2413](https://github.com/vatesfr/xen-orchestra/issues/2413)
- Storage View - Disk Tab - real disk usage [#2475](https://github.com/vatesfr/xen-orchestra/issues/2475)

### Bugs

- Config drive - Custom config not working properly [#2449](https://github.com/vatesfr/xen-orchestra/issues/2449)
- Snapshot sorted table breaks copyVm [#2446](https://github.com/vatesfr/xen-orchestra/issues/2446)
- [vm/snapshots] Incorrect default sort order [#2442](https://github.com/vatesfr/xen-orchestra/issues/2442)
- [Backups/Jobs] Incorrect months mapping [#2427](https://github.com/vatesfr/xen-orchestra/issues/2427)
- [Xapi#barrier()] Not compatible with XenServer < 6.1 [#2418](https://github.com/vatesfr/xen-orchestra/issues/2418)
- [SortedTable] Change page when no more items on the page [#2401](https://github.com/vatesfr/xen-orchestra/issues/2401)
- Review and fix creating a VM from a snapshot [#2343](https://github.com/vatesfr/xen-orchestra/issues/2343)
- Unable to edit / save restored backup job [#1922](https://github.com/vatesfr/xen-orchestra/issues/1922)

## **5.13.0** (2017-09-29)

### Enhancements

- replace all '...' with the UTF-8 equivalent [#2391](https://github.com/vatesfr/xen-orchestra/issues/2391)
- [SortedTable] Explicit when no items [#2388](https://github.com/vatesfr/xen-orchestra/issues/2388)
- Auto select iqn or lun if there is only one [#2379](https://github.com/vatesfr/xen-orchestra/issues/2379)
- [Sparklines] Hide points [#2370](https://github.com/vatesfr/xen-orchestra/issues/2370)
- Allow xo-server-recover-account to generate a random password [#2360](https://github.com/vatesfr/xen-orchestra/issues/2360)
- Add disk in existing VM as self user [#2348](https://github.com/vatesfr/xen-orchestra/issues/2348)
- Sorted table for Settings/server [#2340](https://github.com/vatesfr/xen-orchestra/issues/2340)
- Sign in should be case insensitive [#2337](https://github.com/vatesfr/xen-orchestra/issues/2337)
- [SortedTable] Extend checkbox click to whole column [#2329](https://github.com/vatesfr/xen-orchestra/issues/2329)
- [SortedTable] Ability to select all items (across pages) [#2324](https://github.com/vatesfr/xen-orchestra/issues/2324)
- [SortedTable] Range selection [#2323](https://github.com/vatesfr/xen-orchestra/issues/2323)
- Warning on SMB remote creation [#2316](https://github.com/vatesfr/xen-orchestra/issues/2316)
- [Home | SortedTable] Add link to syntax doc in the filter input [#2305](https://github.com/vatesfr/xen-orchestra/issues/2305)
- [SortedTable] Add optional binding of filter to an URL query [#2301](https://github.com/vatesfr/xen-orchestra/issues/2301)
- [Home][Keyboard navigation] Allow selecting the objects [#2214](https://github.com/vatesfr/xen-orchestra/issues/2214)
- SR view / Disks: option to display non managed VDIs [#1724](https://github.com/vatesfr/xen-orchestra/issues/1724)
- Continuous Replication Retention  [#1692](https://github.com/vatesfr/xen-orchestra/issues/1692)

### Bugs

- iSCSI issue on LUN selector [#2374](https://github.com/vatesfr/xen-orchestra/issues/2374)
- Errors in VM copy are not properly reported [#2347](https://github.com/vatesfr/xen-orchestra/issues/2347)
- Removing a PIF IP fails [#2346](https://github.com/vatesfr/xen-orchestra/issues/2346)
- Review and fix creating a VM from a snapshot [#2343](https://github.com/vatesfr/xen-orchestra/issues/2343)
- iSCSI LUN Detection fails with authentification  [#2339](https://github.com/vatesfr/xen-orchestra/issues/2339)
- Fix PoolActionBar to add a new SR [#2307](https://github.com/vatesfr/xen-orchestra/issues/2307)
- [VM migration] Error if default SR not accessible to target host [#2180](https://github.com/vatesfr/xen-orchestra/issues/2180)
- A job shouldn't executable more than once at the same time [#2053](https://github.com/vatesfr/xen-orchestra/issues/2053)

## **5.12.0** (2017-08-31)

### Enhancements

- PIF selector with physical status [#2326](https://github.com/vatesfr/xen-orchestra/issues/2326)
- [SortedTable] Range selection [#2323](https://github.com/vatesfr/xen-orchestra/issues/2323)
- Self service filter for home/VM view [#2303](https://github.com/vatesfr/xen-orchestra/issues/2303)
- SR/Disks Display total of VDIs to coalesce [#2300](https://github.com/vatesfr/xen-orchestra/issues/2300)
- Pool filter in the task view [#2293](https://github.com/vatesfr/xen-orchestra/issues/2293)
- "Loading" while fetching objects [#2285](https://github.com/vatesfr/xen-orchestra/issues/2285)
- [SortedTable] Add grouped actions feature [#2276](https://github.com/vatesfr/xen-orchestra/issues/2276)
- Add a filter to the backups' log [#2246](https://github.com/vatesfr/xen-orchestra/issues/2246)
- It should not be possible to migrate a halted VM. [#2233](https://github.com/vatesfr/xen-orchestra/issues/2233)
- [Home][Keyboard navigation] Allow selecting the objects [#2214](https://github.com/vatesfr/xen-orchestra/issues/2214)
- Allow to set pool master [#2213](https://github.com/vatesfr/xen-orchestra/issues/2213)
- Continuous Replication Retention  [#1692](https://github.com/vatesfr/xen-orchestra/issues/1692)

### Bugs

- Home pagination bug [#2310](https://github.com/vatesfr/xen-orchestra/issues/2310)
- Fix PoolActionBar to add a new SR [#2307](https://github.com/vatesfr/xen-orchestra/issues/2307)
- VM snapshots are not correctly deleted [#2304](https://github.com/vatesfr/xen-orchestra/issues/2304)
- Parallel deletion of VMs fails [#2297](https://github.com/vatesfr/xen-orchestra/issues/2297)
- Continous replication create multiple zombie disks [#2292](https://github.com/vatesfr/xen-orchestra/issues/2292)
- Add user to Group issue [#2196](https://github.com/vatesfr/xen-orchestra/issues/2196)
- [VM migration] Error if default SR not accessible to target host [#2180](https://github.com/vatesfr/xen-orchestra/issues/2180)

## **5.11.0** (2017-07-31)

### Enhancements

- Storage VHD chain health [\#2178](https://github.com/vatesfr/xen-orchestra/issues/2178)

### Bug fixes

- No web VNC console [\#2258](https://github.com/vatesfr/xen-orchestra/issues/2258)
- Patching issues [\#2254](https://github.com/vatesfr/xen-orchestra/issues/2254)
- Advanced button in VM creation for self service user [\#2202](https://github.com/vatesfr/xen-orchestra/issues/2202)
- Hide "new VM" menu entry if not admin or not self service user [\#2191](https://github.com/vatesfr/xen-orchestra/issues/2191)

## **5.10.0** (2017-06-30)

### Enhancements

- Improve backup log display [\#2239](https://github.com/vatesfr/xen-orchestra/issues/2239)
- Patch SR detection improvement [\#2215](https://github.com/vatesfr/xen-orchestra/issues/2215)
- Less strict coalesce detection [\#2207](https://github.com/vatesfr/xen-orchestra/issues/2207)
- IP pool UI improvement [\#2203](https://github.com/vatesfr/xen-orchestra/issues/2203)
- Ability to clear "Auto power on" flag for DR-ed VM [\#2097](https://github.com/vatesfr/xen-orchestra/issues/2097)
- [Delta backup restoration] Choose SR for each VDIs [\#2070](https://github.com/vatesfr/xen-orchestra/issues/2070)
- Ability to forget an host (even if no longer present) [\#1934](https://github.com/vatesfr/xen-orchestra/issues/1934)

### Bug fixes

- Cross pool migrate fail [\#2248](https://github.com/vatesfr/xen-orchestra/issues/2248)
- ActionButtons with modals stay in pending state forever [\#2222](https://github.com/vatesfr/xen-orchestra/issues/2222)
- Permission issue for a user on self service VMs [\#2212](https://github.com/vatesfr/xen-orchestra/issues/2212)
- Self-Service resource loophole [\#2198](https://github.com/vatesfr/xen-orchestra/issues/2198)
- Backup log no longer shows the name of destination VM [\#2195](https://github.com/vatesfr/xen-orchestra/issues/2195)
- State not restored when exiting modal dialog [\#2194](https://github.com/vatesfr/xen-orchestra/issues/2194)
- [Xapi#exportDeltaVm] Cannot read property 'managed' of undefined [\#2189](https://github.com/vatesfr/xen-orchestra/issues/2189)
- VNC keyboard layout change [\#404](https://github.com/vatesfr/xen-orchestra/issues/404)

## **5.9.0** (2017-05-31)

### Enhancements

- Allow DR to remove previous backup first [\#2157](https://github.com/vatesfr/xen-orchestra/issues/2157)
- Feature request - add amount of RAM to memory bars [\#2149](https://github.com/vatesfr/xen-orchestra/issues/2149)
- Make the acceptability of invalid certificates configurable [\#2138](https://github.com/vatesfr/xen-orchestra/issues/2138)
- label of VM names in tasks link [\#2135](https://github.com/vatesfr/xen-orchestra/issues/2135)
- Backup report timezone [\#2133](https://github.com/vatesfr/xen-orchestra/issues/2133)
- xo-server-recover-account [\#2129](https://github.com/vatesfr/xen-orchestra/issues/2129)
- Detect disks attached to control domain [\#2126](https://github.com/vatesfr/xen-orchestra/issues/2126)
- Add task description in Tasks view [\#2125](https://github.com/vatesfr/xen-orchestra/issues/2125)
- Host reboot warning after patching for 7.1 [\#2124](https://github.com/vatesfr/xen-orchestra/issues/2124)
- Continuous Replication - possibility run VM without a clone [\#2119](https://github.com/vatesfr/xen-orchestra/issues/2119)
- Unreachable host should be detected [\#2099](https://github.com/vatesfr/xen-orchestra/issues/2099)
- Orange icon when host is is disabled [\#2098](https://github.com/vatesfr/xen-orchestra/issues/2098)
- Enhanced backup report logs [\#2096](https://github.com/vatesfr/xen-orchestra/issues/2096)
- Only show failures when configured to report on failures [\#2095](https://github.com/vatesfr/xen-orchestra/issues/2095)
- "Add all" button in self service [\#2081](https://github.com/vatesfr/xen-orchestra/issues/2081)
- Patch and pack mechanism changed on Ely [\#2058](https://github.com/vatesfr/xen-orchestra/issues/2058)
- Tip or ask people to patch from pool view [\#2057](https://github.com/vatesfr/xen-orchestra/issues/2057)
- File restore - Remind compatible backup [\#1930](https://github.com/vatesfr/xen-orchestra/issues/1930)
- Reporting for halted vm time [\#1613](https://github.com/vatesfr/xen-orchestra/issues/1613)
- Add standalone XS server to a pool and patch it to the pool level [\#878](https://github.com/vatesfr/xen-orchestra/issues/878)
- Add Cores-per-sockets [\#130](https://github.com/vatesfr/xen-orchestra/issues/130)

### Bug fixes

- VM creation is broken for non-admins [\#2168](https://github.com/vatesfr/xen-orchestra/issues/2168)
- Can't create cloud config drive [\#2162](https://github.com/vatesfr/xen-orchestra/issues/2162)
- Select is "moving" [\#2142](https://github.com/vatesfr/xen-orchestra/issues/2142)
- Select issue for affinity host [\#2141](https://github.com/vatesfr/xen-orchestra/issues/2141)
- Dashboard Storage Usage incorrect [\#2123](https://github.com/vatesfr/xen-orchestra/issues/2123)
- Detect unmerged *base copy* and prevent too long chains [\#2047](https://github.com/vatesfr/xen-orchestra/issues/2047)


## **5.8.0** (2017-04-28)

### Enhancements

- Limit About view info for non-admins [\#2109](https://github.com/vatesfr/xen-orchestra/issues/2109)
- Enabling/disabling boot device on HVM VM [\#2105](https://github.com/vatesfr/xen-orchestra/issues/2105)
- Filter: Hide snapshots in SR disk view [\#2102](https://github.com/vatesfr/xen-orchestra/issues/2102)
- Smarter XOSAN install [\#2084](https://github.com/vatesfr/xen-orchestra/issues/2084)
- PL translation [\#2079](https://github.com/vatesfr/xen-orchestra/issues/2079)
- Remove the "share this VM" option if not in self service [\#2061](https://github.com/vatesfr/xen-orchestra/issues/2061)
- "connected" status graphics are not the same on the host storage and networking tabs [\#2060](https://github.com/vatesfr/xen-orchestra/issues/2060)
- Ability to view and edit `vga` and `videoram` fields in VM view [\#158](https://github.com/vatesfr/xen-orchestra/issues/158)
- Performances [\#1](https://github.com/vatesfr/xen-api/issues/1)

### Bug fixes

- Dashboard display issues [\#2108](https://github.com/vatesfr/xen-orchestra/issues/2108)
- Dashboard CPUs Usage [\#2105](https://github.com/vatesfr/xen-orchestra/issues/2105)
- [Dashboard/Overview] Warning [\#2090](https://github.com/vatesfr/xen-orchestra/issues/2090)
- VM creation displays all networks [\#2086](https://github.com/vatesfr/xen-orchestra/issues/2086)
- Cannot change HA mode for a VM [\#2080](https://github.com/vatesfr/xen-orchestra/issues/2080)
- [Smart backup] Tags selection does not work [\#2077](https://github.com/vatesfr/xen-orchestra/issues/2077)
- [Backup jobs] Timeout should be in seconds, not milliseconds [\#2076](https://github.com/vatesfr/xen-orchestra/issues/2076)
- Missing VM templates [\#2075](https://github.com/vatesfr/xen-orchestra/issues/2075)
- [transport-email] From header not set [\#2074](https://github.com/vatesfr/xen-orchestra/issues/2074)
- Missing objects should be displayed in backup edition [\#2052](https://github.com/vatesfr/xen-orchestra/issues/2052)

## **5.7.0** (2017-03-31)

### Enhancements

- Improve ActionButton error reporting [\#2048](https://github.com/vatesfr/xen-orchestra/issues/2048)
- Home view master checkbox UI issue [\#2027](https://github.com/vatesfr/xen-orchestra/issues/2027)
- HU Translation [\#2019](https://github.com/vatesfr/xen-orchestra/issues/2019)
- [Usage report] Add name for all objects [\#2017](https://github.com/vatesfr/xen-orchestra/issues/2017)
- [Home] Improve inter-types linkage [\#2012](https://github.com/vatesfr/xen-orchestra/issues/2012)
- Remove bootable checkboxes in VM creation [\#2007](https://github.com/vatesfr/xen-orchestra/issues/2007)
- Do not display bootable toggles for disks of non-PV VMs [\#1996](https://github.com/vatesfr/xen-orchestra/issues/1996)
- Try to match network VLAN for VM migration modal [\#1990](https://github.com/vatesfr/xen-orchestra/issues/1990)
- [Usage reports] Add VM names in addition to UUIDs [\#1984](https://github.com/vatesfr/xen-orchestra/issues/1984)
- Host affinity in "advanced" VM creation [\#1983](https://github.com/vatesfr/xen-orchestra/issues/1983)
- Add job tag in backup logs [\#1982](https://github.com/vatesfr/xen-orchestra/issues/1982)
- Possibility to add a label/description to servers [\#1965](https://github.com/vatesfr/xen-orchestra/issues/1965)
- Possibility to create shared VM in a resource set [\#1964](https://github.com/vatesfr/xen-orchestra/issues/1964)
- Clearer display of disabled (backup) jobs [\#1958](https://github.com/vatesfr/xen-orchestra/issues/1958)
- Job should have a configurable timeout [\#1956](https://github.com/vatesfr/xen-orchestra/issues/1956)
- Sort failed VMs in backup report [\#1950](https://github.com/vatesfr/xen-orchestra/issues/1950)
- Support for UNIX socket path [\#1944](https://github.com/vatesfr/xen-orchestra/issues/1944)
- Interface - Host Patching - Button Verbiage [\#1911](https://github.com/vatesfr/xen-orchestra/issues/1911)
- Display if a VM is in Self Service (and which group) [\#1905](https://github.com/vatesfr/xen-orchestra/issues/1905)
- Install supplemental pack on a whole pool [\#1896](https://github.com/vatesfr/xen-orchestra/issues/1896)
- Allow VM snapshots with ACLs [\#1865](https://github.com/vatesfr/xen-orchestra/issues/1886)
- Icon to indicate if a snapshot is quiesce [\#1858](https://github.com/vatesfr/xen-orchestra/issues/1858)
- Pool Ips input too permissive [\#1731](https://github.com/vatesfr/xen-orchestra/issues/1731)
- Select is going on top after each choice [\#1359](https://github.com/vatesfr/xen-orchestra/issues/1359)

### Bug fixes

- Missing objects should be displayed in backup edition [\#2052](https://github.com/vatesfr/xen-orchestra/issues/2052)
- Search bar content changes while typing [\#2035](https://github.com/vatesfr/xen-orchestra/issues/2035)
- VM.$guest_metrics.PV_drivers_up_to_date is deprecated in XS 7.1 [\#2024](https://github.com/vatesfr/xen-orchestra/issues/2024)
- Bootable flag selection checkbox for extra disk not fetched [\#1994](https://github.com/vatesfr/xen-orchestra/issues/1994)
- Home view − Changing type must reset paging [\#1993](https://github.com/vatesfr/xen-orchestra/issues/1993)
- XOSAN menu item should only be displayed to admins [\#1968](https://github.com/vatesfr/xen-orchestra/issues/1968)
- Object type change are not correctly handled in UI [\#1967](https://github.com/vatesfr/xen-orchestra/issues/1967)
- VM creation is stuck when using ISO/DVD as install method [\#1966](https://github.com/vatesfr/xen-orchestra/issues/1966)
- Install pack on whole pool fails [\#1957](https://github.com/vatesfr/xen-orchestra/issues/1957)
- Consoles are broken in next-release [\#1954](https://github.com/vatesfr/xen-orchestra/issues/1954)
- [VHD merge] Increase BAT when necessary [\#1939](https://github.com/vatesfr/xen-orchestra/issues/1939)
- Issue on VM restore time [\#1936](https://github.com/vatesfr/xen-orchestra/issues/1936)
- Two remotes should not be able to have the same name [\#1879](https://github.com/vatesfr/xen-orchestra/issues/1879)
- Selfservice limits not honored after VM creation [\#1695](https://github.com/vatesfr/xen-orchestra/issues/1695)

## **5.6.0** (2017-01-27)

Reporting, LVM File level restore.

### Enhancements

- Do not stop patches install if already applied [\#1904](https://github.com/vatesfr/xen-orchestra/issues/1904)
- Improve scheduling UI [\#1893](https://github.com/vatesfr/xen-orchestra/issues/1893)
- Smart backup and tag [\#1885](https://github.com/vatesfr/xen-orchestra/issues/1885)
- Missing embeded API documention [\#1882](https://github.com/vatesfr/xen-orchestra/issues/1882)
- Add local DVD in CD selector [\#1880](https://github.com/vatesfr/xen-orchestra/issues/1880)
- File level restore for LVM [\#1878](https://github.com/vatesfr/xen-orchestra/issues/1878)
- Restore multiple files from file level restore [\#1877](https://github.com/vatesfr/xen-orchestra/issues/1877)
- Add a VM tab for host & pool views [\#1864](https://github.com/vatesfr/xen-orchestra/issues/1864)
- Icon to indicate if a snapshot is quiesce [\#1858](https://github.com/vatesfr/xen-orchestra/issues/1858)
- UI for disconnect hosts comp [\#1833](https://github.com/vatesfr/xen-orchestra/issues/1833)
- Eject all xs-guest.iso in a pool [\#1798](https://github.com/vatesfr/xen-orchestra/issues/1798)
- Display installed supplemental pack on host [\#1506](https://github.com/vatesfr/xen-orchestra/issues/1506)
- Install supplemental pack on host comp [\#1460](https://github.com/vatesfr/xen-orchestra/issues/1460)
- Pool-wide combined stats [\#1324](https://github.com/vatesfr/xen-orchestra/issues/1324)

### Bug fixes

- IP-address not released when VM removed [\#1906](https://github.com/vatesfr/xen-orchestra/issues/1906)
- Interface broken due to new Bootstrap Alpha [\#1871](https://github.com/vatesfr/xen-orchestra/issues/1871)
- Self service recompute all limits broken [\#1866](https://github.com/vatesfr/xen-orchestra/issues/1866)
- Patch not found error for XS 6.5 [\#1863](https://github.com/vatesfr/xen-orchestra/issues/1863)
- Convert To Template issues [\#1855](https://github.com/vatesfr/xen-orchestra/issues/1855)
- Removing PIF seems to fail [\#1853](https://github.com/vatesfr/xen-orchestra/issues/1853)
- Depth should be >= 1 in backup creation [\#1851](https://github.com/vatesfr/xen-orchestra/issues/1851)
- Wrong link in Dashboard > Health [\#1850](https://github.com/vatesfr/xen-orchestra/issues/1850)
- Incorrect file dates shown in new File Restore feature [\#1840](https://github.com/vatesfr/xen-orchestra/issues/1840)
- IP allocation problem [\#1747](https://github.com/vatesfr/xen-orchestra/issues/1747)
- Selfservice limits not honored after VM creation [\#1695](https://github.com/vatesfr/xen-orchestra/issues/1695)

## **5.5.0** (2016-12-20)

File level restore.

### Enhancements

- Better auto select network when migrate VM [\#1788](https://github.com/vatesfr/xen-orchestra/issues/1788)
- Plugin for passive backup job reporting in Nagios [\#1664](https://github.com/vatesfr/xen-orchestra/issues/1664)
- File level restore for delta backup [\#1590](https://github.com/vatesfr/xen-orchestra/issues/1590)
- Better select filters for ACLs [\#1515](https://github.com/vatesfr/xen-orchestra/issues/1515)
- All pools and "negative" filters [\#1503](https://github.com/vatesfr/xen-orchestra/issues/1503)
- VM copy with disk selection [\#826](https://github.com/vatesfr/xen-orchestra/issues/826)
- Disable metadata exports [\#1818](https://github.com/vatesfr/xen-orchestra/issues/1818)

### Bug fixes

- Tool small selector [\#1832](https://github.com/vatesfr/xen-orchestra/issues/1832)
- Replication does not work from a VM created by a CR or delta backup [\#1811](https://github.com/vatesfr/xen-orchestra/issues/1811)
- Can't add a SSH key in VM creation [\#1805](https://github.com/vatesfr/xen-orchestra/issues/1805)
- Issue when no default SR in a pool [\#1804](https://github.com/vatesfr/xen-orchestra/issues/1804)
- XOA doesn't refresh after an update anymore [\#1801](https://github.com/vatesfr/xen-orchestra/issues/1801)
- Shortcuts not inhibited on inputs on Safari [\#1691](https://github.com/vatesfr/xen-orchestra/issues/1691)

## **5.4.0** (2016-11-23)

### Enhancements

- XML display in alerts [\#1776](https://github.com/vatesfr/xen-orchestra/issues/1776)
- Remove some view for non admin users [\#1773](https://github.com/vatesfr/xen-orchestra/issues/1773)
- Complex matcher should support matching boolean values [\#1768](https://github.com/vatesfr/xen-orchestra/issues/1768)
- Home SR view [\#1764](https://github.com/vatesfr/xen-orchestra/issues/1764)
- Filter on tag click [\#1763](https://github.com/vatesfr/xen-orchestra/issues/1763)
- Testable plugins [\#1749](https://github.com/vatesfr/xen-orchestra/issues/1749)
- Backup/Restore Design fix. [\#1734](https://github.com/vatesfr/xen-orchestra/issues/1734)
- Display the owner of a \(backup\) job [\#1733](https://github.com/vatesfr/xen-orchestra/issues/1733)
- Use paginated table for backup jobs [\#1726](https://github.com/vatesfr/xen-orchestra/issues/1726)
- SR view / Disks: should display snapshot VDIs [\#1723](https://github.com/vatesfr/xen-orchestra/issues/1723)
- Restored VM should have an identifiable name [\#1719](https://github.com/vatesfr/xen-orchestra/issues/1719)
- If host reboot action returns NO\_HOSTS\_AVAILABLE, ask to force [\#1717](https://github.com/vatesfr/xen-orchestra/issues/1717)
- Hide xo-server timezone in backups [\#1706](https://github.com/vatesfr/xen-orchestra/issues/1706)
- Enable hyperlink for Hostname for Issues [\#1700](https://github.com/vatesfr/xen-orchestra/issues/1700)
- Pool/network - Modify column [\#1696](https://github.com/vatesfr/xen-orchestra/issues/1696)
- UI - Plugins - Display a message if no plugins [\#1670](https://github.com/vatesfr/xen-orchestra/issues/1670)
- Display warning/error for delta backup on XS older than 6.5 [\#1647](https://github.com/vatesfr/xen-orchestra/issues/1647)
- XO without internet access doesn't work [\#1629](https://github.com/vatesfr/xen-orchestra/issues/1629)
- Improve backup restore view [\#1609](https://github.com/vatesfr/xen-orchestra/issues/1609)
- UI Enhancement - Acronym for dummy [\#1604](https://github.com/vatesfr/xen-orchestra/issues/1604)
- Slack XO plugin for backup report [\#1593](https://github.com/vatesfr/xen-orchestra/issues/1593)
- Expose XAPI exceptions in the UI [\#1481](https://github.com/vatesfr/xen-orchestra/issues/1481)
- Running VMs in the host overview, all VMs in the pool overview [\#1432](https://github.com/vatesfr/xen-orchestra/issues/1432)
- Move location of NFS mount point [\#1405](https://github.com/vatesfr/xen-orchestra/issues/1405)
- Home: Pool list - additionnal informations for pool [\#1226](https://github.com/vatesfr/xen-orchestra/issues/1226)
- Modify VLAN of an existing network [\#1092](https://github.com/vatesfr/xen-orchestra/issues/1092)
- Wrong instructions for CLI upgrade [\#787](https://github.com/vatesfr/xen-orchestra/issues/787)
- Ability to export/import XO config [\#786](https://github.com/vatesfr/xen-orchestra/issues/786)
- Test button for transport-email plugin [\#697](https://github.com/vatesfr/xen-orchestra/issues/697)
- Merge `scheduler` API into `schedule` [\#664](https://github.com/vatesfr/xen-orchestra/issues/664)

### Bug fixes

- Should jobs be accessible to non admins? [\#1759](https://github.com/vatesfr/xen-orchestra/issues/1759)
- Schedules deletion is not working [\#1737](https://github.com/vatesfr/xen-orchestra/issues/1737)
- Editing a job from the jobs overview page does not work  [\#1736](https://github.com/vatesfr/xen-orchestra/issues/1736)
- Editing a schedule from jobs overview does not work  [\#1728](https://github.com/vatesfr/xen-orchestra/issues/1728)
- ACLs not correctly imported [\#1722](https://github.com/vatesfr/xen-orchestra/issues/1722)
- Some Bootstrap style broken [\#1721](https://github.com/vatesfr/xen-orchestra/issues/1721)
- Not properly sign out on auth token expiration [\#1711](https://github.com/vatesfr/xen-orchestra/issues/1711)
- Hosts/<UUID>/network status is incorrect [\#1702](https://github.com/vatesfr/xen-orchestra/issues/1702)
- Patches application fails "Found : Moved Temporarily" [\#1701](https://github.com/vatesfr/xen-orchestra/issues/1701)
- Password generation for user creation is not working [\#1678](https://github.com/vatesfr/xen-orchestra/issues/1678)
- \#/dashboard/health Remove All Orphaned VDIs  [\#1622](https://github.com/vatesfr/xen-orchestra/issues/1622)
- Create a new SR - CIFS/SAMBA Broken [\#1615](https://github.com/vatesfr/xen-orchestra/issues/1615)
- xo-cli --list-objects: truncated output ? 64k buffer limitation ? [\#1356](https://github.com/vatesfr/xen-orchestra/issues/1356)

## **5.3.0** (2016-10-20)

### Enhancements

- Missing favicon [\#1660](https://github.com/vatesfr/xen-orchestra/issues/1660)
- ipPools quota [\#1565](https://github.com/vatesfr/xen-orchestra/issues/1565)
- Dashboard - orphaned VDI [\#1654](https://github.com/vatesfr/xen-orchestra/issues/1654)
- Stats in home/host view when expanded [\#1634](https://github.com/vatesfr/xen-orchestra/issues/1634)
- Bar for used and total RAM on home pool view [\#1625](https://github.com/vatesfr/xen-orchestra/issues/1625)
- Can't translate some text [\#1624](https://github.com/vatesfr/xen-orchestra/issues/1624)
- Dynamic RAM allocation at creation time [\#1603](https://github.com/vatesfr/xen-orchestra/issues/1603)
- Display memory bar in home/host view [\#1616](https://github.com/vatesfr/xen-orchestra/issues/1616)
- Improve keyboard navigation [\#1578](https://github.com/vatesfr/xen-orchestra/issues/1578)
- Strongly suggest to install the guest tools [\#1575](https://github.com/vatesfr/xen-orchestra/issues/1575)
- Missing tooltip [\#1568](https://github.com/vatesfr/xen-orchestra/issues/1568)
- Emphasize already used ips in ipPools [\#1566](https://github.com/vatesfr/xen-orchestra/issues/1566)
- Change "missing feature message" for non-admins [\#1564](https://github.com/vatesfr/xen-orchestra/issues/1564)
- Allow VIF edition [\#1446](https://github.com/vatesfr/xen-orchestra/issues/1446)
- Disable browser autocomplete on credentials on the Update page [\#1304](https://github.com/vatesfr/xen-orchestra/issues/1304)
- keyboard shortcuts [\#1279](https://github.com/vatesfr/xen-orchestra/issues/1279)
- Add network bond creation [\#876](https://github.com/vatesfr/xen-orchestra/issues/876)
- `pool.setDefaultSr\(\)` should not require `pool` param [\#1558](https://github.com/vatesfr/xen-orchestra/issues/1558)
- Select default SR [\#1554](https://github.com/vatesfr/xen-orchestra/issues/1554)
- No error message when I exceed my resource set quota [\#1541](https://github.com/vatesfr/xen-orchestra/issues/1541)
- Hide some buttons for self service VMs [\#1539](https://github.com/vatesfr/xen-orchestra/issues/1539)
- Add Job ID to backup schedules [\#1534](https://github.com/vatesfr/xen-orchestra/issues/1534)
- Correct name for VM selector with templates [\#1530](https://github.com/vatesfr/xen-orchestra/issues/1530)
- Help text when no matches for a filter [\#1517](https://github.com/vatesfr/xen-orchestra/issues/1517)
- Icon or tooltip to allow VDI migration in VM disk view [\#1512](https://github.com/vatesfr/xen-orchestra/issues/1512)
- Create a snapshot before restoring one [\#1445](https://github.com/vatesfr/xen-orchestra/issues/1445)
- Auto power on setting at creation time [\#1444](https://github.com/vatesfr/xen-orchestra/issues/1444)
- local remotes should be avoided if possible [\#1441](https://github.com/vatesfr/xen-orchestra/issues/1441)
- Self service edition unclear [\#1429](https://github.com/vatesfr/xen-orchestra/issues/1429)
- Avoid "\_" char in job tag name [\#1414](https://github.com/vatesfr/xen-orchestra/issues/1414)
- Display message if host reboot needed to apply patches [\#1352](https://github.com/vatesfr/xen-orchestra/issues/1352)
- Color code on host PIF stats can be misleading [\#1265](https://github.com/vatesfr/xen-orchestra/issues/1265)
- Sign in page is not rendered correctly [\#1161](https://github.com/vatesfr/xen-orchestra/issues/1161)
- Template management [\#1091](https://github.com/vatesfr/xen-orchestra/issues/1091)
- On pool view: collapse network list [\#1461](https://github.com/vatesfr/xen-orchestra/issues/1461)
- Alert when trying to reboot/halt the pool master XS [\#1458](https://github.com/vatesfr/xen-orchestra/issues/1458)
- Adding tooltip on Home page [\#1456](https://github.com/vatesfr/xen-orchestra/issues/1456)
- Docker container management functionality missing from v5 [\#1442](https://github.com/vatesfr/xen-orchestra/issues/1442)
- bad error message - delete snapshot [\#1433](https://github.com/vatesfr/xen-orchestra/issues/1433)
- Create tag during VM creation [\#1431](https://github.com/vatesfr/xen-orchestra/issues/1431)

### Bug fixes

- Display issues on plugin array edition [\#1663](https://github.com/vatesfr/xen-orchestra/issues/1663)
- Import of delta backups fails [\#1656](https://github.com/vatesfr/xen-orchestra/issues/1656)
- Host - Missing IP config for PIF [\#1651](https://github.com/vatesfr/xen-orchestra/issues/1651)
- Remote copy is always activating compression [\#1645](https://github.com/vatesfr/xen-orchestra/issues/1645)
- LB plugin UI problems [\#1630](https://github.com/vatesfr/xen-orchestra/issues/1630)
- Keyboard shortcuts should not work when a modal is open [\#1589](https://github.com/vatesfr/xen-orchestra/issues/1589)
- UI small bug in drop-down lists [\#1411](https://github.com/vatesfr/xen-orchestra/issues/1411)
- md5 delta backup error [\#1672](https://github.com/vatesfr/xen-orchestra/issues/1672)
- Can't edit VIF network [\#1640](https://github.com/vatesfr/xen-orchestra/issues/1640)
- Do not expose shortcuts while console is focused [\#1614](https://github.com/vatesfr/xen-orchestra/issues/1614)
- All users can see VM templates [\#1621](https://github.com/vatesfr/xen-orchestra/issues/1621)
- Profile page is broken [\#1612](https://github.com/vatesfr/xen-orchestra/issues/1612)
- SR delete should redirect to home [\#1611](https://github.com/vatesfr/xen-orchestra/issues/1611)
- Delta VHD backup checksum is invalidated by chaining [\#1606](https://github.com/vatesfr/xen-orchestra/issues/1606)
- VM with long description break on 2 lines [\#1580](https://github.com/vatesfr/xen-orchestra/issues/1580)
- Network status on VM edition [\#1573](https://github.com/vatesfr/xen-orchestra/issues/1573)
- VM template deletion fails [\#1571](https://github.com/vatesfr/xen-orchestra/issues/1571)
- Template edition - "no such object" [\#1569](https://github.com/vatesfr/xen-orchestra/issues/1569)
- missing links / element not displayed as links [\#1567](https://github.com/vatesfr/xen-orchestra/issues/1567)
- Backup restore stalled on some SMB shares [\#1412](https://github.com/vatesfr/xen-orchestra/issues/1412)
- Wrong bond display [\#1156](https://github.com/vatesfr/xen-orchestra/issues/1156)
- Multiple reboot selection doesn't work [\#1562](https://github.com/vatesfr/xen-orchestra/issues/1562)
- Server logs should be displayed in reverse chonological order [\#1547](https://github.com/vatesfr/xen-orchestra/issues/1547)
- Cannot create resource sets without limits [\#1537](https://github.com/vatesfr/xen-orchestra/issues/1537)
- UI - Weird display when editing long VM desc [\#1528](https://github.com/vatesfr/xen-orchestra/issues/1528)
- Useless iso selector in host console [\#1527](https://github.com/vatesfr/xen-orchestra/issues/1527)
- Pool and Host dummy welcome message [\#1519](https://github.com/vatesfr/xen-orchestra/issues/1519)
- Bug on Network VM tab [\#1518](https://github.com/vatesfr/xen-orchestra/issues/1518)
- Link to home with filter in query does not work [\#1513](https://github.com/vatesfr/xen-orchestra/issues/1513)
- VHD merge fails with "RangeError: index out of range" on SMB remote [\#1511](https://github.com/vatesfr/xen-orchestra/issues/1511)
- DR: previous VDIs are not removed [\#1510](https://github.com/vatesfr/xen-orchestra/issues/1510)
- DR: previous copies not removed when same number as depth [\#1509](https://github.com/vatesfr/xen-orchestra/issues/1509)
- Empty Saved Search doesn't load when set to default filter [\#1354](https://github.com/vatesfr/xen-orchestra/issues/1354)
- Removing a user/group should delete its ACLs [\#899](https://github.com/vatesfr/xen-orchestra/issues/899)
- OVA Import - XO stuck during import [\#1551](https://github.com/vatesfr/xen-orchestra/issues/1551)
- SMB remote empty domain fails [\#1499](https://github.com/vatesfr/xen-orchestra/issues/1499)
- Can't edit a remote password [\#1498](https://github.com/vatesfr/xen-orchestra/issues/1498)
- Issue in VM create with CoreOS [\#1493](https://github.com/vatesfr/xen-orchestra/issues/1493)
- Overlapping months in backup view [\#1488](https://github.com/vatesfr/xen-orchestra/issues/1488)
- No line break for SSH key in user view [\#1475](https://github.com/vatesfr/xen-orchestra/issues/1475)
- Create VIF UI issues [\#1472](https://github.com/vatesfr/xen-orchestra/issues/1472)

## **5.2.0** (2016-09-09)

### Enhancements

- IP management [\#1350](https://github.com/vatesfr/xen-orchestra/issues/1350), [\#988](https://github.com/vatesfr/xen-orchestra/issues/988), [\#1427](https://github.com/vatesfr/xen-orchestra/issues/1427) and [\#240](https://github.com/vatesfr/xen-orchestra/issues/240)
- Update reverse proxy example [\#1474](https://github.com/vatesfr/xen-orchestra/issues/1474)
- Improve log view [\#1467](https://github.com/vatesfr/xen-orchestra/issues/1467)
- Backup Reports: e-mail subject [\#1463](https://github.com/vatesfr/xen-orchestra/issues/1463)
- Backup Reports: report the error [\#1462](https://github.com/vatesfr/xen-orchestra/issues/1462)
- Vif selector: select management network by default [\#1425](https://github.com/vatesfr/xen-orchestra/issues/1425)
- Display when browser disconnected to server [\#1417](https://github.com/vatesfr/xen-orchestra/issues/1417)
- Tooltip on OS icon in VM view [\#1416](https://github.com/vatesfr/xen-orchestra/issues/1416)
- Display pool master [\#1407](https://github.com/vatesfr/xen-orchestra/issues/1407)
- Missing tooltips in VM creation view [\#1402](https://github.com/vatesfr/xen-orchestra/issues/1402)
- Handle VBD disconnect and connect [\#1397](https://github.com/vatesfr/xen-orchestra/issues/1397)
- Eject host from a pool [\#1395](https://github.com/vatesfr/xen-orchestra/issues/1395)
- Improve pool general view [\#1393](https://github.com/vatesfr/xen-orchestra/issues/1393)
- Improve patching system [\#1392](https://github.com/vatesfr/xen-orchestra/issues/1392)
- Pool name modification [\#1390](https://github.com/vatesfr/xen-orchestra/issues/1390)
- Confirmation dialog before destroying VDIs [\#1388](https://github.com/vatesfr/xen-orchestra/issues/1388)
- Tooltips for meter object [\#1387](https://github.com/vatesfr/xen-orchestra/issues/1387)
- New Host assistant [\#1374](https://github.com/vatesfr/xen-orchestra/issues/1374)
- New VM assistant [\#1373](https://github.com/vatesfr/xen-orchestra/issues/1373)
- New SR assistant [\#1372](https://github.com/vatesfr/xen-orchestra/issues/1372)
- Direct access to VDI listing from dashboard's SR usage breakdown [\#1371](https://github.com/vatesfr/xen-orchestra/issues/1371)
- Can't set a network name at pool level [\#1368](https://github.com/vatesfr/xen-orchestra/issues/1368)
- Change a few mouse over descriptions [\#1363](https://github.com/vatesfr/xen-orchestra/issues/1363)
- Hide network install in VM create if template is HVM [\#1362](https://github.com/vatesfr/xen-orchestra/issues/1362)
- SR space left during VM creation [\#1358](https://github.com/vatesfr/xen-orchestra/issues/1358)
- Add destination SR on migration modal in VM view [\#1357](https://github.com/vatesfr/xen-orchestra/issues/1357)
- Ability to create a new VM from a snapshot [\#1353](https://github.com/vatesfr/xen-orchestra/issues/1353)
- Missing explanation/confirmation on Snapshot Page [\#1349](https://github.com/vatesfr/xen-orchestra/issues/1349)
- Log view: expose API errors in the web UI [\#1344](https://github.com/vatesfr/xen-orchestra/issues/1344)
- Registration on update page [\#1341](https://github.com/vatesfr/xen-orchestra/issues/1341)
- Add export snapshot button [\#1336](https://github.com/vatesfr/xen-orchestra/issues/1336)
- Use saved SSH keys in VM create CloudConfig [\#1319](https://github.com/vatesfr/xen-orchestra/issues/1319)
- Collapse header in console view [\#1268](https://github.com/vatesfr/xen-orchestra/issues/1268)
- Two max concurrent jobs in parallel [\#915](https://github.com/vatesfr/xen-orchestra/issues/915)
- Handle OVA import via the web UI [\#709](https://github.com/vatesfr/xen-orchestra/issues/709)

### Bug fixes

- Bug on VM console when header is hidden [\#1485](https://github.com/vatesfr/xen-orchestra/issues/1485)
- Disks not removed when deleting multiple VMs [\#1484](https://github.com/vatesfr/xen-orchestra/issues/1484)
- Do not display VDI disconnect button when a VM is not running [\#1470](https://github.com/vatesfr/xen-orchestra/issues/1470)
- Do not display VIF disconnect button when a VM is not running [\#1468](https://github.com/vatesfr/xen-orchestra/issues/1468)
- Error on migration if no default SR \(even when not used\) [\#1466](https://github.com/vatesfr/xen-orchestra/issues/1466)
- DR issue while rotating old backup [\#1464](https://github.com/vatesfr/xen-orchestra/issues/1464)
- Giving resource set to end-user ends with error [\#1448](https://github.com/vatesfr/xen-orchestra/issues/1448)
- Error thrown when cancelling out of Delete User confirmation dialog [\#1439](https://github.com/vatesfr/xen-orchestra/issues/1439)
- Wrong month label shown in Backup and Job scheduler [\#1438](https://github.com/vatesfr/xen-orchestra/issues/1438)
- Bug on Self service creation/edition [\#1428](https://github.com/vatesfr/xen-orchestra/issues/1428)
- ISO selection during VM create is not mounted after [\#1415](https://github.com/vatesfr/xen-orchestra/issues/1415)
- Hosts general view: bad link for storage [\#1408](https://github.com/vatesfr/xen-orchestra/issues/1408)
- Backup Schedule - "Month" and "Day of Week" display error [\#1404](https://github.com/vatesfr/xen-orchestra/issues/1404)
- Migrate dialog doesn't present all available VIF's in new UI interface [\#1403](https://github.com/vatesfr/xen-orchestra/issues/1403)
- NFS mount issues [\#1396](https://github.com/vatesfr/xen-orchestra/issues/1396)
- Select component color [\#1391](https://github.com/vatesfr/xen-orchestra/issues/1391)
- SR created with local path shouldn't be shared [\#1389](https://github.com/vatesfr/xen-orchestra/issues/1389)
- Disks (VBD) are attached to VM in RO mode instead of RW even if RO is unchecked [\#1386](https://github.com/vatesfr/xen-orchestra/issues/1386)
- Re-connection issues between server and XS hosts [\#1384](https://github.com/vatesfr/xen-orchestra/issues/1384)
- Meter object style with Chrome 52 [\#1383](https://github.com/vatesfr/xen-orchestra/issues/1383)
- Editing a rolling snapshot job seems to fail [\#1376](https://github.com/vatesfr/xen-orchestra/issues/1376)
- Dashboard SR usage and total inverted [\#1370](https://github.com/vatesfr/xen-orchestra/issues/1370)
- XenServer connection issue with host while using VGPUs [\#1369](https://github.com/vatesfr/xen-orchestra/issues/1369)
- Job created with v4 are not correctly displayed in v5 [\#1366](https://github.com/vatesfr/xen-orchestra/issues/1366)
- CPU accounting in resource set [\#1365](https://github.com/vatesfr/xen-orchestra/issues/1365)
- Tooltip stay displayed when a button change state [\#1360](https://github.com/vatesfr/xen-orchestra/issues/1360)
- Failure on host reboot [\#1351](https://github.com/vatesfr/xen-orchestra/issues/1351)
- Editing Backup Jobs Without Compression, Slider Always Set To On [\#1339](https://github.com/vatesfr/xen-orchestra/issues/1339)
- Month Selection on Backup Screen Wrong [\#1338](https://github.com/vatesfr/xen-orchestra/issues/1338)
- Delta backup fail when removed VDIs [\#1333](https://github.com/vatesfr/xen-orchestra/issues/1333)

## **5.1.0** (2016-07-26)

### Enhancements

- Improve backups timezone UI [\#1314](https://github.com/vatesfr/xen-orchestra/issues/1314)
- HOME view submenus [\#1306](https://github.com/vatesfr/xen-orchestra/issues/1306)
- Ability for a user to save SSH keys [\#1299](https://github.com/vatesfr/xen-orchestra/issues/1299)
- \[ACLs\] Ability to select all hosts/VMs [\#1296](https://github.com/vatesfr/xen-orchestra/issues/1296)
- Improve scheduling UI [\#1295](https://github.com/vatesfr/xen-orchestra/issues/1295)
- Plugins: Predefined configurations [\#1289](https://github.com/vatesfr/xen-orchestra/issues/1289)
- Button to recompute resource sets limits [\#1287](https://github.com/vatesfr/xen-orchestra/issues/1287)
- Credit scheduler CAP and weight configuration [\#1283](https://github.com/vatesfr/xen-orchestra/issues/1283)
- Migration form problem on the /v5/vms/\_\_UUID\_\_ page when doing xenmotion inside a pool [\#1254](https://github.com/vatesfr/xen-orchestra/issues/1254)
- /v5/\#/pools/\_\_UUID\_\_: patch table improvement  [\#1246](https://github.com/vatesfr/xen-orchestra/issues/1246)
- /v5/\#/hosts/\_\_UUID\_\_: patch list improvements ? [\#1245](https://github.com/vatesfr/xen-orchestra/issues/1245)
- F\*cking patches, how do they work? [\#1236](https://github.com/vatesfr/xen-orchestra/issues/1236)
- Change Default Filter [\#1235](https://github.com/vatesfr/xen-orchestra/issues/1235)
- Add a property on jobs to know their state [\#1232](https://github.com/vatesfr/xen-orchestra/issues/1232)
- Spanish translation [\#1231](https://github.com/vatesfr/xen-orchestra/issues/1231)
- Home: "Filter" input and keyboard focus [\#1228](https://github.com/vatesfr/xen-orchestra/issues/1228)
- Display xenserver version [\#1225](https://github.com/vatesfr/xen-orchestra/issues/1225)
- Plugin config: presets & defaults [\#1222](https://github.com/vatesfr/xen-orchestra/issues/1222)
- Allow halted VM migration [\#1216](https://github.com/vatesfr/xen-orchestra/issues/1216)
- Missing confirm dialog on critical button [\#1211](https://github.com/vatesfr/xen-orchestra/issues/1211)
- Backup logs are not sortable [\#1196](https://github.com/vatesfr/xen-orchestra/issues/1196)
- Page title with the name of current object [\#1185](https://github.com/vatesfr/xen-orchestra/issues/1185)
- Existing VIF management [\#1176](https://github.com/vatesfr/xen-orchestra/issues/1176)
- Do not display fast clone option is there isn't template disks [\#1172](https://github.com/vatesfr/xen-orchestra/issues/1172)
- UI issue when adding a user [\#1159](https://github.com/vatesfr/xen-orchestra/issues/1159)
- Combined values on stats [\#1158](https://github.com/vatesfr/xen-orchestra/issues/1158)
- Parallel coordinates graph [\#1157](https://github.com/vatesfr/xen-orchestra/issues/1157)
- VM creation on self-service as user [\#1155](https://github.com/vatesfr/xen-orchestra/issues/1155)
- VM copy bulk action on home view [\#1154](https://github.com/vatesfr/xen-orchestra/issues/1154)
- Better VDI map [\#1151](https://github.com/vatesfr/xen-orchestra/issues/1151)
- Missing tooltips on buttons [\#1150](https://github.com/vatesfr/xen-orchestra/issues/1150)
- Patching from pool view [\#1149](https://github.com/vatesfr/xen-orchestra/issues/1149)
- Missing patches in dashboard [\#1148](https://github.com/vatesfr/xen-orchestra/issues/1148)
- Improve tasks view [\#1147](https://github.com/vatesfr/xen-orchestra/issues/1147)
- Home bulk VM migration [\#1146](https://github.com/vatesfr/xen-orchestra/issues/1146)
- LDAP plugin clear password field [\#1145](https://github.com/vatesfr/xen-orchestra/issues/1145)
- Cron default behavior [\#1144](https://github.com/vatesfr/xen-orchestra/issues/1144)
- Modal for migrate on home [\#1143](https://github.com/vatesfr/xen-orchestra/issues/1143)
- /v5/\#/srs/\_\_UUID\_\_: UI improvements [\#1142](https://github.com/vatesfr/xen-orchestra/issues/1142)
- /v5/\#/pools/: some name should be links [\#1141](https://github.com/vatesfr/xen-orchestra/issues/1141)
- create the page /v5/\#/pools/ [\#1140](https://github.com/vatesfr/xen-orchestra/issues/1140)
- Dashboard: add links to different part of XOA [\#1139](https://github.com/vatesfr/xen-orchestra/issues/1139)
- /v5/\#/dashboard/overview: add link on the "Top 5 SR Usage" graph [\#1135](https://github.com/vatesfr/xen-orchestra/issues/1135)
- /v5/\#/backup/overview: display the error when there is one returned by xenserver on failed job. [\#1134](https://github.com/vatesfr/xen-orchestra/issues/1134)
- /v5/: add an option to set the number of element displayed in tables [\#1133](https://github.com/vatesfr/xen-orchestra/issues/1133)
- Updater refresh page after update [\#1131](https://github.com/vatesfr/xen-orchestra/issues/1131)
- /v5/\#/settings/plugins [\#1130](https://github.com/vatesfr/xen-orchestra/issues/1130)
- /v5/\#/new/sr: layout issue [\#1129](https://github.com/vatesfr/xen-orchestra/issues/1129)
- v5 /v5/\#/vms/new: layout issue [\#1128](https://github.com/vatesfr/xen-orchestra/issues/1128)
- v5 user page missing style [\#1127](https://github.com/vatesfr/xen-orchestra/issues/1127)
- Remote helper/tester [\#1075](https://github.com/vatesfr/xen-orchestra/issues/1075)
- Generate uiSchema from custom schema properties [\#951](https://github.com/vatesfr/xen-orchestra/issues/951)
- Customizing VM names generation during batch creation [\#949](https://github.com/vatesfr/xen-orchestra/issues/949)

### Bug fixes

- Plugins: Don't use `default` attributes in presets list [\#1288](https://github.com/vatesfr/xen-orchestra/issues/1288)
- CPU weight must be an integer [\#1286](https://github.com/vatesfr/xen-orchestra/issues/1286)
- Overview of self service is always empty [\#1282](https://github.com/vatesfr/xen-orchestra/issues/1282)
- SR attach/creation issue [\#1281](https://github.com/vatesfr/xen-orchestra/issues/1281)
- Self service resources not modified after a VM deletion [\#1276](https://github.com/vatesfr/xen-orchestra/issues/1276)
- Scheduled jobs seems use GMT since 5.0 [\#1258](https://github.com/vatesfr/xen-orchestra/issues/1258)
- Can't create a VM with disks on 2 different SRs [\#1257](https://github.com/vatesfr/xen-orchestra/issues/1257)
- Graph display bug [\#1247](https://github.com/vatesfr/xen-orchestra/issues/1247)
- /v5/#/hosts/__UUID__: Patch list not limited to the current pool [\#1244](https://github.com/vatesfr/xen-orchestra/issues/1244)
- Replication issues [\#1233](https://github.com/vatesfr/xen-orchestra/issues/1233)
- VM creation install method disabled fields [\#1198](https://github.com/vatesfr/xen-orchestra/issues/1198)
- Update icon shouldn't be displayed when menu is collapsed [\#1188](https://github.com/vatesfr/xen-orchestra/issues/1188)
- /v5/ : Load average graph axis issue [\#1167](https://github.com/vatesfr/xen-orchestra/issues/1167)
- Some remote can't be opened [\#1164](https://github.com/vatesfr/xen-orchestra/issues/1164)
- Bulk action for hosts in home and pool view [\#1153](https://github.com/vatesfr/xen-orchestra/issues/1153)
- New Vif [\#1138](https://github.com/vatesfr/xen-orchestra/issues/1138)
- Missing SRs [\#1123](https://github.com/vatesfr/xen-orchestra/issues/1123)
- Continuous replication email alert does not obey per job setting [\#1121](https://github.com/vatesfr/xen-orchestra/issues/1121)
- Safari XO5 issue [\#1120](https://github.com/vatesfr/xen-orchestra/issues/1120)
- ACLs shoud be available in Enterprise Edition [\#1118](https://github.com/vatesfr/xen-orchestra/issues/1118)
- SR edit name or description doesn't work [\#1116](https://github.com/vatesfr/xen-orchestra/issues/1116)
- Bad RRD parsing for VIFs [\#969](https://github.com/vatesfr/xen-orchestra/issues/969)

## **5.0.0** (2016-06-24)

### Enhancements

- Handle failed quiesce in snapshots [\#1088](https://github.com/vatesfr/xen-orchestra/issues/1088)
- Sparklines stats [\#1061](https://github.com/vatesfr/xen-orchestra/issues/1061)
- Task view [\#1060](https://github.com/vatesfr/xen-orchestra/issues/1060)
- Improved import system [\#1048](https://github.com/vatesfr/xen-orchestra/issues/1048)
- Backup restore view improvements [\#1021](https://github.com/vatesfr/xen-orchestra/issues/1021)
- Restore VM - Wrong VLAN on the VMs interface [\#1016](https://github.com/vatesfr/xen-orchestra/issues/1016)
- Fast Disk Cloning [\#960](https://github.com/vatesfr/xen-orchestra/issues/960)
- Disaster recovery job should target SRs, not pools [\#955](https://github.com/vatesfr/xen-orchestra/issues/955)
- Improve Header/Content interaction in a page [\#926](https://github.com/vatesfr/xen-orchestra/issues/926)
- New default view [\#912](https://github.com/vatesfr/xen-orchestra/issues/912)
- Xen Patching - Restart Pending [\#883](https://github.com/vatesfr/xen-orchestra/issues/883)
- Hide About page for user that are not admin [\#877](https://github.com/vatesfr/xen-orchestra/issues/877)
- ACL: Ability to view/sort/group by User/Group, Objects or Role [\#875](https://github.com/vatesfr/xen-orchestra/issues/875)
- ACL: Ability to select multiple users & group when creating a rule [\#874](https://github.com/vatesfr/xen-orchestra/issues/874)
- Translation [\#839](https://github.com/vatesfr/xen-orchestra/issues/839)
- XO offer useless network interfaces for XenMontion [\#833](https://github.com/vatesfr/xen-orchestra/issues/833)
- Show HVM, PVM, PVHVM modes in guest details [\#806](https://github.com/vatesfr/xen-orchestra/issues/806)
- Tree view: display cpu available/total for each host [\#696](https://github.com/vatesfr/xen-orchestra/issues/696)
- Greenkeeper integration [\#667](https://github.com/vatesfr/xen-orchestra/issues/667)
- Clarify vCPUs and RAM editor  [\#658](https://github.com/vatesfr/xen-orchestra/issues/658)
- Backup LZ4 compression [\#647](https://github.com/vatesfr/xen-orchestra/issues/647)
- Support enum in plugins configuration [\#638](https://github.com/vatesfr/xen-orchestra/issues/638)
- Add configuration option to disable xoa-updater  [\#535](https://github.com/vatesfr/xen-orchestra/issues/535)
- Use cursors to add more context to actions [\#523](https://github.com/vatesfr/xen-orchestra/issues/523)
- Review UI for flat view [\#354](https://github.com/vatesfr/xen-orchestra/issues/354)
- Review UI for the tree view [\#353](https://github.com/vatesfr/xen-orchestra/issues/353)
- Tag filtering [\#233](https://github.com/vatesfr/xen-orchestra/issues/233)
- GUI review [\#230](https://github.com/vatesfr/xen-orchestra/issues/230)
- Review UI for VM creation [\#214](https://github.com/vatesfr/xen-orchestra/issues/214)
- Ability to collapse pools/hosts in main view [\#173](https://github.com/vatesfr/xen-orchestra/issues/173)
- Issue importing .xva VM via xo-web [\#1022](https://github.com/vatesfr/xen-orchestra/issues/1022)
- Enhancement Proposal - Cancel In Progress Backups [\#1003](https://github.com/vatesfr/xen-orchestra/issues/1003)
- Can't create VM with  CloudConfigDrive [\#917](https://github.com/vatesfr/xen-orchestra/issues/917)
- Auth: LDAP User causes problems [\#893](https://github.com/vatesfr/xen-orchestra/issues/893)
- No tags in Continuous Replication [\#838](https://github.com/vatesfr/xen-orchestra/issues/838)
- Delta backup Depth not working [\#802](https://github.com/vatesfr/xen-orchestra/issues/802)
- Update Section - Running version info missing - gui enhancement [\#795](https://github.com/vatesfr/xen-orchestra/issues/795)
- On reboot, vnc console wrongly scaled [\#722](https://github.com/vatesfr/xen-orchestra/issues/722)
- Make the object name \(title\) "sticky" at the top of the page [\#705](https://github.com/vatesfr/xen-orchestra/issues/705)
- pool view: display Local SR from hosts in the current pool [\#692](https://github.com/vatesfr/xen-orchestra/issues/692)
- tree view: display all IPs [\#689](https://github.com/vatesfr/xen-orchestra/issues/689)
- XO5 parallel distribution [\#462](https://github.com/vatesfr/xen-orchestra/issues/462)
- Load balancing with XO [\#423](https://github.com/vatesfr/xen-orchestra/issues/423)

### Bug fixes

- vCPUs number when no tools installed [\#1089](https://github.com/vatesfr/xen-orchestra/issues/1089)
- Config Drive textbox disappears when content is deleted [\#1012](https://github.com/vatesfr/xen-orchestra/issues/1012)
- storage status not changed in host view page after disconnect/connect  [\#1009](https://github.com/vatesfr/xen-orchestra/issues/1009)
- Cannot Delete Logs From Backup Overview [\#1004](https://github.com/vatesfr/xen-orchestra/issues/1004)
- \[v5.x\] Plugins configuration: optional non-used objects are sent [\#1000](https://github.com/vatesfr/xen-orchestra/issues/1000)
- "@" char in remote password break the remote view [\#997](https://github.com/vatesfr/xen-orchestra/issues/997)
- Handle MEMORY\_CONSTRAINT\_VIOLATION correctly [\#970](https://github.com/vatesfr/xen-orchestra/issues/970)
- VM creation error on XenServer Dundee [\#964](https://github.com/vatesfr/xen-orchestra/issues/964)
- Copy VMs doesn't display all SRs [\#945](https://github.com/vatesfr/xen-orchestra/issues/945)
- Autopower\_on wrong value [\#937](https://github.com/vatesfr/xen-orchestra/issues/937)
- Correctly handle unknown users in group view [\#900](https://github.com/vatesfr/xen-orchestra/issues/900)
- Importing into Dundee [\#887](https://github.com/vatesfr/xen-orchestra/issues/887)
- update status - gui resize issue [\#803](https://github.com/vatesfr/xen-orchestra/issues/803)
- Backup Remote Stores Problem [\#751](https://github.com/vatesfr/xen-orchestra/issues/751)
- VM view is broken when changing a disk SR twice [\#670](https://github.com/vatesfr/xen-orchestra/issues/670)
- console mouse sync  [\#280](https://github.com/vatesfr/xen-orchestra/issues/280)

## **4.16.0** (2016-04-29)

Maintenance release

### Enhancements

- TOO\_MANY\_PENDING\_TASKS [\#861](https://github.com/vatesfr/xen-orchestra/issues/861)

### Bug fixes

- Incorrect VM target name with continuous replication [\#904](https://github.com/vatesfr/xen-orchestra/issues/904)
- Error while deleting users [\#901](https://github.com/vatesfr/xen-orchestra/issues/901)
- Use an available path to the SR to create a config drive [\#882](https://github.com/vatesfr/xen-orchestra/issues/882)
- VM autoboot don't set the right pool parameter [\#879](https://github.com/vatesfr/xen-orchestra/issues/879)
- BUG: ACL with NFS ISO Library not working! [\#870](https://github.com/vatesfr/xen-orchestra/issues/870)
- Broken paths in backups in SMB [\#865](https://github.com/vatesfr/xen-orchestra/issues/865)
- Plugins page loads users/groups multiple times [\#829](https://github.com/vatesfr/xen-orchestra/issues/829)
- "Ghost" VM remains after migration [\#769](https://github.com/vatesfr/xen-orchestra/issues/769)

## **4.15.0** (2016-03-21)

Load balancing, SMB delta support, advanced network operations...

### Enhancements

- Add the job name inside the backup email report [\#819](https://github.com/vatesfr/xen-orchestra/issues/819)
- Delta backup with quiesce [\#812](https://github.com/vatesfr/xen-orchestra/issues/812)
- Hosts: No user feedback when error occurs with SR connect / disconnect [\#810](https://github.com/vatesfr/xen-orchestra/issues/810)
- Expose components versions [\#807](https://github.com/vatesfr/xen-orchestra/issues/807)
- Rework networks/PIFs management [\#805](https://github.com/vatesfr/xen-orchestra/issues/805)
- Displaying all SRs and a list of available hosts for creating VM from a pool [\#790](https://github.com/vatesfr/xen-orchestra/issues/790)
- Add "Source network" on "VM migration" screen [\#785](https://github.com/vatesfr/xen-orchestra/issues/785)
- Migration queue [\#783](https://github.com/vatesfr/xen-orchestra/issues/783)
- Match network names for VM migration [\#782](https://github.com/vatesfr/xen-orchestra/issues/782)
- Disk names [\#780](https://github.com/vatesfr/xen-orchestra/issues/780)
- Self service: should the user be able to set the CPU weight? [\#767](https://github.com/vatesfr/xen-orchestra/issues/767)
- host & pool Citrix license status [\#763](https://github.com/vatesfr/xen-orchestra/issues/763)
- pool view: Provide "updates" section [\#762](https://github.com/vatesfr/xen-orchestra/issues/762)
- XOA ISO image: ambigious root disk label [\#761](https://github.com/vatesfr/xen-orchestra/issues/761)
- Host info: provide system serial number [\#760](https://github.com/vatesfr/xen-orchestra/issues/760)
- CIFS ISO SR Creation [\#731](https://github.com/vatesfr/xen-orchestra/issues/731)
- MAC address not preserved on VM restore [\#707](https://github.com/vatesfr/xen-orchestra/issues/707)
- Failing replication job should send reports [\#659](https://github.com/vatesfr/xen-orchestra/issues/659)
- Display networks in the Pool view [\#226](https://github.com/vatesfr/xen-orchestra/issues/226)

### Bug fixes

- Broken link to backup remote  [\#821](https://github.com/vatesfr/xen-orchestra/issues/821)
- Issue with self-signed cert for email plugin [\#817](https://github.com/vatesfr/xen-orchestra/issues/817)
- Plugins view, reset form and errors [\#815](https://github.com/vatesfr/xen-orchestra/issues/815)
- HVM recovery mode is broken [\#794](https://github.com/vatesfr/xen-orchestra/issues/794)
- Disk bug when creating vm from template [\#778](https://github.com/vatesfr/xen-orchestra/issues/778)
- Can't mount NFS shares in remote stores [\#775](https://github.com/vatesfr/xen-orchestra/issues/775)
- VM disk name and description not passed during creation [\#774](https://github.com/vatesfr/xen-orchestra/issues/774)
- NFS mount problem for Windows share [\#771](https://github.com/vatesfr/xen-orchestra/issues/771)
- lodash.pluck not installed [\#757](https://github.com/vatesfr/xen-orchestra/issues/757)
- this.\_getAuthenticationTokensForUser is not a function [\#755](https://github.com/vatesfr/xen-orchestra/issues/755)
- CentOS 6.x 64bit template creates a VM that won't boot [\#733](https://github.com/vatesfr/xen-orchestra/issues/733)
- Lot of xo:perf leading to XO crash [\#575](https://github.com/vatesfr/xen-orchestra/issues/575)
- New collection checklist [\#262](https://github.com/vatesfr/xen-orchestra/issues/262)

## **4.14.0** (2016-02-23)

Self service, custom CloudInit...

### Enhancements

- VM creation self service with quotas [\#285](https://github.com/vatesfr/xen-orchestra/issues/285)
- Cloud config custom user data [\#706](https://github.com/vatesfr/xen-orchestra/issues/706)
- Patches behind a proxy [\#737](https://github.com/vatesfr/xen-orchestra/issues/737)
- Remote store status indicator [\#728](https://github.com/vatesfr/xen-orchestra/issues/728)
- Patch list order [\#724](https://github.com/vatesfr/xen-orchestra/issues/724)
- Enable reporting on additional backup types [\#717](https://github.com/vatesfr/xen-orchestra/issues/717)
- Tooltip name for cancel [\#703](https://github.com/vatesfr/xen-orchestra/issues/703)
- Portable VHD merging [\#646](https://github.com/vatesfr/xen-orchestra/issues/646)

### Bug fixes

- Avoid merge between two delta vdi backups [\#702](https://github.com/vatesfr/xen-orchestra/issues/702)
- Text in table is not cut anymore [\#713](https://github.com/vatesfr/xen-orchestra/issues/713)
- Disk size edition issue with float numbers [\#719](https://github.com/vatesfr/xen-orchestra/issues/719)
- Create vm, summary is not refreshed [\#721](https://github.com/vatesfr/xen-orchestra/issues/721)
- Boot order problem [\#726](https://github.com/vatesfr/xen-orchestra/issues/726)

## **4.13.0** (2016-02-05)

Backup checksum, SMB remotes...

### Enhancements

- Add SMB mount for remote [\#338](https://github.com/vatesfr/xen-orchestra/issues/338)
- Centralize Perm in a lib [\#345](https://github.com/vatesfr/xen-orchestra/issues/345)
- Expose interpool migration details [\#567](https://github.com/vatesfr/xen-orchestra/issues/567)
- Add checksum for delta backup [\#617](https://github.com/vatesfr/xen-orchestra/issues/617)
- Redirect from HTTP to HTTPS [\#626](https://github.com/vatesfr/xen-orchestra/issues/626)
- Expose vCPU weight [\#633](https://github.com/vatesfr/xen-orchestra/issues/633)
- Avoid metadata in delta backup [\#651](https://github.com/vatesfr/xen-orchestra/issues/651)
- Button to clear logs [\#661](https://github.com/vatesfr/xen-orchestra/issues/661)
- Units for RAM and disks [\#666](https://github.com/vatesfr/xen-orchestra/issues/666)
- Remove multiple VDIs at once [\#676](https://github.com/vatesfr/xen-orchestra/issues/676)
- Find orphaned VDI snapshots [\#679](https://github.com/vatesfr/xen-orchestra/issues/679)
- New health view in Dashboard [\#680](https://github.com/vatesfr/xen-orchestra/issues/680)
- Use physical usage for VDI and SR [\#682](https://github.com/vatesfr/xen-orchestra/issues/682)
- TLS configuration [\#685](https://github.com/vatesfr/xen-orchestra/issues/685)
- Better VM info on tree view [\#688](https://github.com/vatesfr/xen-orchestra/issues/688)
- Absolute values in tooltips for tree view [\#690](https://github.com/vatesfr/xen-orchestra/issues/690)
- Absolute values for host memory [\#691](https://github.com/vatesfr/xen-orchestra/issues/691)

### Bug fixes

- Issues on host console screen [\#672](https://github.com/vatesfr/xen-orchestra/issues/672)
- NFS remote mount fails in particular case [\#665](https://github.com/vatesfr/xen-orchestra/issues/665)
- Unresponsive pages [\#662](https://github.com/vatesfr/xen-orchestra/issues/662)
- Live migration fail in the same pool with local SR fails [\#655](https://github.com/vatesfr/xen-orchestra/issues/655)

## **4.12.0** (2016-01-18)

Continuous Replication, Continuous Delta backup...

### Enhancements

- Continuous VM replication [\#582](https://github.com/vatesfr/xen-orchestra/issues/582)
- Continuous Delta Backup [\#576](https://github.com/vatesfr/xen-orchestra/issues/576)
- Scheduler should not run job again if previous instance is not finished [\#642](https://github.com/vatesfr/xen-orchestra/issues/642)
- Boot VM automatically after creation [\#635](https://github.com/vatesfr/xen-orchestra/issues/635)
- Manage existing VIFs in templates [\#630](https://github.com/vatesfr/xen-orchestra/issues/630)
- Support templates with existing install repository [\#627](https://github.com/vatesfr/xen-orchestra/issues/627)
- Remove running VMs [\#616](https://github.com/vatesfr/xen-orchestra/issues/616)
- Prevent a VM to start before delta import is finished [\#613](https://github.com/vatesfr/xen-orchestra/issues/613)
- Spawn multiple VMs at once [\#606](https://github.com/vatesfr/xen-orchestra/issues/606)
- Fixed `suspendVM` in tree view. [\#619](https://github.com/vatesfr/xen-orchestra/pull/619) ([pdonias](https://github.com/pdonias))

### Bug fixes

- User defined MAC address is not fetch in VM install [\#643](https://github.com/vatesfr/xen-orchestra/issues/643)
- CoreOsCloudConfig is not shown with CoreOS [\#639](https://github.com/vatesfr/xen-orchestra/issues/639)
- Plugin activation/deactivation in web UI seems broken [\#637](https://github.com/vatesfr/xen-orchestra/issues/637)
- Issue when creating CloudConfig drive [\#636](https://github.com/vatesfr/xen-orchestra/issues/636)
- CloudConfig hostname shouldn't have space [\#634](https://github.com/vatesfr/xen-orchestra/issues/634)
- Cloned VIFs are not properly deleted on VM creation [\#632](https://github.com/vatesfr/xen-orchestra/issues/632)
- Default PV args missing during VM creation [\#628](https://github.com/vatesfr/xen-orchestra/issues/628)
- VM creation problems from custom templates [\#625](https://github.com/vatesfr/xen-orchestra/issues/625)
- Emergency shutdown race condition [\#622](https://github.com/vatesfr/xen-orchestra/issues/622)
- `vm.delete\(\)` should not delete VDIs attached to other VMs [\#621](https://github.com/vatesfr/xen-orchestra/issues/621)
- VM creation error from template with a disk [\#581](https://github.com/vatesfr/xen-orchestra/issues/581)
- Only delete VDI exports when VM backup is successful [\#644](https://github.com/vatesfr/xen-orchestra/issues/644)
- Change the name of an imported VM during the import process [\#641](https://github.com/vatesfr/xen-orchestra/issues/641)
- Creating a new VIF in view is partially broken [\#652](https://github.com/vatesfr/xen-orchestra/issues/652)
- Grey out the "create button" during VM creation [\#654](https://github.com/vatesfr/xen-orchestra/issues/654)

## **4.11.0** (2015-12-22)

Delta backup, CloudInit...

### Enhancements

- Visible list of SR inside a VM [\#601](https://github.com/vatesfr/xen-orchestra/issues/601)
- VDI move [\#591](https://github.com/vatesfr/xen-orchestra/issues/591)
- Edit pre-existing disk configuration during VM creation [\#589](https://github.com/vatesfr/xen-orchestra/issues/589)
- Allow disk size edition [\#587](https://github.com/vatesfr/xen-orchestra/issues/587)
- Better VDI resize support [\#585](https://github.com/vatesfr/xen-orchestra/issues/585)
- Remove manual VM export metadata in UI [\#580](https://github.com/vatesfr/xen-orchestra/issues/580)
- Support import VM metadata [\#579](https://github.com/vatesfr/xen-orchestra/issues/579)
- Set a default pool SR [\#572](https://github.com/vatesfr/xen-orchestra/issues/572)
- ISOs should be sorted by name [\#565](https://github.com/vatesfr/xen-orchestra/issues/565)
- Button to boot a VM from a disc once [\#564](https://github.com/vatesfr/xen-orchestra/issues/564)
- Ability to boot a PV VM from a disc [\#563](https://github.com/vatesfr/xen-orchestra/issues/563)
- Add an option to manually run backup jobs [\#562](https://github.com/vatesfr/xen-orchestra/issues/562)
- backups to unmounted storage [\#561](https://github.com/vatesfr/xen-orchestra/issues/561)
- Root integer properties cannot be edited in plugins configuration form [\#550](https://github.com/vatesfr/xen-orchestra/issues/550)
- Generic CloudConfig drive [\#549](https://github.com/vatesfr/xen-orchestra/issues/549)
- Auto-discovery of installed xo-server plugins [\#546](https://github.com/vatesfr/xen-orchestra/issues/546)
- Hide info on flat view [\#545](https://github.com/vatesfr/xen-orchestra/issues/545)
- Config plugin boolean properties must have a default value \(undefined prohibited\) [\#543](https://github.com/vatesfr/xen-orchestra/issues/543)
- Present detailed errors on plugin configuration failures [\#530](https://github.com/vatesfr/xen-orchestra/issues/530)
- Do not reset form on failures in plugins configuration [\#529](https://github.com/vatesfr/xen-orchestra/issues/529)
- XMPP alert plugin [\#518](https://github.com/vatesfr/xen-orchestra/issues/518)
- Hide tag adders depending on ACLs [\#516](https://github.com/vatesfr/xen-orchestra/issues/516)
- Choosing a framework for xo-web 5 [\#514](https://github.com/vatesfr/xen-orchestra/issues/514)
- Prevent adding a host in an existing XAPI connection [\#466](https://github.com/vatesfr/xen-orchestra/issues/466)
- Read only connection to Xen servers/pools [\#439](https://github.com/vatesfr/xen-orchestra/issues/439)
- generic notification system [\#391](https://github.com/vatesfr/xen-orchestra/issues/391)
- Data architecture review [\#384](https://github.com/vatesfr/xen-orchestra/issues/384)
- Make filtering easier to understand/add some "default" filters [\#207](https://github.com/vatesfr/xen-orchestra/issues/207)
- Improve performance [\#148](https://github.com/vatesfr/xen-orchestra/issues/148)

### Bug fixes

- VM metadata export should not require a snapshot [\#615](https://github.com/vatesfr/xen-orchestra/issues/615)
- Missing patch for all hosts is continuously refreshed [\#609](https://github.com/vatesfr/xen-orchestra/issues/609)
- Backup import memory issue [\#608](https://github.com/vatesfr/xen-orchestra/issues/608)
- Host list missing patch is buggy [\#604](https://github.com/vatesfr/xen-orchestra/issues/604)
- Servers infos should not been refreshed while a field is being edited [\#595](https://github.com/vatesfr/xen-orchestra/issues/595)
- Servers list should not been re-order while a field is being edited [\#594](https://github.com/vatesfr/xen-orchestra/issues/594)
- Correctly display size in interface \(binary scale\) [\#592](https://github.com/vatesfr/xen-orchestra/issues/592)
- Display failures on VM boot order modification [\#560](https://github.com/vatesfr/xen-orchestra/issues/560)
- `vm.setBootOrder\(\)` should throw errors on failures \(non-HVM VMs\) [\#559](https://github.com/vatesfr/xen-orchestra/issues/559)
- Hide boot order form for non-HVM VMs [\#558](https://github.com/vatesfr/xen-orchestra/issues/558)
- Allow editing PV args even when empty \(but only for PV VMs\) [\#557](https://github.com/vatesfr/xen-orchestra/issues/557)
- Crashes when using legacy event system [\#556](https://github.com/vatesfr/xen-orchestra/issues/556)
- XenServer patches check error for 6.1 [\#555](https://github.com/vatesfr/xen-orchestra/issues/555)
- activation plugin xo-server-transport-email  [\#553](https://github.com/vatesfr/xen-orchestra/issues/553)
- Server error with JSON on 32 bits Dom0 [\#552](https://github.com/vatesfr/xen-orchestra/issues/552)
- Cloud Config drive shouldn't be created on default SR [\#548](https://github.com/vatesfr/xen-orchestra/issues/548)
- Deep properties cannot be edited in plugins configuration form [\#521](https://github.com/vatesfr/xen-orchestra/issues/521)
- Aborted VM export should cancel the operation [\#490](https://github.com/vatesfr/xen-orchestra/issues/490)
- VM missing with same UUID after an inter-pool migration [\#284](https://github.com/vatesfr/xen-orchestra/issues/284)

## **4.10.0** (2015-11-27)

Job management, email notifications, CoreOS/Docker, Quiesce snapshots...

### Enhancements

- Job management ([xo-web#487](https://github.com/vatesfr/xen-orchestra/issues/487))
- Patch upload on all connected servers ([xo-web#168](https://github.com/vatesfr/xen-orchestra/issues/168))
- Emergency shutdown ([xo-web#185](https://github.com/vatesfr/xen-orchestra/issues/185))
- CoreOS/docker template install ([xo-web#246](https://github.com/vatesfr/xen-orchestra/issues/246))
- Email for backups ([xo-web#308](https://github.com/vatesfr/xen-orchestra/issues/308))
- Console Clipboard ([xo-web#408](https://github.com/vatesfr/xen-orchestra/issues/408))
- Logs from CLI ([xo-web#486](https://github.com/vatesfr/xen-orchestra/issues/486))
- Save disconnected servers ([xo-web#489](https://github.com/vatesfr/xen-orchestra/issues/489))
- Snapshot with quiesce ([xo-web#491](https://github.com/vatesfr/xen-orchestra/issues/491))
- Start VM in reovery mode ([xo-web#495](https://github.com/vatesfr/xen-orchestra/issues/495))
- Username in logs ([xo-web#498](https://github.com/vatesfr/xen-orchestra/issues/498))
- Delete associated tokens with user ([xo-web#500](https://github.com/vatesfr/xen-orchestra/issues/500))
- Validate plugin configuration ([xo-web#503](https://github.com/vatesfr/xen-orchestra/issues/503))
- Avoid non configured plugins to be loaded ([xo-web#504](https://github.com/vatesfr/xen-orchestra/issues/504))
- Verbose API logs if configured ([xo-web#505](https://github.com/vatesfr/xen-orchestra/issues/505))
- Better backup overview ([xo-web#512](https://github.com/vatesfr/xen-orchestra/issues/512))
- VM auto power on ([xo-web#519](https://github.com/vatesfr/xen-orchestra/issues/519))
- Title property supported in config schema ([xo-web#522](https://github.com/vatesfr/xen-orchestra/issues/522))
- Start VM export only when necessary ([xo-web#534](https://github.com/vatesfr/xen-orchestra/issues/534))
- Input type should be number ([xo-web#538](https://github.com/vatesfr/xen-orchestra/issues/538))

### Bug fixes

- Numbers/int support in plugins config ([xo-web#531](https://github.com/vatesfr/xen-orchestra/issues/531))
- Boolean support in plugins config ([xo-web#528](https://github.com/vatesfr/xen-orchestra/issues/528))
- Keyboard unusable outside console ([xo-web#513](https://github.com/vatesfr/xen-orchestra/issues/513))
- UsernameField for SAML ([xo-web#513](https://github.com/vatesfr/xen-orchestra/issues/513))
- Wrong display of "no plugin found" ([xo-web#508](https://github.com/vatesfr/xen-orchestra/issues/508))
- Bower build error ([xo-web#488](https://github.com/vatesfr/xen-orchestra/issues/488))
- VM cloning should require SR permission ([xo-web#472](https://github.com/vatesfr/xen-orchestra/issues/472))
- Xen tools status ([xo-web#471](https://github.com/vatesfr/xen-orchestra/issues/471))
- Can't delete ghost user ([xo-web#464](https://github.com/vatesfr/xen-orchestra/issues/464))
- Stats with old versions of Node ([xo-web#463](https://github.com/vatesfr/xen-orchestra/issues/463))

## **4.9.0** (2015-11-13)

Automated DR, restore backup, VM copy

### Enhancements

- DR: schedule VM export on other host ([xo-web#447](https://github.com/vatesfr/xen-orchestra/issues/447))
- Scheduler logs ([xo-web#390](https://github.com/vatesfr/xen-orchestra/issues/390) and [xo-web#477](https://github.com/vatesfr/xen-orchestra/issues/477))
- Restore backups ([xo-web#450](https://github.com/vatesfr/xen-orchestra/issues/350))
- Disable backup compression ([xo-web#467](https://github.com/vatesfr/xen-orchestra/issues/467))
- Copy VM to another SR (even remote) ([xo-web#475](https://github.com/vatesfr/xen-orchestra/issues/475))
- VM stats without time sync ([xo-web#460](https://github.com/vatesfr/xen-orchestra/issues/460))
- Stats perfs for high CPU numbers ([xo-web#461](https://github.com/vatesfr/xen-orchestra/issues/461))

### Bug fixes

- Rolling backup bug ([xo-web#484](https://github.com/vatesfr/xen-orchestra/issues/484))
- vCPUs/CPUs inversion in dashboard ([xo-web#481](https://github.com/vatesfr/xen-orchestra/issues/481))
- Machine to template ([xo-web#459](https://github.com/vatesfr/xen-orchestra/issues/459))

### Misc

- Console fix in XenServer ([xo-web#406](https://github.com/vatesfr/xen-orchestra/issues/406))

## **4.8.0** (2015-10-29)

Fully automated patch system, ACLs inheritance, stats performance improved.

### Enhancements

- ACLs inheritance ([xo-web#279](https://github.com/vatesfr/xen-orchestra/issues/279))
- Patch automatically all missing updates ([xo-web#281](https://github.com/vatesfr/xen-orchestra/issues/281))
- Intelligent stats polling ([xo-web#432](https://github.com/vatesfr/xen-orchestra/issues/432))
- Cache latest result of stats request ([xo-web#431](https://github.com/vatesfr/xen-orchestra/issues/431))
- Improve stats polling on multiple objects ([xo-web#433](https://github.com/vatesfr/xen-orchestra/issues/433))
- Patch upload task should display the patch name ([xo-web#449](https://github.com/vatesfr/xen-orchestra/issues/449))
- Backup filename for Windows ([xo-web#448](https://github.com/vatesfr/xen-orchestra/issues/448))
- Specific distro icons ([xo-web#446](https://github.com/vatesfr/xen-orchestra/issues/446))
- PXE boot for HVM ([xo-web#436](https://github.com/vatesfr/xen-orchestra/issues/436))
- Favicon display before sign in ([xo-web#428](https://github.com/vatesfr/xen-orchestra/issues/428))
- Registration renewal ([xo-web#424](https://github.com/vatesfr/xen-orchestra/issues/424))
- Reconnect to the host if pool merge fails ([xo-web#403](https://github.com/vatesfr/xen-orchestra/issues/403))
- Avoid brute force login ([xo-web#339](https://github.com/vatesfr/xen-orchestra/issues/339))
- Missing FreeBSD icon ([xo-web#136](https://github.com/vatesfr/xen-orchestra/issues/136))
- Hide halted objects in the Health view ([xo-web#457](https://github.com/vatesfr/xen-orchestra/issues/457))
- Click on "Remember me" label ([xo-web#438](https://github.com/vatesfr/xen-orchestra/issues/438))

### Bug fixes

- Pool patches in multiple pools not displayed ([xo-web#442](https://github.com/vatesfr/xen-orchestra/issues/442))
- VM Import crashes with Chrome ([xo-web#427](https://github.com/vatesfr/xen-orchestra/issues/427))
- Cannot open a direct link ([xo-web#371](https://github.com/vatesfr/xen-orchestra/issues/371))
- Patch display edge case ([xo-web#309](https://github.com/vatesfr/xen-orchestra/issues/309))
- VM snapshot should require user permission on SR ([xo-web#429](https://github.com/vatesfr/xen-orchestra/issues/429))

## **4.7.0** (2015-10-12)

Plugin config management and browser notifications.

### Enhancements

- Plugin management in the web interface ([xo-web#352](https://github.com/vatesfr/xen-orchestra/issues/352))
- Browser notifications ([xo-web#402](https://github.com/vatesfr/xen-orchestra/issues/402))
- Graph selector ([xo-web#400](https://github.com/vatesfr/xen-orchestra/issues/400))
- Circle packing visualization ([xo-web#374](https://github.com/vatesfr/xen-orchestra/issues/374))
- Password generation ([xo-web#397](https://github.com/vatesfr/xen-orchestra/issues/397))
- Password reveal during user creation ([xo-web#396](https://github.com/vatesfr/xen-orchestra/issues/396))
- Add host to a pool ([xo-web#62](https://github.com/vatesfr/xen-orchestra/issues/62))
- Better modal when removing a host from a pool ([xo-web#405](https://github.com/vatesfr/xen-orchestra/issues/405))
- Drop focus on CD/ISO selector ([xo-web#290](https://github.com/vatesfr/xen-orchestra/issues/290))
- Allow non persistent session ([xo-web#243](https://github.com/vatesfr/xen-orchestra/issues/243))

### Bug fixes

- VM export permission corrected ([xo-web#410](https://github.com/vatesfr/xen-orchestra/issues/410))
- Proper host removal in a pool ([xo-web#402](https://github.com/vatesfr/xen-orchestra/issues/402))
- Sub-optimal tooltip placement ([xo-web#421](https://github.com/vatesfr/xen-orchestra/issues/421))
- VM migrate host incorrect target ([xo-web#419](https://github.com/vatesfr/xen-orchestra/issues/419))
- Alone host can't leave its pool ([xo-web#414](https://github.com/vatesfr/xen-orchestra/issues/414))

## **4.6.0** (2015-09-25)

Tags management and new visualization.

### Enhancements

- Multigraph for correlation ([xo-web#358](https://github.com/vatesfr/xen-orchestra/issues/358))
- Tags management ([xo-web#367](https://github.com/vatesfr/xen-orchestra/issues/367))
- Google Provider for authentication ([xo-web#363](https://github.com/vatesfr/xen-orchestra/issues/363))
- Password change for users ([xo-web#362](https://github.com/vatesfr/xen-orchestra/issues/362))
- Better live migration process ([xo-web#237](https://github.com/vatesfr/xen-orchestra/issues/237))
- VDI search filter in SR view ([xo-web#222](https://github.com/vatesfr/xen-orchestra/issues/222))
- PV args during VM creation ([xo-web#112](https://github.com/vatesfr/xen-orchestra/issues/330))
- PV args management ([xo-web#394](https://github.com/vatesfr/xen-orchestra/issues/394))
- Confirmation dialog on important actions ([xo-web#350](https://github.com/vatesfr/xen-orchestra/issues/350))
- New favicon ([xo-web#369](https://github.com/vatesfr/xen-orchestra/issues/369))
- Filename of VM for exports ([xo-web#370](https://github.com/vatesfr/xen-orchestra/issues/370))
- ACLs rights edited on the fly ([xo-web#323](https://github.com/vatesfr/xen-orchestra/issues/323))
- Heatmap values now human readable ([xo-web#342](https://github.com/vatesfr/xen-orchestra/issues/342))

### Bug fixes

- Export backup fails if no tags specified ([xo-web#383](https://github.com/vatesfr/xen-orchestra/issues/383))
- Wrong login give an obscure error message ([xo-web#373](https://github.com/vatesfr/xen-orchestra/issues/373))
- Update view is broken during updates ([xo-web#356](https://github.com/vatesfr/xen-orchestra/issues/356))
- Settings/dashboard menu incorrect display ([xo-web#357](https://github.com/vatesfr/xen-orchestra/issues/357))
- Console View Not refreshing if the VM restart ([xo-web#107](https://github.com/vatesfr/xen-orchestra/issues/107))

## **4.5.1** (2015-09-16)

An issue in `xo-web` with the VM view.

### Bug fix

- Attach disk/new disk/create interface is broken ([xo-web#378](https://github.com/vatesfr/xen-orchestra/issues/378))

## **4.5.0** (2015-09-11)

A new dataviz (parallel coord), a new provider (GitHub) and faster consoles.

### Enhancements

- Parallel coordinates view ([xo-web#333](https://github.com/vatesfr/xen-orchestra/issues/333))
- Faster consoles ([xo-web#337](https://github.com/vatesfr/xen-orchestra/issues/337))
- Disable/hide button ([xo-web#268](https://github.com/vatesfr/xen-orchestra/issues/268))
- More details on missing-guest-tools ([xo-web#304](https://github.com/vatesfr/xen-orchestra/issues/304))
- Scheduler meta data export ([xo-web#315](https://github.com/vatesfr/xen-orchestra/issues/315))
- Better heatmap ([xo-web#330](https://github.com/vatesfr/xen-orchestra/issues/330))
- Faster dashboard ([xo-web#331](https://github.com/vatesfr/xen-orchestra/issues/331))
- Faster sunburst ([xo-web#332](https://github.com/vatesfr/xen-orchestra/issues/332))
- GitHub provider for auth ([xo-web#334](https://github.com/vatesfr/xen-orchestra/issues/334))
- Filter networks for users ([xo-web#347](https://github.com/vatesfr/xen-orchestra/issues/347))
- Add networks in ACLs ([xo-web#348](https://github.com/vatesfr/xen-orchestra/issues/348))
- Better looking login page ([xo-web#341](https://github.com/vatesfr/xen-orchestra/issues/341))
- Real time dataviz (dashboard) ([xo-web#349](https://github.com/vatesfr/xen-orchestra/issues/349))

### Bug fixes

- Typo in dashboard ([xo-web#355](https://github.com/vatesfr/xen-orchestra/issues/355))
- Global RAM usage fix ([xo-web#356](https://github.com/vatesfr/xen-orchestra/issues/356))
- Re-allowing XO behind a reverse proxy ([xo-web#361](https://github.com/vatesfr/xen-orchestra/issues/361))

## **4.4.0** (2015-08-28)

SSO and Dataviz are the main features for this release.

### Enhancements

- Dataviz storage usage ([xo-web#311](https://github.com/vatesfr/xen-orchestra/issues/311))
- Heatmap in health view ([xo-web#329](https://github.com/vatesfr/xen-orchestra/issues/329))
- SSO for SAML and other providers ([xo-web#327](https://github.com/vatesfr/xen-orchestra/issues/327))
- Better UI for ACL objects attribution ([xo-web#320](https://github.com/vatesfr/xen-orchestra/issues/320))
- Refresh the browser after an update ([xo-web#318](https://github.com/vatesfr/xen-orchestra/issues/318))
- Clean CSS and Flexbox usage ([xo-web#239](https://github.com/vatesfr/xen-orchestra/issues/239))

### Bug fixes

- Admin only accessible views ([xo-web#328](https://github.com/vatesfr/xen-orchestra/issues/328))
- Hide "base copy" VDIs ([xo-web#324](https://github.com/vatesfr/xen-orchestra/issues/324))
- ACLs on VIFs for non-admins ([xo-web#322](https://github.com/vatesfr/xen-orchestra/issues/322))
- Updater display problems ([xo-web#313](https://github.com/vatesfr/xen-orchestra/issues/313))

## **4.3.0** (2015-07-22)

Scheduler for rolling backups

### Enhancements

- Rolling backup scheduler ([xo-web#278](https://github.com/vatesfr/xen-orchestra/issues/278))
- Clean snapshots of removed VMs ([xo-web#301](https://github.com/vatesfr/xen-orchestra/issues/301))

### Bug fixes

- VM export ([xo-web#307](https://github.com/vatesfr/xen-orchestra/issues/307))
- Remove VM VDIs ([xo-web#303](https://github.com/vatesfr/xen-orchestra/issues/303))
- Pagination fails ([xo-web#302](https://github.com/vatesfr/xen-orchestra/issues/302))

## **4.2.0** (2015-06-29)

Huge performance boost, scheduler for rolling snapshots and backward compatibility for XS 5.x series

### Enhancements

- Rolling snapshots scheduler ([xo-web#176](https://github.com/vatesfr/xen-orchestra/issues/176))
- Huge perf boost ([xen-api#1](https://github.com/julien-f/js-xen-api/issues/1))
- Backward compatibility ([xo-web#296](https://github.com/vatesfr/xen-orchestra/issues/296))

### Bug fixes

- VDI attached on a VM missing in SR view ([xo-web#294](https://github.com/vatesfr/xen-orchestra/issues/294))
- Better VM creation process ([xo-web#292](https://github.com/vatesfr/xen-orchestra/issues/292))

## **4.1.0** (2015-06-10)

Add the drag'n drop support from VM live migration, better ACLs groups UI.

### Enhancements

- Drag'n drop VM in tree view for live migration ([xo-web#277](https://github.com/vatesfr/xen-orchestra/issues/277))
- Better group view with objects ACLs ([xo-web#276](https://github.com/vatesfr/xen-orchestra/issues/276))
- Hide non-visible objects ([xo-web#272](https://github.com/vatesfr/xen-orchestra/issues/272))

### Bug fixes

- Convert to template displayed when the VM is not halted ([xo-web#286](https://github.com/vatesfr/xen-orchestra/issues/286))
- Lost some data when refresh some views ([xo-web#271](https://github.com/vatesfr/xen-orchestra/issues/271))
- Suspend button don't trigger any permission message ([xo-web#270](https://github.com/vatesfr/xen-orchestra/issues/270))
- Create network interfaces shouldn't call xoApi directly ([xo-web#269](https://github.com/vatesfr/xen-orchestra/issues/269))
- Don't plug automatically a disk or a VIF if the VM is not running ([xo-web#287](https://github.com/vatesfr/xen-orchestra/issues/287))

## **4.0.2** (2015-06-01)

An issue in `xo-server` with the password of default admin account and also a UI fix.

### Bug fixes

- Cannot modify admin account ([xo-web#265](https://github.com/vatesfr/xen-orchestra/issues/265))
- Password field seems to keep empty/reset itself after 1-2 seconds ([xo-web#264](https://github.com/vatesfr/xen-orchestra/issues/264))

## **4.0.1** (2015-05-30)

An issue with the updater in HTTPS was left in the *4.0.0*. This patch release fixed
it.

### Bug fixes

- allow updater to work in HTTPS ([xo-web#266](https://github.com/vatesfr/xen-orchestra/issues/266))

## **4.0.0** (2015-05-29)

[Blog post of this release](https://xen-orchestra.com/blog/xen-orchestra-4-0).

### Enhancements

- advanced ACLs ([xo-web#209](https://github.com/vatesfr/xen-orchestra/issues/209))
- xenserver update management ([xo-web#174](https://github.com/vatesfr/xen-orchestra/issues/174) & [xo-web#259](https://github.com/vatesfr/xen-orchestra/issues/259))
- docker control ([xo-web#211](https://github.com/vatesfr/xen-orchestra/issues/211))
- better responsive design ([xo-web#252](https://github.com/vatesfr/xen-orchestra/issues/252))
- host stats ([xo-web#255](https://github.com/vatesfr/xen-orchestra/issues/255))
- pagination ([xo-web#221](https://github.com/vatesfr/xen-orchestra/issues/221))
- web updater
- better VM creation process([xo-web#256](https://github.com/vatesfr/xen-orchestra/issues/256))
- VM boot order([xo-web#251](https://github.com/vatesfr/xen-orchestra/issues/251))
- new mapped collection([xo-server#47](https://github.com/vatesfr/xo-server/issues/47))
- resource location in ACL view ([xo-web#245](https://github.com/vatesfr/xen-orchestra/issues/245))

### Bug fixes

- wrong calulation of RAM amounts ([xo-web#51](https://github.com/vatesfr/xen-orchestra/issues/51))
- checkbox not aligned ([xo-web#253](https://github.com/vatesfr/xen-orchestra/issues/253))
- VM stats behavior more robust ([xo-web#250](https://github.com/vatesfr/xen-orchestra/issues/250))
- XO not on the root of domain ([xo-web#254](https://github.com/vatesfr/xen-orchestra/issues/254))


## **3.9.1** (2015-04-21)

A few bugs hve made their way into *3.9.0*, this minor release fixes
them.

### Bug fixes

- correctly keep the VM guest metrics up to date ([xo-web#172](https://github.com/vatesfr/xen-orchestra/issues/172))
- fix edition of a VM snapshot ([b04111c](https://github.com/vatesfr/xo-server/commit/b04111c79ba8937778b84cb861bb7c2431162c11))
- do not fetch stats if the VM state is transitioning ([a5c9880](https://github.com/vatesfr/xen-orchestra/commit/a5c98803182792d2fe5ceb840ae1e23a8b767923))
- fix broken Angular due to new version of Babel which breaks ngAnnotate ([0a9c868](https://github.com/vatesfr/xen-orchestra/commit/0a9c868678d239e5b3e54b4d2bc3bd14b5400120))
- feedback when connecting/disconnecting a server ([027d1e8](https://github.com/vatesfr/xen-orchestra/commit/027d1e8cb1f2431e67042e1eec51690b2bc54ad7))
- clearer error message if a server is unreachable ([06ca007](https://github.com/vatesfr/xo-server/commit/06ca0079b321e757aaa4112caa6f92a43193e35d))

## **3.9.0** (2015-04-20)

[Blog post of this release](https://xen-orchestra.com/blog/xen-orchestra-3-9).

### Enhancements

- ability to manually connect/disconnect a server ([xo-web#88](https://github.com/vatesfr/xen-orchestra/issues/88) & [xo-web#234](https://github.com/vatesfr/xen-orchestra/issues/234))
- display the connection status of a server ([xo-web#103](https://github.com/vatesfr/xen-orchestra/issues/103))
- better feedback when connecting to a server ([xo-web#210](https://github.com/vatesfr/xen-orchestra/issues/210))
- ability to add a local LVM SR ([xo-web#219](https://github.com/vatesfr/xen-orchestra/issues/219))
- display virtual GPUs in VM view ([xo-web#223](https://github.com/vatesfr/xen-orchestra/issues/223))
- ability to automatically start a VM with its host ([xo-web#224](https://github.com/vatesfr/xen-orchestra/issues/224))
- ability to create networks ([xo-web#225](https://github.com/vatesfr/xen-orchestra/issues/225))
- live charts for a VM CPU/disk/network & RAM ([xo-web#228](https://github.com/vatesfr/xen-orchestra/issues/228) & [xo-server#51](https://github.com/vatesfr/xo-server/issues/51))
- remove VM import progress notifications (redundant with the tasks list) ([xo-web#235](https://github.com/vatesfr/xen-orchestra/issues/235))
- XO-Server sources are compiled to JS prior distribution: less bugs & faster startups ([xo-server#50](https://github.com/vatesfr/xo-server/issues/50))
- use XAPI `event.from()` instead of `event.next()` which leads to faster connection ([xo-server#52](https://github.com/vatesfr/xo-server/issues/52))

### Bug fixes

- removed servers are properly disconnected ([xo-web#61](https://github.com/vatesfr/xen-orchestra/issues/61))
- fix VM creation with multiple interfaces ([xo-wb#229](https://github.com/vatesfr/xo-wb/issues/229))
- disconnected servers are properly removed from the interface ([xo-web#234](https://github.com/vatesfr/xen-orchestra/issues/234))

## **3.8.0** (2015-03-27)

[Blog post of this release](https://xen-orchestra.com/blog/xen-orchestra-3-8).

### Enhancements

- initial plugin system ([xo-server#37](https://github.com/vatesfr/xo-server/issues/37))
- new authentication system based on providers ([xo-server#39](https://github.com/vatesfr/xo-server/issues/39))
- LDAP authentication plugin for XO-Server ([xo-server#40](https://github.com/vatesfr/xo-server/issues/40))
- disk creation on the VM page ([xo-web#215](https://github.com/vatesfr/xen-orchestra/issues/215))
- network creation on the VM page ([xo-web#216](https://github.com/vatesfr/xen-orchestra/issues/216))
- charts on the host and SR pages ([xo-web#217](https://github.com/vatesfr/xen-orchestra/issues/217))

### Bug fixes

- fix *Invalid parameter(s)* message on the settings page ([xo-server#49](https://github.com/vatesfr/xo-server/issues/49))
- fix mouse clicks in console ([xo-web#205](https://github.com/vatesfr/xen-orchestra/issues/205))
- fix user editing on the settings page ([xo-web#206](https://github.com/vatesfr/xen-orchestra/issues/206))

## **3.7.0** (2015-03-06)

*Highlights in this release are the [initial ACLs implementation](https://xen-orchestra.com/blog/xen-orchestra-3-7-is-out-acls-in-early-access), [live migration for VDIs](https://xen-orchestra.com/blog/moving-vdi-in-live) and the ability to [create a new storage repository](https://xen-orchestra.com/blog/create-a-storage-repository-with-xen-orchestra/).*

### Enhancements

- ability to live migrate a VM between hosts with different CPUs ([xo-web#126](https://github.com/vatesfr/xen-orchestra/issues/126))
- ability to live migrate a VDI ([xo-web#177](https://github.com/vatesfr/xen-orchestra/issues/177))
- display a notification on VM creation ([xo-web#178](https://github.com/vatesfr/xen-orchestra/issues/178))
- ability to create/attach a iSCSI/NFS/ISO SR ([xo-web#179](https://github.com/vatesfr/xen-orchestra/issues/179))
- display SR available space on VM creation ([xo-web#180](https://github.com/vatesfr/xen-orchestra/issues/180))
- ability to enable and disable host on the tree view ([xo-web#181](https://github.com/vatesfr/xen-orchestra/issues/181) & [xo-web#182](https://github.com/vatesfr/xen-orchestra/issues/182))
- ability to suspend/resume a VM ([xo-web#186](https://github.com/vatesfr/xen-orchestra/issues/186))
- display Linux icon for SUSE Linux Enterprise Server distribution ([xo-web#187](https://github.com/vatesfr/xen-orchestra/issues/187))
- correctly handle incorrectly formated token in cookies ([xo-web#192](https://github.com/vatesfr/xen-orchestra/issues/192))
- display host manufacturer in host view ([xo-web#195](https://github.com/vatesfr/xen-orchestra/issues/195))
- only display task concerning authorized objects ([xo-web#197](https://github.com/vatesfr/xen-orchestra/issues/197))
- better welcome message ([xo-web#199](https://github.com/vatesfr/xen-orchestra/issues/199))
- initial ACLs ([xo-web#202](https://github.com/vatesfr/xen-orchestra/issues/202))
- display an action panel to rescan, remove, attach and forget a SR ([xo-web#203](https://github.com/vatesfr/xen-orchestra/issues/203))
- display current active tasks in navbar ([xo-web#204](https://github.com/vatesfr/xen-orchestra/issues/204))

### Bug fixes

- implements a proxy which fixes consoles over HTTPs ([xo#14](https://github.com/vatesfr/xo/issues/14))
- fix tasks listing in host view ([xo-server#43](https://github.com/vatesfr/xo-server/issues/43))
- fix console view on IE ([xo-web#184](https://github.com/vatesfr/xen-orchestra/issues/184))
- fix out of sync objects in XO-Web ([xo-web#142](https://github.com/vatesfr/xen-orchestra/issues/142))
- fix incorrect connection status displayed in login view ([xo-web#193](https://github.com/vatesfr/xen-orchestra/issues/193))
- fix *flickering* tree view ([xo-web#194](https://github.com/vatesfr/xen-orchestra/issues/194))
- single host pools should not have a dropdown menu in tree view ([xo-web#198](https://github.com/vatesfr/xen-orchestra/issues/198))

## **3.6.0** (2014-11-28)

### Enhancements

- upload and apply patches to hosts/pools ([xo-web#150](https://github.com/vatesfr/xen-orchestra/issues/150))
- import VMs ([xo-web#151](https://github.com/vatesfr/xen-orchestra/issues/151))
- export VMs ([xo-web#152](https://github.com/vatesfr/xen-orchestra/issues/152))
- migrate VMs to another pool ([xo-web#153](https://github.com/vatesfr/xen-orchestra/issues/153))
- display pool even for single host ([xo-web#155](https://github.com/vatesfr/xen-orchestra/issues/155))
- start halted hosts with wake-on-LAN ([xo-web#154](https://github.com/vatesfr/xen-orchestra/issues/154))
- list of uploaded/applied patches ([xo-web#156](https://github.com/vatesfr/xen-orchestra/issues/156))
- use Angular 1.3 from npm ([xo-web#157](https://github.com/vatesfr/xen-orchestra/issues/157) & [xo-web#160](https://github.com/vatesfr/xen-orchestra/issues/160))
- more feedbacks on actions ([xo-web#165](https://github.com/vatesfr/xen-orchestra/issues/165))
- only buttons compatible with VM states are displayed ([xo-web#166](https://github.com/vatesfr/xen-orchestra/issues/166))
- export VM snapshot ([xo-web#167](https://github.com/vatesfr/xen-orchestra/issues/167))
- plug/unplug a SR to a host ([xo-web#169](https://github.com/vatesfr/xen-orchestra/issues/169))
- plug a SR to all available hosts ([xo-web#170](https://github.com/vatesfr/xen-orchestra/issues/170))
- disks editing on SR page ([xo-web#171](https://github.com/vatesfr/xen-orchestra/issues/171))
- export of running VMs ([xo-server#36](https://github.com/vatesfr/xo-server/issues/36))

### Bug fixes

- disks editing on VM page should work ([xo-web#86](https://github.com/vatesfr/xen-orchestra/issues/86))
- dropdown menus should close after selecting an item ([xo-web#140](https://github.com/vatesfr/xen-orchestra/issues/140))
- user creation should require a password ([xo-web#143](https://github.com/vatesfr/xen-orchestra/issues/143))
- server connection should require a user and a password ([xo-web#144](https://github.com/vatesfr/xen-orchestra/issues/144))
- snapshot deletion should work ([xo-server#147](https://github.com/vatesfr/xo-server/issues/147))
- VM console should work in Chrome ([xo-web#149](https://github.com/vatesfr/xen-orchestra/issues/149))
- tooltips should work ([xo-web#163](https://github.com/vatesfr/xen-orchestra/issues/163))
- disk plugged status should be automatically refreshed ([xo-web#164](https://github.com/vatesfr/xen-orchestra/issues/164))
- deleting users without tokens should not trigger an error ([xo-server#34](https://github.com/vatesfr/xo-server/issues/34))
- live pool master change should work ([xo-server#20](https://github.com/vatesfr/xo-server/issues/20))

## **3.5.1** (2014-08-19)

### Bug fixes

- pool view works again ([#139](https://github.com/vatesfr/xen-orchestra/issues/139))

## **3.5.0** (2014-08-14)

*[XO-Web](https://www.npmjs.org/package/xo-web) and [XO-Server](https://www.npmjs.org/package/xo-server) are now available as npm packages!*

### Enhancements

- XO-Server published on npm ([#26](https://github.com/vatesfr/xo-server/issues/26))
- XO-Server config is now in `/etc/xo-server/config.yaml` ([#33](https://github.com/vatesfr/xo-server/issues/33))
- paths in XO-Server's config are now relative to the config file ([#19](https://github.com/vatesfr/xo-server/issues/19))
- use the Linux icon for Fedora ([#131](https://github.com/vatesfr/xen-orchestra/issues/131))
- start/stop/reboot buttons on console page ([#121](https://github.com/vatesfr/xen-orchestra/issues/121))
- settings page now only accessible to admin ([#77](https://github.com/vatesfr/xen-orchestra/issues/77))
- redirection to the home page when a VM is deleted from its own page ([#56](https://github.com/vatesfr/xen-orchestra/issues/56))
- XO-Web published on npm ([#123](https://github.com/vatesfr/xen-orchestra/issues/123))
- buid process now use Browserify (([#125](https://github.com/vatesfr/xen-orchestra/issues/125), [#135](https://github.com/vatesfr/xen-orchestra/issues/135)))
- view are now written in Jade instead of HTML ([#124](https://github.com/vatesfr/xen-orchestra/issues/124))
- CSS autoprefixer to improve compatibility ([#132](https://github.com/vatesfr/xen-orchestra/issues/132), [#137](https://github.com/vatesfr/xen-orchestra/issues/137))

### Bug fixes

- force shutdown does not attempt a clean shutdown first anymore ([#29](https://github.com/vatesfr/xo-server/issues/29))
- shutdown hosts are now correctly reported as such ([#31](https://github.com/vatesfr/xen-orchestra/issues/31))
- incorrect VM metrics ([#54](https://github.com/vatesfr/xen-orchestra/issues/54), [#68](https://github.com/vatesfr/xen-orchestra/issues/68), [#108](https://github.com/vatesfr/xen-orchestra/issues/108))
- an user cannot delete itself ([#104](https://github.com/vatesfr/xen-orchestra/issues/104))
- in VM creation, required fields are now marked as such ([#113](https://github.com/vatesfr/xen-orchestra/issues/113), [#114](https://github.com/vatesfr/xen-orchestra/issues/114))

## **3.4.0** (2014-05-22)

*Highlight in this release is the new events system between XO-Web
and XO-Server which results in less bandwidth consumption as well as
better performance and reactivity.*

### Enhancements

- events system between XO-Web and XO-Server ([#52](https://github.com/vatesfr/xen-orchestra/issues/52))
- ability to clone/copy a VM ([#116](https://github.com/vatesfr/xen-orchestra/issues/116))
- mandatory log in page ([#120](https://github.com/vatesfr/xen-orchestra/issues/120))

### Bug fixes

- failure in VM creation ([#111](https://github.com/vatesfr/xen-orchestra/issues/111))

## **3.3.1** (2014-03-28)

### Enhancements

- console view is now prettier ([#92](https://github.com/vatesfr/xen-orchestra/issues/92))

### Bug fixes

- VM creation fails to incorrect dependencies ([xo-server/#24](https://github.com/vatesfr/xo-server/issues/24))
- VDIs list in SR view is blinking ([#109](https://github.com/vatesfr/xen-orchestra/issues/109))

## **3.3.0** (2014-03-07)

### Enhancements

- [Grunt](http://gruntjs.com/) has been replaced by [gulp.js](http://gulpjs.com/) ([#91](https://github.com/vatesfr/xen-orchestra/issues/91))
- a host can be detached from a pool ([#98](https://github.com/vatesfr/xen-orchestra/issues/98))
- snapshots management in VM view ([#99](https://github.com/vatesfr/xen-orchestra/issues/99))
- log deletion in VM view ([#100](https://github.com/vatesfr/xen-orchestra/issues/100))

### Bug fixes

- *Snapshot* not working in VM view ([#95](https://github.com/vatesfr/xen-orchestra/issues/95))
- Host *Reboot*/*Restart toolstack*/*Shutdown* not working in main view ([#97](https://github.com/vatesfr/xen-orchestra/issues/97))
- Bower cannot install `angular` automatically due to a version conflict ([#101](https://github.com/vatesfr/xen-orchestra/issues/101))
- Bower installs an incorrect version of `angular-animate` ([#102](https://github.com/vatesfr/xen-orchestra/issues/102))

## **3.2.0** (2014-02-21)

### Enhancements

- dependencies' versions should be fixed to ease deployment ([#93](https://github.com/vatesfr/xen-orchestra/issues/93))
- badges added to the README to see whether dependencies are up to date ([#90](https://github.com/vatesfr/xen-orchestra/issues/90))
- an error notification has been added when the connection to XO-Server failed ([#89](https://github.com/vatesfr/xen-orchestra/issues/89))
- in host view, there is now a link to the host console ([#87](https://github.com/vatesfr/xen-orchestra/issues/87))
- in VM view, deleting a disk requires a confirmation ([#85](https://github.com/vatesfr/xen-orchestra/issues/85))
- the VM and console icons are now different ([#80](https://github.com/vatesfr/xen-orchestra/issues/80))

### Bug fixes

- consoles now work in Google Chrome \o/ ([#46](https://github.com/vatesfr/xen-orchestra/issues/46))
- in host view, many buttons were not working ([#79](https://github.com/vatesfr/xen-orchestra/issues/79))
- in main view, incorrect icons were fixes ([#81](https://github.com/vatesfr/xen-orchestra/issues/81))
- MAC addresses should not be ignored during VM creation ([#94](https://github.com/vatesfr/xen-orchestra/issues/94))

## **3.1.0** (2014-02-14)

### Enhancements

- in VM view, interfaces' network should be displayed ([#64](https://github.com/vatesfr/xen-orchestra/issues/64))
- middle-click or `Ctrl`+click should open new windows (even on pseudo-links) ([#66](https://github.com/vatesfr/xen-orchestra/issues/66))
- lists should use natural sorting (e.g. *VM 2* before *VM 10*) ([#69](https://github.com/vatesfr/xen-orchestra/issues/69))

### Bug fixes

- consoles are not implemented for hosts ([#57](https://github.com/vatesfr/xen-orchestra/issues/57))
- it makes no sense to remove a stand-alone host from a pool (58)
- in VM view, the migrate button is not working ([#59](https://github.com/vatesfr/xen-orchestra/issues/59))
- pool and host names overflow their box in the main view ([#63](https://github.com/vatesfr/xen-orchestra/issues/63))
- in host view, interfaces incorrectly named *networks* and VLAN not shown ([#70](https://github.com/vatesfr/xen-orchestra/issues/70))
- VM suspended state is not properly handled ([#71](https://github.com/vatesfr/xen-orchestra/issues/71))
- unauthenticated users should not be able to access to consoles ([#73](https://github.com/vatesfr/xen-orchestra/issues/73))
- incorrect scroll (under the navbar) when the view changes ([#74](https://github.com/vatesfr/xen-orchestra/issues/74))<|MERGE_RESOLUTION|>--- conflicted
+++ resolved
@@ -24,11 +24,8 @@
 
 ### Released packages
 
-<<<<<<< HEAD
 - xo-common v0.1.2
-=======
 - @xen-orchestra/fs v0.4.0
->>>>>>> 37a906a2
 - vhd-lib v0.4.0
 - xen-api v0.20.0
 - xo-server-usage-report v0.7.0
