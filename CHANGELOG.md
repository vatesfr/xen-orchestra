# ChangeLog

## *next*

### Enhancements

- [Usage Report] Add IOPS read/write/total per VM [#3309](https://github.com/vatesfr/xen-orchestra/issues/3309) (PR [#3455](https://github.com/vatesfr/xen-orchestra/pull/3455))
- [Self service] Sort resource sets by name (PR [#3507](https://github.com/vatesfr/xen-orchestra/pull/3507))
- [Usage Report] Add top 3 SRs which use the most IOPS read/write/total [#3306](https://github.com/vatesfr/xen-orchestra/issues/3306) (PR [#3508](https://github.com/vatesfr/xen-orchestra/pull/3508))
- [New VM] Display a warning when the memory is below the template memory static min [#3496](https://github.com/vatesfr/xen-orchestra/issues/3496) (PR [#3513](https://github.com/vatesfr/xen-orchestra/pull/3513))
- [Backup NG form] Add link to plugins setting [#3457](https://github.com/vatesfr/xen-orchestra/issues/3457) (PR [#3514](https://github.com/vatesfr/xen-orchestra/pull/3514))
- [Backup reports] Add job and run ID [#3488](https://github.com/vatesfr/xen-orchestra/issues/3488) (PR [#3516](https://github.com/vatesfr/xen-orchestra/pull/3516))
- [Usage Report] Add top 3 VMs which use the most IOPS read/write/total [#3308](https://github.com/vatesfr/xen-orchestra/issues/3308) (PR [#3463](https://github.com/vatesfr/xen-orchestra/pull/3463))
- [Settings/logs] Homogenize action buttons in table and enable bulk deletion [#3179](https://github.com/vatesfr/xen-orchestra/issues/3179) (PR [#3528](https://github.com/vatesfr/xen-orchestra/pull/3528))


### Bug fixes

- [Remotes] Fix removal of broken remotes [#3327](https://github.com/vatesfr/xen-orchestra/issues/3327) (PR [#3521](https://github.com/vatesfr/xen-orchestra/pull/3521))
<<<<<<< HEAD
- [VM] Fix an error when an admin tried to add a disk on a Self VM whose resource set had been deleted [#2814](https://github.com/vatesfr/xen-orchestra/issues/2814)
=======
- [Backups] Fix stuck backups due to broken NFS remotes [#3467](https://github.com/vatesfr/xen-orchestra/issues/3467) (PR [#3534](https://github.com/vatesfr/xen-orchestra/pull/3534))
- [New VM] Fix missing cloud config when creating multiple VMs at once in some cases [#3532](https://github.com/vatesfr/xen-orchestra/issues/3532) (PR [#3535](https://github.com/vatesfr/xen-orchestra/pull/3535))
>>>>>>> 4d18ab1a

### Released packages

- @xen-orchestra/fs v0.4.0
- vhd-lib v0.4.0
- xen-api v0.20.0
- xo-server-usage-report v0.7.0
- xo-server v5.29.0
- xo-web v5.29.0

## **5.28.0** (2018-10-05)

### Enhancements

- [Host/Networks] Remove "Add network" button [#3386](https://github.com/vatesfr/xen-orchestra/issues/3386) (PR [#3478](https://github.com/vatesfr/xen-orchestra/pull/3478))
- [Host/networks] Private networks table [#3387](https://github.com/vatesfr/xen-orchestra/issues/3387) (PR [#3481](https://github.com/vatesfr/xen-orchestra/pull/3481))
- [Home/pool] Patch count pill now shows the number of unique patches in the pool [#3321](https://github.com/vatesfr/xen-orchestra/issues/3321) (PR [#3483](https://github.com/vatesfr/xen-orchestra/pull/3483))
- [Patches] Pre-install checks to avoid errors [#3252](https://github.com/vatesfr/xen-orchestra/issues/3252) (PR [#3484](https://github.com/vatesfr/xen-orchestra/pull/3484))
- [Vm/Snapshots] Allow VM operators to create snapshots and delete those they created [#3443](https://github.com/vatesfr/xen-orchestra/issues/3443) (PR [#3482](https://github.com/vatesfr/xen-orchestra/pull/3482))
- [VM/clone] Handle ACLs and Self Service [#3139](https://github.com/vatesfr/xen-orchestra/issues/3139) (PR [#3493](https://github.com/vatesfr/xen-orchestra/pull/3493))

### Bug fixes

- [Backup NG] Fix `Cannot read property 'uuid' of undefined` when a disk is removed from a VM to backup (PR [#3479](https://github.com/vatesfr/xen-orchestra/pull/3479))
- [Backup NG] Fix unexpected full after failure, interruption or basic rolling snapshot (PR [#3485](https://github.com/vatesfr/xen-orchestra/pull/3485))
- [Usage report] Display top 3 used SRs instead of top 3 biggest SRs [#3307](https://github.com/vatesfr/xen-orchestra/issues/3307) (PR [#3475](https://github.com/vatesfr/xen-orchestra/pull/3475))

### Released packages

- vhd-lib v0.3.2
- xo-vmdk-to-vhd v0.1.5
- xo-server-usage-report v0.6.0
- xo-acl-resolver v0.3.0
- xo-server v5.28.0
- xo-web v5.28.0

## **5.27.1** (2018-09-28)

### Enhancements

### Bug fixes

- [OVA Import] Allow import of files bigger than 127GB (PR [#3451](https://github.com/vatesfr/xen-orchestra/pull/3451))
- [File restore] Fix a path issue when going back to the parent folder (PR [#3446](https://github.com/vatesfr/xen-orchestra/pull/3446))
- [File restore] Fix a minor issue when showing which selected files are redundant (PR [#3447](https://github.com/vatesfr/xen-orchestra/pull/3447))
- [Memory] Fix a major leak [#2580](https://github.com/vatesfr/xen-orchestra/issues/2580) [#2820](https://github.com/vatesfr/xen-orchestra/issues/2820) (PR [#3453](https://github.com/vatesfr/xen-orchestra/pull/3453))
- [NFS Remotes] Fix `already mounted` race condition [#3380](https://github.com/vatesfr/xen-orchestra/issues/3380) (PR [#3460](https://github.com/vatesfr/xen-orchestra/pull/3460))
- Fix `Cannot read property 'type' of undefined` when deleting a VM (PR [#3465](https://github.com/vatesfr/xen-orchestra/pull/3465))

### Released packages

- @xen-orchestra/fs v0.3.1
- vhd-lib v0.3.1
- xo-vmdk-to-vhd v0.1.4
- xo-server v5.27.2
- xo-web v5.27.1

## **5.27.0** (2018-09-24)

### Enhancements

- [Remotes] Test the remote automatically on changes [#3323](https://github.com/vatesfr/xen-orchestra/issues/3323) (PR [#3397](https://github.com/vatesfr/xen-orchestra/pull/3397))
- [Remotes] Use *WORKGROUP* as default domain for new SMB remote (PR [#3398](https://github.com/vatesfr/xen-orchestra/pull/3398))
- [Backup NG form] Display a tip to encourage users to create vms on a thin-provisioned storage [#3334](https://github.com/vatesfr/xen-orchestra/issues/3334) (PR [#3402](https://github.com/vatesfr/xen-orchestra/pull/3402))
- [Backup NG form] improve schedule's form [#3138](https://github.com/vatesfr/xen-orchestra/issues/3138) (PR [#3359](https://github.com/vatesfr/xen-orchestra/pull/3359))
- [Backup NG Overview] Display transferred and merged data size for backup jobs [#3340](https://github.com/vatesfr/xen-orchestra/issues/3340) (PR [#3408](https://github.com/vatesfr/xen-orchestra/pull/3408))
- [VM] Display the PVHVM status [#3014](https://github.com/vatesfr/xen-orchestra/issues/3014) (PR [#3418](https://github.com/vatesfr/xen-orchestra/pull/3418))
- [Backup reports] Ability to test the plugin (PR [#3421](https://github.com/vatesfr/xen-orchestra/pull/3421))
- [Backup NG] Ability to restart failed VMs' backup [#3339](https://github.com/vatesfr/xen-orchestra/issues/3339) (PR [#3420](https://github.com/vatesfr/xen-orchestra/pull/3420))
- [VM] Ability to change the NIC type [#3423](https://github.com/vatesfr/xen-orchestra/issues/3423) (PR [#3440](https://github.com/vatesfr/xen-orchestra/pull/3440))
- [Backup NG Overview] Display the schedule's name [#3444](https://github.com/vatesfr/xen-orchestra/issues/3444) (PR [#3445](https://github.com/vatesfr/xen-orchestra/pull/3445))

### Bug fixes

- [Remotes] Rename connect(ed)/disconnect(ed) to enable(d)/disable(d) [#3323](https://github.com/vatesfr/xen-orchestra/issues/3323) (PR [#3396](https://github.com/vatesfr/xen-orchestra/pull/3396))
- [Remotes] Fix error appears twice on testing (PR [#3399](https://github.com/vatesfr/xen-orchestra/pull/3399))
- [Backup NG] Don't fail on VMs with empty VBDs (like CDs or floppy disks) (PR [#3410](https://github.com/vatesfr/xen-orchestra/pull/3410))
- [XOA updater] Fix issue where trial request would fail [#3407](https://github.com/vatesfr/xen-orchestra/issues/3407) (PR [#3412](https://github.com/vatesfr/xen-orchestra/pull/3412))
- [Backup NG logs] Fix log's value not being updated in the copy and report button [#3273](https://github.com/vatesfr/xen-orchestra/issues/3273) (PR [#3360](https://github.com/vatesfr/xen-orchestra/pull/3360))
- [Backup NG] Fix issue when *Delete first* was enabled for some of the remotes [#3424](https://github.com/vatesfr/xen-orchestra/issues/3424) (PR [#3427](https://github.com/vatesfr/xen-orchestra/pull/3427))
- [VM/host consoles] Work around a XenServer/XCP-ng issue which lead to some consoles not working [#3432](https://github.com/vatesfr/xen-orchestra/issues/3432) (PR [#3435](https://github.com/vatesfr/xen-orchestra/pull/3435))
- [Backup NG] Remove extraneous snapshots in case of multiple schedules [#3132](https://github.com/vatesfr/xen-orchestra/issues/3132) (PR [#3439](https://github.com/vatesfr/xen-orchestra/pull/3439))
- [Backup NG] Fix page reloaded on creating a schedule [#3461](https://github.com/vatesfr/xen-orchestra/issues/3461) (PR [#3462](https://github.com/vatesfr/xen-orchestra/pull/3462))

### Released packages

- xo-server-backup-reports v0.14.0
- @xen-orchestra/async-map v0.0.0
- @xen-orchestra/defined v0.0.0
- @xen-orchestra/emit-async v0.0.0
- @xen-orchestra/mixin v0.0.0
- xo-server v5.27.0
- xo-web v5.27.0

## **5.26.0** (2018-09-07)

### Enhancements

- [Backup (file) restore] Order backups by date in selector [#3294](https://github.com/vatesfr/xen-orchestra/issues/3294) (PR [#3374](https://github.com/vatesfr/xen-orchestra/pull/3374))
- [Self] Hide Tasks entry in menu for self users [#3311](https://github.com/vatesfr/xen-orchestra/issues/3311) (PR [#3373](https://github.com/vatesfr/xen-orchestra/pull/3373))
- [Tasks] Show previous tasks [#3266](https://github.com/vatesfr/xen-orchestra/issues/3266) (PR [#3377](https://github.com/vatesfr/xen-orchestra/pull/3377))
- [Backup NG] Add job name in names of replicated VMs (PR [#3379](https://github.com/vatesfr/xen-orchestra/pull/3379))
- [Backup NG] Restore directories [#1924](https://github.com/vatesfr/xen-orchestra/issues/1924) (PR [#3384](https://github.com/vatesfr/xen-orchestra/pull/3384))
- [VM] Start a VM on a specific host [#3191](https://github.com/vatesfr/xen-orchestra/issues/3191) (PR [#3389](https://github.com/vatesfr/xen-orchestra/pull/3389))

### Bug fixes

- [Self] Fix Self Service quotas not being correctly updated when deleting multiple VMs at a time (PR [#3368](https://github.com/vatesfr/xen-orchestra/pull/3368))
- [Backup NG] Don't fail listing backups when a remote is broken [#3365](https://github.com/vatesfr/xen-orchestra/issues/3365) (PR [#3367](https://github.com/vatesfr/xen-orchestra/pull/3367))
- [New XOSAN] Fix error sometimes occurring when selecting the pool (PR [#3370](https://github.com/vatesfr/xen-orchestra/pull/3370))
- [New VM] Selecting multiple VMs and clicking Create then Cancel used to redirect to Home [#3268](https://github.com/vatesfr/xen-orchestra/issues/3268) (PR [#3371](https://github.com/vatesfr/xen-orchestra/pull/3371))
- [Remotes] `cannot read 'properties' of undefined` error (PR [#3382](https://github.com/vatesfr/xen-orchestra/pull/3382))
- [Servers] Various issues when adding a new server [#3385](https://github.com/vatesfr/xen-orchestra/issues/3385) (PR [#3388](https://github.com/vatesfr/xen-orchestra/pull/3388))
- [Backup NG] Always delete the correct old replications [#3391](https://github.com/vatesfr/xen-orchestra/issues/3391) (PR [#3394](https://github.com/vatesfr/xen-orchestra/pull/3394))

### Released packages

- xo-server v5.26.0
- xo-web v5.26.0

## **5.25.2** (2018-08-27)

### Enhancements

### Bug fixes

- [Remotes] Fix "undefined" mount option issue [#3361](https://github.com/vatesfr/xen-orchestra/issues/3361) (PR [#3363](https://github.com/vatesfr/xen-orchestra/pull/3363))
- [Continuous Replication] Don't try to import/export VDIs on halted host [#3354](https://github.com/vatesfr/xen-orchestra/issues/3354) (PR [#3355](https://github.com/vatesfr/xen-orchestra/pull/3355))
- [Disaster Recovery] Don't try to import/export VMs on halted host (PR [#3364](https://github.com/vatesfr/xen-orchestra/pull/3364))
- [Backup NG] A successful backup job reported as Interrupted [#3018](https://github.com/vatesfr/xen-orchestra/issues/3018) (PR [#3238](https://github.com/vatesfr/xen-orchestra/pull/3238))

### Released packages

- xo-server v5.25.2
- xo-web v5.25.1

## **5.25.0** (2018-08-23)

### Enhancements

- [Tables] Filter input now always shows up even if the table is empty [#3295](https://github.com/vatesfr/xen-orchestra/issues/3295) (PR [#3296](https://github.com/vatesfr/xen-orchestra/pull/3296))
- [Tasks] The table is now still shown when there are no tasks (PR [#3305](https://github.com/vatesfr/xen-orchestra/pull/3305))
- [Host / Logs] Homogenize action buttons in table and enable bulk deletion [#3179](https://github.com/vatesfr/xen-orchestra/issues/3179) (PR [#3313](https://github.com/vatesfr/xen-orchestra/pull/3313))
- [VM/Advanced] Change "Convert" to "Convert to template" and always show the button [#3201](https://github.com/vatesfr/xen-orchestra/issues/3201) (PR [#3319](https://github.com/vatesfr/xen-orchestra/pull/3319))
- [Backup NG form] Display a tip when doing a CR on a thick-provisioned SR [#3291](https://github.com/vatesfr/xen-orchestra/issues/3291) (PR [#3333](https://github.com/vatesfr/xen-orchestra/pull/3333))
- [SR/new] Add local ext SR type [#3332](https://github.com/vatesfr/xen-orchestra/issues/3332) (PR [#3335](https://github.com/vatesfr/xen-orchestra/pull/3335))
- [Backup reports] Send report for the interrupted backup jobs on the server startup [#2998](https://github.com/vatesfr/xen-orchestra/issues/#2998) (PR [3164](https://github.com/vatesfr/xen-orchestra/pull/3164) [3154](https://github.com/vatesfr/xen-orchestra/pull/3154))
- [Backup NG form] Move VMs' selection to a dedicated card [#2711](https://github.com/vatesfr/xen-orchestra/issues/2711) (PR [#3338](https://github.com/vatesfr/xen-orchestra/pull/3338))
- [Backup NG smart mode] Exclude replicated VMs [#2338](https://github.com/vatesfr/xen-orchestra/issues/2338) (PR [#3312](https://github.com/vatesfr/xen-orchestra/pull/3312))
- [Backup NG form] Show the compression checkbox when the full mode is active [#3236](https://github.com/vatesfr/xen-orchestra/issues/3236) (PR [#3345](https://github.com/vatesfr/xen-orchestra/pull/3345))
- [New VM] Display an error when the getting of the coreOS default template fails [#3227](https://github.com/vatesfr/xen-orchestra/issues/3227) (PR [#3343](https://github.com/vatesfr/xen-orchestra/pull/3343))
- [Backup NG form] Set default retention to 1 [#3134](https://github.com/vatesfr/xen-orchestra/issues/3134) (PR [#3290](https://github.com/vatesfr/xen-orchestra/pull/3290))
- [Backup NG] New logs are searchable by job name [#3272](https://github.com/vatesfr/xen-orchestra/issues/3272) (PR [#3351](https://github.com/vatesfr/xen-orchestra/pull/3351))
- [Remotes] Add a field for NFS remotes to set mount options [#1793](https://github.com/vatesfr/xen-orchestra/issues/1793) (PR [#3353](https://github.com/vatesfr/xen-orchestra/pull/3353))

### Bug fixes

- [Backup NG form] Fix schedule's name overridden with undefined if it's not been edited [#3286](https://github.com/vatesfr/xen-orchestra/issues/3286) (PR [#3288](https://github.com/vatesfr/xen-orchestra/pull/3288))
- [Remotes] Don't change `enabled` state on errors (PR [#3318](https://github.com/vatesfr/xen-orchestra/pull/3318))
- [Remotes] Auto-reconnect on use if necessary [#2852](https://github.com/vatesfr/xen-orchestra/issues/2852) (PR [#3320](https://github.com/vatesfr/xen-orchestra/pull/3320))
- [XO items' select] Fix adding or removing a XO item from a select make the missing XO items disappear [#3322](https://github.com/vatesfr/xen-orchestra/issues/3322) (PR [#3315](https://github.com/vatesfr/xen-orchestra/pull/3315))
- [New VM / Self] Filter out SRs that are not in the template's pool [#3068](https://github.com/vatesfr/xen-orchestra/issues/3068) (PR [#3070](https://github.com/vatesfr/xen-orchestra/pull/3070))
- [New VM / Self] Fix 'unknown item' displayed in SR selector [#3267](https://github.com/vatesfr/xen-orchestra/issues/3267) (PR [#3070](https://github.com/vatesfr/xen-orchestra/pull/3070))

### Released packages

- xo-server-backup-reports v0.13.0
- @xen-orchestra/fs 0.3.0
- xo-server v5.25.0
- xo-web v5.25.0

## **5.24.0** (2018-08-09)

### Enhancements

- [Remotes] Make SMB subfolder field optional [#3249](https://github.com/vatesfr/xen-orchestra/issues/3249) (PR [#3250](https://github.com/vatesfr/xen-orchestra/pull/3250))
- [Backup NG form] Make the smart mode's toggle more visible [#2711](https://github.com/vatesfr/xen-orchestra/issues/2711) (PR [#3263](https://github.com/vatesfr/xen-orchestra/pull/3263))
- Move the copy clipboard of the VM's UUID to the header [#3221](https://github.com/vatesfr/xen-orchestra/issues/3221) (PR [#3248](https://github.com/vatesfr/xen-orchestra/pull/3248))
- [Health / Orphaned VMs] Homogenize action buttons in table and enable bulk deletion [#3179](https://github.com/vatesfr/xen-orchestra/issues/3179) (PR [#3274](https://github.com/vatesfr/xen-orchestra/pull/3274))
- [Health / Orphaned snapshot VDIs] Homogenize action buttons in table and enable bulk deletion [#3179](https://github.com/vatesfr/xen-orchestra/issues/3179) (PR [#3270](https://github.com/vatesfr/xen-orchestra/pull/3270))
- [Health / Alarms] Homogenize action buttons in table and enable bulk deletion [#3179](https://github.com/vatesfr/xen-orchestra/issues/3179) (PR [#3271](https://github.com/vatesfr/xen-orchestra/pull/3271))
- [Backup NG Overview] List the Backup NG job's modes [#3169](https://github.com/vatesfr/xen-orchestra/issues/3169) (PR [#3277](https://github.com/vatesfr/xen-orchestra/pull/3277))
- [Backup NG form] Move "Use compression" checkbox in the advanced settings [#2711](https://github.com/vatesfr/xen-orchestra/issues/2711) (PR [#3281](https://github.com/vatesfr/xen-orchestra/pull/3281))
- [Backup NG form] Ability to remove previous backups first before backup the VMs [#3212](https://github.com/vatesfr/xen-orchestra/issues/3212) (PR [#3260](https://github.com/vatesfr/xen-orchestra/pull/3260))
- [Patching] Check date consistency before patching to avoid error on install [#3056](https://github.com/vatesfr/xen-orchestra/issues/3056)

### Bug fixes

- [Pools] Filter GPU groups by pool [#3176](https://github.com/vatesfr/xen-orchestra/issues/3176) (PR [#3253](https://github.com/vatesfr/xen-orchestra/pull/3253))
- [Backup NG] Fix delta backups with SMB remotes [#3224](https://github.com/vatesfr/xen-orchestra/issues/3224) (PR [#3278](https://github.com/vatesfr/xen-orchestra/pull/3278))
- Fix VM restoration getting stuck on local SRs [#3245](https://github.com/vatesfr/xen-orchestra/issues/3245) (PR [#3243](https://github.com/vatesfr/xen-orchestra/pull/3243))

### Released packages

- xen-api v0.17.0
- @xen-orchestra/fs 0.2.1
- xo-server v5.24.0
- xo-web v5.24.0

## **5.23.0** (2018-07-26)

### Enhancements

- Export VDI content [#2432](https://github.com/vatesfr/xen-orchestra/issues/2432) (PR [#3194](https://github.com/vatesfr/xen-orchestra/pull/3194))
- Search syntax support wildcard (`*`) and regular expressions [#3190](https://github.com/vatesfr/xen-orchestra/issues/3190) (PRs [#3198](https://github.com/vatesfr/xen-orchestra/pull/3198) & [#3199](https://github.com/vatesfr/xen-orchestra/pull/3199))
- Import VDI content [#2432](https://github.com/vatesfr/xen-orchestra/issues/2432) (PR [#3216](https://github.com/vatesfr/xen-orchestra/pull/3216))
- [Backup NG form] Ability to edit a schedule's name [#2711](https://github.com/vatesfr/xen-orchestra/issues/2711) [#3071](https://github.com/vatesfr/xen-orchestra/issues/3071) (PR [#3143](https://github.com/vatesfr/xen-orchestra/pull/3143))
- [Remotes] Ability to change the type of a remote [#2423](https://github.com/vatesfr/xen-orchestra/issues/2423) (PR [#3207](https://github.com/vatesfr/xen-orchestra/pull/3207))
- [Backup NG new] Ability to set a job's timeout [#2978](https://github.com/vatesfr/xen-orchestra/issues/2978) (PR [#3222](https://github.com/vatesfr/xen-orchestra/pull/3222))
- [Remotes] Ability to edit/delete a remote with an invalid URL [#3182](https://github.com/vatesfr/xen-orchestra/issues/3182) (PR [#3226](https://github.com/vatesfr/xen-orchestra/pull/3226))
- [Backup NG logs] Prevent user from deleting logs to help resolving issues [#3153](https://github.com/vatesfr/xen-orchestra/issues/3153) (PR [#3235](https://github.com/vatesfr/xen-orchestra/pull/3235))

### Bug fixes

- [Backup Reports] Report not sent if reportWhen failure and at least a VM is successfull [#3181](https://github.com/vatesfr/xen-orchestra/issues/3181) (PR [#3185](https://github.com/vatesfr/xen-orchestra/pull/3185))
- [Backup NG] Correctly migrate report setting from legacy jobs [#3180](https://github.com/vatesfr/xen-orchestra/issues/3180) (PR [#3206](https://github.com/vatesfr/xen-orchestra/pull/3206))
- [Backup NG] remove incomplete XVA files [#3159](https://github.com/vatesfr/xen-orchestra/issues/3159) (PR [#3215](https://github.com/vatesfr/xen-orchestra/pull/3215))
- [Backup NG form] Ability to edit a schedule's state [#3223](https://github.com/vatesfr/xen-orchestra/issues/3223) (PR [#3228](https://github.com/vatesfr/xen-orchestra/pull/3228))

### Released packages

- xo-remote-parser v0.5.0
- complex-matcher v0.4.0
- xo-server-backup-reports v0.12.3
- xo-server v5.23.0
- xo-web v5.23.0

## **5.22.1** (2018-07-13)

### Bug fixes

- [Remote select] Gracefully ignore remotes with invalid URL (PR [#3178](https://github.com/vatesfr/xen-orchestra/pull/3178))

### Released packages

- xo-web v5.22.1

## **5.22.0** (2018-07-12)

### Enhancements

- [Backup NG form] Add a link to the remotes' settings [#2711](https://github.com/vatesfr/xen-orchestra/issues/2711) [#3106](https://github.com/vatesfr/xen-orchestra/issues/3106) [#2299](https://github.com/vatesfr/xen-orchestra/issues/2299) (PR [#3128](https://github.com/vatesfr/xen-orchestra/pull/3128))
- [Backup NG logs] Make copy to clipboard and report buttons always available [#3130](https://github.com/vatesfr/xen-orchestra/issues/3130) (PR [#3133](https://github.com/vatesfr/xen-orchestra/pull/3133))
- Warning message when creating a local remote [#3105](https://github.com/vatesfr/xen-orchestra/issues/3105) (PR [3142](https://github.com/vatesfr/xen-orchestra/pull/3142))
- [Remotes] Allow optional port for NFS remote [2299](https://github.com/vatesfr/xen-orchestra/issues/2299) (PR [#3131](https://github.com/vatesfr/xen-orchestra/pull/3131))
- [Backup NG form] Add offline snapshot info (PR [#3144](https://github.com/vatesfr/xen-orchestra/pull/3144))
- [Backup NG overview] Display concurrency and offline snapshot value [3087](https://github.com/vatesfr/xen-orchestra/issues/3087) (PR [3145](https://github.com/vatesfr/xen-orchestra/pull/3145))
- [VM revert] notify the result of reverting a VM [3095](https://github.com/vatesfr/xen-orchestra/issues/3095) (PR [3150](https://github.com/vatesfr/xen-orchestra/pull/3150))
- [Backup NG logs] Link XO items in the details modal [#2711](https://github.com/vatesfr/xen-orchestra/issues/2711) (PR [#3171](https://github.com/vatesfr/xen-orchestra/pull/3171))
- [VM/Snapshots] Add fast clone option when creating a VM [#3120](https://github.com/vatesfr/xen-orchestra/issues/3120) (PR [#3136](https://github.com/vatesfr/xen-orchestra/pull/3136))
- Add the Turkish translation (PR [#3174](https://github.com/vatesfr/xen-orchestra/pull/3174) [#2870](https://github.com/vatesfr/xen-orchestra/pull/2870) [#2871](https://github.com/vatesfr/xen-orchestra/pull/2871))

### Bug fixes

- Delete schedules with their job [#3108](https://github.com/vatesfr/xen-orchestra/issues/3108) (PR [3124](https://github.com/vatesfr/xen-orchestra/pull/3124))
- Remote creation: correctly reset form [#3140](https://github.com/vatesfr/xen-orchestra/issues/3140) (PR [3141](https://github.com/vatesfr/xen-orchestra/pull/3141))
- Make cloud config templates available for all users [3147](https://github.com/vatesfr/xen-orchestra/issues/3147) (PR [3148](https://github.com/vatesfr/xen-orchestra/pull/3148))
- [New VM] Only create the cloud config drive when its option is enabled [3161](https://github.com/vatesfr/xen-orchestra/issues/3161) (PR [3162](https://github.com/vatesfr/xen-orchestra/pull/3162))
- Fix error when installing patches from the host or without a default SR (PR [3166](https://github.com/vatesfr/xen-orchestra/pull/3166))
- [Backup NG] Fix SMB *Not implemented* issue [#3149](](https://github.com/vatesfr/xen-orchestra/issues/3149) (PR [3175](https://github.com/vatesfr/xen-orchestra/pull/3175))

### Released packages

- xo-remote-parser 0.4.0
- @xen-orchestra/fs 0.2.0
- vhd-lib 0.3.0
- vhd-cli 0.1.0
- xo-server v5.22.0
- xo-web v5.22.0

## **5.21.0** (2018-06-28)

### Enhancements

- Hide legacy backup creation view [#2956](https://github.com/vatesfr/xen-orchestra/issues/2956)
- [Delta Backup NG logs] Display wether the export is a full or a delta [#2711](https://github.com/vatesfr/xen-orchestra/issues/2711)
- Copy VDIs' UUID from SR/disks view [#3051](https://github.com/vatesfr/xen-orchestra/issues/3051)
- [Backup NG] New option to shutdown VMs before snapshotting them [#3058](https://github.com/vatesfr/xen-orchestra/issues/3058#event-1673756438)
- [Backup NG form] Improve feedback [#2711](https://github.com/vatesfr/xen-orchestra/issues/2711)
- [Backup NG] Different retentions for backup and replication [#2895](https://github.com/vatesfr/xen-orchestra/issues/2895)
- Possibility to use a fast clone when creating a VM from a snapshot [#2937](https://github.com/vatesfr/xen-orchestra/issues/2937)
- Ability to customize cloud config templates [#2984](https://github.com/vatesfr/xen-orchestra/issues/2984)
- Add Backup deprecation message and link to Backup NG migration blog post [#3089](https://github.com/vatesfr/xen-orchestra/issues/3089)
- [Backup NG] Ability to cancel a running backup job [#3047](https://github.com/vatesfr/xen-orchestra/issues/3047)
- [Backup NG form] Ability to enable/disable a schedule [#3062](https://github.com/vatesfr/xen-orchestra/issues/3062)
- New backup/health view with non-existent backup snapshots table [#3090](https://github.com/vatesfr/xen-orchestra/issues/3090)
- Disable cancel/destroy tasks when not allowed [#3076](https://github.com/vatesfr/xen-orchestra/issues/3076)
- Default remote type is NFS [#3103](https://github.com/vatesfr/xen-orchestra/issues/3103) (PR [#3114](https://github.com/vatesfr/xen-orchestra/pull/3114))
- Add legacy backups snapshots to backup/health [#3082](https://github.com/vatesfr/xen-orchestra/issues/3082) (PR [#3111](https://github.com/vatesfr/xen-orchestra/pull/3111))
- [Backup NG logs] Add the job's name to the modal's title [#2711](https://github.com/vatesfr/xen-orchestra/issues/2711) (PR [#3115](https://github.com/vatesfr/xen-orchestra/pull/3115))
- Adding a XCP-ng host to a XS pool now fails fast [#3061](https://github.com/vatesfr/xen-orchestra/issues/3061) (PR [#3118](https://github.com/vatesfr/xen-orchestra/pull/3118))
- [Backup NG logs] Ability to report a failed job and copy its log to the clipboard [#3100](https://github.com/vatesfr/xen-orchestra/issues/3100) (PR [#3110](https://github.com/vatesfr/xen-orchestra/pull/3110))

### Bug fixes

- update the xentools search item to return the version number of installed xentools [#3015](https://github.com/vatesfr/xen-orchestra/issues/3015)
- Fix Nagios backup reports [#2991](https://github.com/vatesfr/xen-orchestra/issues/2991)
- Fix the retry of a single failed/interrupted VM backup [#2912](https://github.com/vatesfr/xen-orchestra/issues/2912#issuecomment-395480321)
- New VM with Self: filter out networks that are not in the template's pool [#3011](https://github.com/vatesfr/xen-orchestra/issues/3011)
- [Backup NG] Auto-detect when a full export is necessary.
- Fix Load Balancer [#3075](https://github.com/vatesfr/xen-orchestra/issues/3075#event-1685469551) [#3026](https://github.com/vatesfr/xen-orchestra/issues/3026)
- [SR stats] Don't scale XAPI iowait values [#2969](https://github.com/vatesfr/xen-orchestra/issues/2969)
- [Backup NG] Don't list unusable SRs for CR/DR [#3050](https://github.com/vatesfr/xen-orchestra/issues/3050)
- Fix creating VM from snapshot (PR [3117](https://github.com/vatesfr/xen-orchestra/pull/3117))

## **5.20.0** (2018-05-31)

### Enhancements

- Add VDI UUID in SR coalesce view [#2903](https://github.com/vatesfr/xen-orchestra/issues/2903)
- Create new VDI from SR view not attached to any VM [#2229](https://github.com/vatesfr/xen-orchestra/issues/2229)
- [Patches] ignore XS upgrade in missing patches counter [#2866](https://github.com/vatesfr/xen-orchestra/issues/2866)
- [Health] List VM snapshots related to non-existing backup jobs/schedules [#2828](https://github.com/vatesfr/xen-orchestra/issues/2828)

## **5.19.0** (2018-05-01)

### Enhancements

- Expose vendor device in VM advanced tab [#2883](https://github.com/vatesfr/xen-orchestra/issues/2883)
- Networks created in XO are missing the "automatic" parameter [#2818](https://github.com/vatesfr/xen-orchestra/issues/2818)
- Performance alert disk space monitoring XS [#2737](https://github.com/vatesfr/xen-orchestra/issues/2737)
- Add ability to create NFSv4 storage repository [#2706](https://github.com/vatesfr/xen-orchestra/issues/2706)
- [SortedTable] Support link actions [#2691](https://github.com/vatesfr/xen-orchestra/issues/2691)
- Additional sort option: by host name [#2680](https://github.com/vatesfr/xen-orchestra/issues/2680)
- Expose XenTools version numbers in data model and UI [#2650](https://github.com/vatesfr/xen-orchestra/issues/2650)
- RRDs stats for SR object [#2644](https://github.com/vatesfr/xen-orchestra/issues/2644)
- composite jobs [#2367](https://github.com/vatesfr/xen-orchestra/issues/2367)
- Better error message [#2344](https://github.com/vatesfr/xen-orchestra/issues/2344)
- Avoid using backup tag with special characters [#2336](https://github.com/vatesfr/xen-orchestra/issues/2336)
- Prefix/suffix for temporary files [#2333](https://github.com/vatesfr/xen-orchestra/issues/2333)
- Continuous Replication - better interface matching on destination [#2093](https://github.com/vatesfr/xen-orchestra/issues/2093)
- Creation of LVMoHBA SRs [#1992](https://github.com/vatesfr/xen-orchestra/issues/1992)
- [Delta backup] Improve restoration by creating a virtual full VHD [#1943](https://github.com/vatesfr/xen-orchestra/issues/1943)
- VM Backups should be done in a dedicated remote directory [#1752](https://github.com/vatesfr/xen-orchestra/issues/1752)
- Add Pool / SR filter in backup view [#1762](https://github.com/vatesfr/xen-orchestra/issues/1762)
- Hide/Disable upgrade button when no upgrade exists [#1594](https://github.com/vatesfr/xen-orchestra/issues/1594)
- "Upgrade" button should display "Downgrade" when trial is over [#1483](https://github.com/vatesfr/xen-orchestra/issues/1483)

### Bugs

- Allowed-ips don't works displaying index.js:1 Uncaught TypeError: (0 , z.isIp) is not a function [#2891](https://github.com/vatesfr/xen-orchestra/issues/2891)
- Error on "usage-report" [#2876](https://github.com/vatesfr/xen-orchestra/issues/2876)
- SR selection combo only listing local storage [#2875](https://github.com/vatesfr/xen-orchestra/issues/2875)
- [Backup NG - Delta] Issue while importing delta [#2857](https://github.com/vatesfr/xen-orchestra/issues/2857)
- Create New SR page broken with past commit [#2853](https://github.com/vatesfr/xen-orchestra/issues/2853)
- [Backup NG] a target should only be preset once [#2848](https://github.com/vatesfr/xen-orchestra/issues/2848)
- Auth Method iSCSI [#2835](https://github.com/vatesfr/xen-orchestra/issues/2835)
- [Backup NG] ENOENT with Delta Backup [#2833](https://github.com/vatesfr/xen-orchestra/issues/2833)
- Different backup logs [#2732](https://github.com/vatesfr/xen-orchestra/issues/2732)
- Creating network fails silently when omitting Description [#2719](https://github.com/vatesfr/xen-orchestra/issues/2719)
- Can't create ISO NFS SR via XOA [#1845](https://github.com/vatesfr/xen-orchestra/issues/1845)

## **5.18.0** (2018-03-31)

### Enhancements

- Support huge VHDs [#2785](https://github.com/vatesfr/xen-orchestra/issues/2785)
- Usage report extended usage [#2770](https://github.com/vatesfr/xen-orchestra/issues/2770)
- Improve host available RAM display [#2750](https://github.com/vatesfr/xen-orchestra/issues/2750)
- Hide IP field during VM creation if not configured [#2739](https://github.com/vatesfr/xen-orchestra/issues/2739)
- [Home] Delete VMs modal should autofocus the input field [#2736](https://github.com/vatesfr/xen-orchestra/issues/2736)
- Backup restore view load icon [#2692](https://github.com/vatesfr/xen-orchestra/issues/2692)
- Deleting default templates doesn't work [#2666](https://github.com/vatesfr/xen-orchestra/issues/2666)
- DR clean previous "failed" snapshots [#2656](https://github.com/vatesfr/xen-orchestra/issues/2656)
- [Home] Put sort criteria in URL like the filter [#2585](https://github.com/vatesfr/xen-orchestra/issues/2585)
- Allow disconnect VDI in SR disk view [#2505](https://github.com/vatesfr/xen-orchestra/issues/2505)
- Add confirmation modal for manual backup run [#2355](https://github.com/vatesfr/xen-orchestra/issues/2355)
- Multiple schedule for backup jobs [#2286](https://github.com/vatesfr/xen-orchestra/issues/2286)
- Checks before web update [#2250](https://github.com/vatesfr/xen-orchestra/issues/2250)
- Backup logs should truly reflect if the job is running [#2206](https://github.com/vatesfr/xen-orchestra/issues/2206)
- Hook/action if an export stream is cut [#1929](https://github.com/vatesfr/xen-orchestra/issues/1929)
- Backup paths should not contain tags but job ids [#1854](https://github.com/vatesfr/xen-orchestra/issues/1854)
- Add a button to delete a backup [#1751](https://github.com/vatesfr/xen-orchestra/issues/1751)
- Dashboard available for Pool and Host level  [#1631](https://github.com/vatesfr/xen-orchestra/issues/1631)
- UI Enhancement - VM list - Allways show the Toolbar  [#1581](https://github.com/vatesfr/xen-orchestra/issues/1581)
- xoa-updater --register:  unable to define proxy using the CLI [#873](https://github.com/vatesfr/xen-orchestra/issues/873)


### Bugs

- [Backup NG] CR/DR fail with multiple VMs [#2807](https://github.com/vatesfr/xen-orchestra/issues/2807)
- HTTPS Crash [#2803](https://github.com/vatesfr/xen-orchestra/issues/2803)
- Backup NG "cannot fork the stream after it has been created" [#2790](https://github.com/vatesfr/xen-orchestra/issues/2790)
- [XOSAN] Make temporary `boundObjectId` unique [#2758](https://github.com/vatesfr/xen-orchestra/issues/2758)
- First VIF ignored at VM creation [#2794](https://github.com/vatesfr/xen-orchestra/issues/2794)
- VM creation from snapshot does not work [#2748](https://github.com/vatesfr/xen-orchestra/issues/2748)
- Error: no such object with CentOS 7 template [#2747](https://github.com/vatesfr/xen-orchestra/issues/2747)
- [Tasks] Filter does not work [#2740](https://github.com/vatesfr/xen-orchestra/issues/2740)
- Pagination broken when listing pool VMs [#2730](https://github.com/vatesfr/xen-orchestra/issues/2730)
- All jobs show error icon with message "This backup's creator no longer exists" [#2728](https://github.com/vatesfr/xen-orchestra/issues/2728)
- [Basic backup] Continous Replication VM names [#2727](https://github.com/vatesfr/xen-orchestra/issues/2727)
- Continuous replication clone removed [#2724](https://github.com/vatesfr/xen-orchestra/issues/2724)
- [Backup] "See matching VMs" issue [#2704](https://github.com/vatesfr/xen-orchestra/issues/2704)
- How to exclude CR targets from a smart backup using tags? [#2613](https://github.com/vatesfr/xen-orchestra/issues/2613)
- Successful VM import reported as failed [#2056](https://github.com/vatesfr/xen-orchestra/issues/2056)
- Delta backup: issue if a disk is once again backed up [#1824](https://github.com/vatesfr/xen-orchestra/issues/1824)

## **5.17.0** (2018-03-02)

### Enhancements

- Username field labeled inconsistently [#2651](https://github.com/vatesfr/xen-orchestra/issues/2651)
- Add modal confirmation for host emergency mode [#2230](https://github.com/vatesfr/xen-orchestra/issues/2230)
- Authorize stats fetching in RO mode [#2678](https://github.com/vatesfr/xen-orchestra/issues/2678)
- Limit VM.export concurrency [#2669](https://github.com/vatesfr/xen-orchestra/issues/2669)
- Basic backup: snapshots names [#2668](https://github.com/vatesfr/xen-orchestra/issues/2668)
- Change placement of "share" button for self [#2663](https://github.com/vatesfr/xen-orchestra/issues/2663)
- Username field labeled inconsistently [#2651](https://github.com/vatesfr/xen-orchestra/issues/2651)
- Backup report for VDI chain status [#2639](https://github.com/vatesfr/xen-orchestra/issues/2639)
- [Dashboard/Health] Control domain VDIs should includes snapshots [#2634](https://github.com/vatesfr/xen-orchestra/issues/2634)
- Do not count VM-snapshot in self quota [#2626](https://github.com/vatesfr/xen-orchestra/issues/2626)
- [xo-web] Backup logs [#2618](https://github.com/vatesfr/xen-orchestra/issues/2618)
- [VM/Snapshots] grouped deletion [#2595](https://github.com/vatesfr/xen-orchestra/issues/2595)
- [Backups] add a new state for a VM: skipped [#2591](https://github.com/vatesfr/xen-orchestra/issues/2591)
- Set a self-service VM at "share" after creation [#2589](https://github.com/vatesfr/xen-orchestra/issues/2589)
- [Backup logs] Improve Unhealthy VDI Chain message [#2586](https://github.com/vatesfr/xen-orchestra/issues/2586)
- [SortedTable] Put sort criteria in URL like the filter [#2584](https://github.com/vatesfr/xen-orchestra/issues/2584)
- Cant attach XenTools on User side.  [#2503](https://github.com/vatesfr/xen-orchestra/issues/2503)
- Pool filter for health view [#2302](https://github.com/vatesfr/xen-orchestra/issues/2302)
- [Smart Backup] Improve feedback [#2253](https://github.com/vatesfr/xen-orchestra/issues/2253)
- Backup jobs stuck if no space left on NFS remote [#2116](https://github.com/vatesfr/xen-orchestra/issues/2116)
- Link between backup and XS tasks [#1193](https://github.com/vatesfr/xen-orchestra/issues/1193)
- Move delta backup grouping to server side [#1008](https://github.com/vatesfr/xen-orchestra/issues/1008)

### Bugs

- Limit VDI export concurrency [#2672](https://github.com/vatesfr/xen-orchestra/issues/2672)
- Select is broken outside dev mode [#2645](https://github.com/vatesfr/xen-orchestra/issues/2645)
- "New" XOSAN automatically register the user [#2625](https://github.com/vatesfr/xen-orchestra/issues/2625)
- [VM/Advanced] Error on resource set change should not be hidden [#2620](https://github.com/vatesfr/xen-orchestra/issues/2620)
- misspelled word [#2606](https://github.com/vatesfr/xen-orchestra/issues/2606)
- Jobs vm.revert failing all the time [#2498](https://github.com/vatesfr/xen-orchestra/issues/2498)

## **5.16.0** (2018-01-31)

### Enhancements

- Use @xen-orchestra/cron everywhere [#2616](https://github.com/vatesfr/xen-orchestra/issues/2616)
- [SortedTable] Possibility to specify grouped/individual actions together [#2596](https://github.com/vatesfr/xen-orchestra/issues/2596)
- Self-service: allow VIF create [#2593](https://github.com/vatesfr/xen-orchestra/issues/2593)
- Ghost tasks [#2579](https://github.com/vatesfr/xen-orchestra/issues/2579)
- Autopatching: ignore 7.3 update patch for 7.2 [#2564](https://github.com/vatesfr/xen-orchestra/issues/2564)
- Better Handling of suspending VMs from the Home screen [#2547](https://github.com/vatesfr/xen-orchestra/issues/2547)
- Allow deleting VMs for which `destroy` is blocked [#2525](https://github.com/vatesfr/xen-orchestra/issues/2525)
- Better confirmation on mass destructive actions [#2522](https://github.com/vatesfr/xen-orchestra/issues/2522)
- Move VM In to/Out of Self Service Group [#1913](https://github.com/vatesfr/xen-orchestra/issues/1913)
- Two factor auth [#1897](https://github.com/vatesfr/xen-orchestra/issues/1897)
- token.create should accept an expiration [#1769](https://github.com/vatesfr/xen-orchestra/issues/1769)
- Self Service User -  User don't have quota in his dashboard [#1538](https://github.com/vatesfr/xen-orchestra/issues/1538)
- Remove CoffeeScript in xo-server [#189](https://github.com/vatesfr/xen-orchestra/issues/189)
- Better Handling of suspending VMs from the Home screen [#2547](https://github.com/vatesfr/xen-orchestra/issues/2547)
- [xen-api] Stronger reconnection policy [#2410](https://github.com/vatesfr/xen-orchestra/issues/2410)
- home view - allow selecting more than 25 items [#1210](https://github.com/vatesfr/xen-orchestra/issues/1210)
- Performances alerts [#511](https://github.com/vatesfr/xen-orchestra/issues/511)

### Bugs

- [cron] toJSDate is not a function [#2661](https://github.com/vatesfr/xen-orchestra/issues/2661)
- [Delta backup] Merge should not fail when delta contains no data [#2635](https://github.com/vatesfr/xen-orchestra/issues/2635)
- Select issues [#2590](https://github.com/vatesfr/xen-orchestra/issues/2590)
- Fix selects display [#2575](https://github.com/vatesfr/xen-orchestra/issues/2575)
- [SortedTable] Stuck when displaying last page [#2569](https://github.com/vatesfr/xen-orchestra/issues/2569)
- [vm/network] Duplicate key error [#2553](https://github.com/vatesfr/xen-orchestra/issues/2553)
- Jobs vm.revert failing all the time [#2498](https://github.com/vatesfr/xen-orchestra/issues/2498)
- TZ selector is not used for backup schedule preview [#2464](https://github.com/vatesfr/xen-orchestra/issues/2464)
- Remove filter in VM/network view [#2548](https://github.com/vatesfr/xen-orchestra/issues/2548)


## **5.15.0** (2017-12-29)

### Enhancements

- VDI resize online method removed in 7.3 [#2542](https://github.com/vatesfr/xen-orchestra/issues/2542)
- Smart replace VDI.pool_migrate removed from XenServer 7.3 Free [#2541](https://github.com/vatesfr/xen-orchestra/issues/2541)
- New memory constraints in XenServer 7.3 [#2540](https://github.com/vatesfr/xen-orchestra/issues/2540)
- Link to Settings/Logs for admins in error notifications [#2516](https://github.com/vatesfr/xen-orchestra/issues/2516)
- [Self Service] Do not use placehodlers to describe inputs  [#2509](https://github.com/vatesfr/xen-orchestra/issues/2509)
- Obfuscate password in log in LDAP plugin test [#2506](https://github.com/vatesfr/xen-orchestra/issues/2506)
- Log rotation [#2492](https://github.com/vatesfr/xen-orchestra/issues/2492)
- Continuous Replication TAG [#2473](https://github.com/vatesfr/xen-orchestra/issues/2473)
- Graphs in VM list view [#2469](https://github.com/vatesfr/xen-orchestra/issues/2469)
- [Delta Backups] Do not include merge duration in transfer speed stat [#2426](https://github.com/vatesfr/xen-orchestra/issues/2426)
- Warning for disperse mode [#2537](https://github.com/vatesfr/xen-orchestra/issues/2537)
- Select components: auto select value if only 1 choice possible [#1479](https://github.com/vatesfr/xen-orchestra/issues/1479)

### Bugs

- VM console doesn't work when using IPv6 in URL [#2530](https://github.com/vatesfr/xen-orchestra/issues/2530)
- Retention issue with failed basic backup [#2524](https://github.com/vatesfr/xen-orchestra/issues/2524)
- [VM/Advanced] Check that the autopower on setting is working [#2489](https://github.com/vatesfr/xen-orchestra/issues/2489)
- Cloud config drive create fail on XenServer < 7 [#2478](https://github.com/vatesfr/xen-orchestra/issues/2478)
- VM create fails due to missing vGPU id [#2466](https://github.com/vatesfr/xen-orchestra/issues/2466)


## **5.14.0** (2017-10-31)

### Enhancements

- VM snapshot description display [#2458](https://github.com/vatesfr/xen-orchestra/issues/2458)
- [Home] Ability to sort VM by number of snapshots [#2450](https://github.com/vatesfr/xen-orchestra/issues/2450)
- Display XS version in host view [#2439](https://github.com/vatesfr/xen-orchestra/issues/2439)
- [File restore]: Clarify the possibility to select multiple files [#2438](https://github.com/vatesfr/xen-orchestra/issues/2438)
- [Continuous Replication] Time in replicated VMs [#2431](https://github.com/vatesfr/xen-orchestra/issues/2431)
- [SortedTable] Active page in URL param [#2405](https://github.com/vatesfr/xen-orchestra/issues/2405)
- replace all '...' with the UTF-8 equivalent [#2391](https://github.com/vatesfr/xen-orchestra/issues/2391)
- [SortedTable] Explicit when no items [#2388](https://github.com/vatesfr/xen-orchestra/issues/2388)
- Handle patching licenses [#2382](https://github.com/vatesfr/xen-orchestra/issues/2382)
- Credential leaking in logs for messages regarding invalid credentials and "too fast authentication" [#2363](https://github.com/vatesfr/xen-orchestra/issues/2363)
- [SortedTable] Keyboard support [#2330](https://github.com/vatesfr/xen-orchestra/issues/2330)
- token.create should accept an expiration [#1769](https://github.com/vatesfr/xen-orchestra/issues/1769)
- On updater error, display link to documentation [#1610](https://github.com/vatesfr/xen-orchestra/issues/1610)
- Add basic vGPU support [#2413](https://github.com/vatesfr/xen-orchestra/issues/2413)
- Storage View - Disk Tab - real disk usage [#2475](https://github.com/vatesfr/xen-orchestra/issues/2475)

### Bugs

- Config drive - Custom config not working properly [#2449](https://github.com/vatesfr/xen-orchestra/issues/2449)
- Snapshot sorted table breaks copyVm [#2446](https://github.com/vatesfr/xen-orchestra/issues/2446)
- [vm/snapshots] Incorrect default sort order [#2442](https://github.com/vatesfr/xen-orchestra/issues/2442)
- [Backups/Jobs] Incorrect months mapping [#2427](https://github.com/vatesfr/xen-orchestra/issues/2427)
- [Xapi#barrier()] Not compatible with XenServer < 6.1 [#2418](https://github.com/vatesfr/xen-orchestra/issues/2418)
- [SortedTable] Change page when no more items on the page [#2401](https://github.com/vatesfr/xen-orchestra/issues/2401)
- Review and fix creating a VM from a snapshot [#2343](https://github.com/vatesfr/xen-orchestra/issues/2343)
- Unable to edit / save restored backup job [#1922](https://github.com/vatesfr/xen-orchestra/issues/1922)

## **5.13.0** (2017-09-29)

### Enhancements

- replace all '...' with the UTF-8 equivalent [#2391](https://github.com/vatesfr/xen-orchestra/issues/2391)
- [SortedTable] Explicit when no items [#2388](https://github.com/vatesfr/xen-orchestra/issues/2388)
- Auto select iqn or lun if there is only one [#2379](https://github.com/vatesfr/xen-orchestra/issues/2379)
- [Sparklines] Hide points [#2370](https://github.com/vatesfr/xen-orchestra/issues/2370)
- Allow xo-server-recover-account to generate a random password [#2360](https://github.com/vatesfr/xen-orchestra/issues/2360)
- Add disk in existing VM as self user [#2348](https://github.com/vatesfr/xen-orchestra/issues/2348)
- Sorted table for Settings/server [#2340](https://github.com/vatesfr/xen-orchestra/issues/2340)
- Sign in should be case insensitive [#2337](https://github.com/vatesfr/xen-orchestra/issues/2337)
- [SortedTable] Extend checkbox click to whole column [#2329](https://github.com/vatesfr/xen-orchestra/issues/2329)
- [SortedTable] Ability to select all items (across pages) [#2324](https://github.com/vatesfr/xen-orchestra/issues/2324)
- [SortedTable] Range selection [#2323](https://github.com/vatesfr/xen-orchestra/issues/2323)
- Warning on SMB remote creation [#2316](https://github.com/vatesfr/xen-orchestra/issues/2316)
- [Home | SortedTable] Add link to syntax doc in the filter input [#2305](https://github.com/vatesfr/xen-orchestra/issues/2305)
- [SortedTable] Add optional binding of filter to an URL query [#2301](https://github.com/vatesfr/xen-orchestra/issues/2301)
- [Home][Keyboard navigation] Allow selecting the objects [#2214](https://github.com/vatesfr/xen-orchestra/issues/2214)
- SR view / Disks: option to display non managed VDIs [#1724](https://github.com/vatesfr/xen-orchestra/issues/1724)
- Continuous Replication Retention  [#1692](https://github.com/vatesfr/xen-orchestra/issues/1692)

### Bugs

- iSCSI issue on LUN selector [#2374](https://github.com/vatesfr/xen-orchestra/issues/2374)
- Errors in VM copy are not properly reported [#2347](https://github.com/vatesfr/xen-orchestra/issues/2347)
- Removing a PIF IP fails [#2346](https://github.com/vatesfr/xen-orchestra/issues/2346)
- Review and fix creating a VM from a snapshot [#2343](https://github.com/vatesfr/xen-orchestra/issues/2343)
- iSCSI LUN Detection fails with authentification  [#2339](https://github.com/vatesfr/xen-orchestra/issues/2339)
- Fix PoolActionBar to add a new SR [#2307](https://github.com/vatesfr/xen-orchestra/issues/2307)
- [VM migration] Error if default SR not accessible to target host [#2180](https://github.com/vatesfr/xen-orchestra/issues/2180)
- A job shouldn't executable more than once at the same time [#2053](https://github.com/vatesfr/xen-orchestra/issues/2053)

## **5.12.0** (2017-08-31)

### Enhancements

- PIF selector with physical status [#2326](https://github.com/vatesfr/xen-orchestra/issues/2326)
- [SortedTable] Range selection [#2323](https://github.com/vatesfr/xen-orchestra/issues/2323)
- Self service filter for home/VM view [#2303](https://github.com/vatesfr/xen-orchestra/issues/2303)
- SR/Disks Display total of VDIs to coalesce [#2300](https://github.com/vatesfr/xen-orchestra/issues/2300)
- Pool filter in the task view [#2293](https://github.com/vatesfr/xen-orchestra/issues/2293)
- "Loading" while fetching objects [#2285](https://github.com/vatesfr/xen-orchestra/issues/2285)
- [SortedTable] Add grouped actions feature [#2276](https://github.com/vatesfr/xen-orchestra/issues/2276)
- Add a filter to the backups' log [#2246](https://github.com/vatesfr/xen-orchestra/issues/2246)
- It should not be possible to migrate a halted VM. [#2233](https://github.com/vatesfr/xen-orchestra/issues/2233)
- [Home][Keyboard navigation] Allow selecting the objects [#2214](https://github.com/vatesfr/xen-orchestra/issues/2214)
- Allow to set pool master [#2213](https://github.com/vatesfr/xen-orchestra/issues/2213)
- Continuous Replication Retention  [#1692](https://github.com/vatesfr/xen-orchestra/issues/1692)

### Bugs

- Home pagination bug [#2310](https://github.com/vatesfr/xen-orchestra/issues/2310)
- Fix PoolActionBar to add a new SR [#2307](https://github.com/vatesfr/xen-orchestra/issues/2307)
- VM snapshots are not correctly deleted [#2304](https://github.com/vatesfr/xen-orchestra/issues/2304)
- Parallel deletion of VMs fails [#2297](https://github.com/vatesfr/xen-orchestra/issues/2297)
- Continous replication create multiple zombie disks [#2292](https://github.com/vatesfr/xen-orchestra/issues/2292)
- Add user to Group issue [#2196](https://github.com/vatesfr/xen-orchestra/issues/2196)
- [VM migration] Error if default SR not accessible to target host [#2180](https://github.com/vatesfr/xen-orchestra/issues/2180)

## **5.11.0** (2017-07-31)

### Enhancements

- Storage VHD chain health [\#2178](https://github.com/vatesfr/xen-orchestra/issues/2178)

### Bug fixes

- No web VNC console [\#2258](https://github.com/vatesfr/xen-orchestra/issues/2258)
- Patching issues [\#2254](https://github.com/vatesfr/xen-orchestra/issues/2254)
- Advanced button in VM creation for self service user [\#2202](https://github.com/vatesfr/xen-orchestra/issues/2202)
- Hide "new VM" menu entry if not admin or not self service user [\#2191](https://github.com/vatesfr/xen-orchestra/issues/2191)

## **5.10.0** (2017-06-30)

### Enhancements

- Improve backup log display [\#2239](https://github.com/vatesfr/xen-orchestra/issues/2239)
- Patch SR detection improvement [\#2215](https://github.com/vatesfr/xen-orchestra/issues/2215)
- Less strict coalesce detection [\#2207](https://github.com/vatesfr/xen-orchestra/issues/2207)
- IP pool UI improvement [\#2203](https://github.com/vatesfr/xen-orchestra/issues/2203)
- Ability to clear "Auto power on" flag for DR-ed VM [\#2097](https://github.com/vatesfr/xen-orchestra/issues/2097)
- [Delta backup restoration] Choose SR for each VDIs [\#2070](https://github.com/vatesfr/xen-orchestra/issues/2070)
- Ability to forget an host (even if no longer present) [\#1934](https://github.com/vatesfr/xen-orchestra/issues/1934)

### Bug fixes

- Cross pool migrate fail [\#2248](https://github.com/vatesfr/xen-orchestra/issues/2248)
- ActionButtons with modals stay in pending state forever [\#2222](https://github.com/vatesfr/xen-orchestra/issues/2222)
- Permission issue for a user on self service VMs [\#2212](https://github.com/vatesfr/xen-orchestra/issues/2212)
- Self-Service resource loophole [\#2198](https://github.com/vatesfr/xen-orchestra/issues/2198)
- Backup log no longer shows the name of destination VM [\#2195](https://github.com/vatesfr/xen-orchestra/issues/2195)
- State not restored when exiting modal dialog [\#2194](https://github.com/vatesfr/xen-orchestra/issues/2194)
- [Xapi#exportDeltaVm] Cannot read property 'managed' of undefined [\#2189](https://github.com/vatesfr/xen-orchestra/issues/2189)
- VNC keyboard layout change [\#404](https://github.com/vatesfr/xen-orchestra/issues/404)

## **5.9.0** (2017-05-31)

### Enhancements

- Allow DR to remove previous backup first [\#2157](https://github.com/vatesfr/xen-orchestra/issues/2157)
- Feature request - add amount of RAM to memory bars [\#2149](https://github.com/vatesfr/xen-orchestra/issues/2149)
- Make the acceptability of invalid certificates configurable [\#2138](https://github.com/vatesfr/xen-orchestra/issues/2138)
- label of VM names in tasks link [\#2135](https://github.com/vatesfr/xen-orchestra/issues/2135)
- Backup report timezone [\#2133](https://github.com/vatesfr/xen-orchestra/issues/2133)
- xo-server-recover-account [\#2129](https://github.com/vatesfr/xen-orchestra/issues/2129)
- Detect disks attached to control domain [\#2126](https://github.com/vatesfr/xen-orchestra/issues/2126)
- Add task description in Tasks view [\#2125](https://github.com/vatesfr/xen-orchestra/issues/2125)
- Host reboot warning after patching for 7.1 [\#2124](https://github.com/vatesfr/xen-orchestra/issues/2124)
- Continuous Replication - possibility run VM without a clone [\#2119](https://github.com/vatesfr/xen-orchestra/issues/2119)
- Unreachable host should be detected [\#2099](https://github.com/vatesfr/xen-orchestra/issues/2099)
- Orange icon when host is is disabled [\#2098](https://github.com/vatesfr/xen-orchestra/issues/2098)
- Enhanced backup report logs [\#2096](https://github.com/vatesfr/xen-orchestra/issues/2096)
- Only show failures when configured to report on failures [\#2095](https://github.com/vatesfr/xen-orchestra/issues/2095)
- "Add all" button in self service [\#2081](https://github.com/vatesfr/xen-orchestra/issues/2081)
- Patch and pack mechanism changed on Ely [\#2058](https://github.com/vatesfr/xen-orchestra/issues/2058)
- Tip or ask people to patch from pool view [\#2057](https://github.com/vatesfr/xen-orchestra/issues/2057)
- File restore - Remind compatible backup [\#1930](https://github.com/vatesfr/xen-orchestra/issues/1930)
- Reporting for halted vm time [\#1613](https://github.com/vatesfr/xen-orchestra/issues/1613)
- Add standalone XS server to a pool and patch it to the pool level [\#878](https://github.com/vatesfr/xen-orchestra/issues/878)
- Add Cores-per-sockets [\#130](https://github.com/vatesfr/xen-orchestra/issues/130)

### Bug fixes

- VM creation is broken for non-admins [\#2168](https://github.com/vatesfr/xen-orchestra/issues/2168)
- Can't create cloud config drive [\#2162](https://github.com/vatesfr/xen-orchestra/issues/2162)
- Select is "moving" [\#2142](https://github.com/vatesfr/xen-orchestra/issues/2142)
- Select issue for affinity host [\#2141](https://github.com/vatesfr/xen-orchestra/issues/2141)
- Dashboard Storage Usage incorrect [\#2123](https://github.com/vatesfr/xen-orchestra/issues/2123)
- Detect unmerged *base copy* and prevent too long chains [\#2047](https://github.com/vatesfr/xen-orchestra/issues/2047)


## **5.8.0** (2017-04-28)

### Enhancements

- Limit About view info for non-admins [\#2109](https://github.com/vatesfr/xen-orchestra/issues/2109)
- Enabling/disabling boot device on HVM VM [\#2105](https://github.com/vatesfr/xen-orchestra/issues/2105)
- Filter: Hide snapshots in SR disk view [\#2102](https://github.com/vatesfr/xen-orchestra/issues/2102)
- Smarter XOSAN install [\#2084](https://github.com/vatesfr/xen-orchestra/issues/2084)
- PL translation [\#2079](https://github.com/vatesfr/xen-orchestra/issues/2079)
- Remove the "share this VM" option if not in self service [\#2061](https://github.com/vatesfr/xen-orchestra/issues/2061)
- "connected" status graphics are not the same on the host storage and networking tabs [\#2060](https://github.com/vatesfr/xen-orchestra/issues/2060)
- Ability to view and edit `vga` and `videoram` fields in VM view [\#158](https://github.com/vatesfr/xen-orchestra/issues/158)
- Performances [\#1](https://github.com/vatesfr/xen-api/issues/1)

### Bug fixes

- Dashboard display issues [\#2108](https://github.com/vatesfr/xen-orchestra/issues/2108)
- Dashboard CPUs Usage [\#2105](https://github.com/vatesfr/xen-orchestra/issues/2105)
- [Dashboard/Overview] Warning [\#2090](https://github.com/vatesfr/xen-orchestra/issues/2090)
- VM creation displays all networks [\#2086](https://github.com/vatesfr/xen-orchestra/issues/2086)
- Cannot change HA mode for a VM [\#2080](https://github.com/vatesfr/xen-orchestra/issues/2080)
- [Smart backup] Tags selection does not work [\#2077](https://github.com/vatesfr/xen-orchestra/issues/2077)
- [Backup jobs] Timeout should be in seconds, not milliseconds [\#2076](https://github.com/vatesfr/xen-orchestra/issues/2076)
- Missing VM templates [\#2075](https://github.com/vatesfr/xen-orchestra/issues/2075)
- [transport-email] From header not set [\#2074](https://github.com/vatesfr/xen-orchestra/issues/2074)
- Missing objects should be displayed in backup edition [\#2052](https://github.com/vatesfr/xen-orchestra/issues/2052)

## **5.7.0** (2017-03-31)

### Enhancements

- Improve ActionButton error reporting [\#2048](https://github.com/vatesfr/xen-orchestra/issues/2048)
- Home view master checkbox UI issue [\#2027](https://github.com/vatesfr/xen-orchestra/issues/2027)
- HU Translation [\#2019](https://github.com/vatesfr/xen-orchestra/issues/2019)
- [Usage report] Add name for all objects [\#2017](https://github.com/vatesfr/xen-orchestra/issues/2017)
- [Home] Improve inter-types linkage [\#2012](https://github.com/vatesfr/xen-orchestra/issues/2012)
- Remove bootable checkboxes in VM creation [\#2007](https://github.com/vatesfr/xen-orchestra/issues/2007)
- Do not display bootable toggles for disks of non-PV VMs [\#1996](https://github.com/vatesfr/xen-orchestra/issues/1996)
- Try to match network VLAN for VM migration modal [\#1990](https://github.com/vatesfr/xen-orchestra/issues/1990)
- [Usage reports] Add VM names in addition to UUIDs [\#1984](https://github.com/vatesfr/xen-orchestra/issues/1984)
- Host affinity in "advanced" VM creation [\#1983](https://github.com/vatesfr/xen-orchestra/issues/1983)
- Add job tag in backup logs [\#1982](https://github.com/vatesfr/xen-orchestra/issues/1982)
- Possibility to add a label/description to servers [\#1965](https://github.com/vatesfr/xen-orchestra/issues/1965)
- Possibility to create shared VM in a resource set [\#1964](https://github.com/vatesfr/xen-orchestra/issues/1964)
- Clearer display of disabled (backup) jobs [\#1958](https://github.com/vatesfr/xen-orchestra/issues/1958)
- Job should have a configurable timeout [\#1956](https://github.com/vatesfr/xen-orchestra/issues/1956)
- Sort failed VMs in backup report [\#1950](https://github.com/vatesfr/xen-orchestra/issues/1950)
- Support for UNIX socket path [\#1944](https://github.com/vatesfr/xen-orchestra/issues/1944)
- Interface - Host Patching - Button Verbiage [\#1911](https://github.com/vatesfr/xen-orchestra/issues/1911)
- Display if a VM is in Self Service (and which group) [\#1905](https://github.com/vatesfr/xen-orchestra/issues/1905)
- Install supplemental pack on a whole pool [\#1896](https://github.com/vatesfr/xen-orchestra/issues/1896)
- Allow VM snapshots with ACLs [\#1865](https://github.com/vatesfr/xen-orchestra/issues/1886)
- Icon to indicate if a snapshot is quiesce [\#1858](https://github.com/vatesfr/xen-orchestra/issues/1858)
- Pool Ips input too permissive [\#1731](https://github.com/vatesfr/xen-orchestra/issues/1731)
- Select is going on top after each choice [\#1359](https://github.com/vatesfr/xen-orchestra/issues/1359)

### Bug fixes

- Missing objects should be displayed in backup edition [\#2052](https://github.com/vatesfr/xen-orchestra/issues/2052)
- Search bar content changes while typing [\#2035](https://github.com/vatesfr/xen-orchestra/issues/2035)
- VM.$guest_metrics.PV_drivers_up_to_date is deprecated in XS 7.1 [\#2024](https://github.com/vatesfr/xen-orchestra/issues/2024)
- Bootable flag selection checkbox for extra disk not fetched [\#1994](https://github.com/vatesfr/xen-orchestra/issues/1994)
- Home view − Changing type must reset paging [\#1993](https://github.com/vatesfr/xen-orchestra/issues/1993)
- XOSAN menu item should only be displayed to admins [\#1968](https://github.com/vatesfr/xen-orchestra/issues/1968)
- Object type change are not correctly handled in UI [\#1967](https://github.com/vatesfr/xen-orchestra/issues/1967)
- VM creation is stuck when using ISO/DVD as install method [\#1966](https://github.com/vatesfr/xen-orchestra/issues/1966)
- Install pack on whole pool fails [\#1957](https://github.com/vatesfr/xen-orchestra/issues/1957)
- Consoles are broken in next-release [\#1954](https://github.com/vatesfr/xen-orchestra/issues/1954)
- [VHD merge] Increase BAT when necessary [\#1939](https://github.com/vatesfr/xen-orchestra/issues/1939)
- Issue on VM restore time [\#1936](https://github.com/vatesfr/xen-orchestra/issues/1936)
- Two remotes should not be able to have the same name [\#1879](https://github.com/vatesfr/xen-orchestra/issues/1879)
- Selfservice limits not honored after VM creation [\#1695](https://github.com/vatesfr/xen-orchestra/issues/1695)

## **5.6.0** (2017-01-27)

Reporting, LVM File level restore.

### Enhancements

- Do not stop patches install if already applied [\#1904](https://github.com/vatesfr/xen-orchestra/issues/1904)
- Improve scheduling UI [\#1893](https://github.com/vatesfr/xen-orchestra/issues/1893)
- Smart backup and tag [\#1885](https://github.com/vatesfr/xen-orchestra/issues/1885)
- Missing embeded API documention [\#1882](https://github.com/vatesfr/xen-orchestra/issues/1882)
- Add local DVD in CD selector [\#1880](https://github.com/vatesfr/xen-orchestra/issues/1880)
- File level restore for LVM [\#1878](https://github.com/vatesfr/xen-orchestra/issues/1878)
- Restore multiple files from file level restore [\#1877](https://github.com/vatesfr/xen-orchestra/issues/1877)
- Add a VM tab for host & pool views [\#1864](https://github.com/vatesfr/xen-orchestra/issues/1864)
- Icon to indicate if a snapshot is quiesce [\#1858](https://github.com/vatesfr/xen-orchestra/issues/1858)
- UI for disconnect hosts comp [\#1833](https://github.com/vatesfr/xen-orchestra/issues/1833)
- Eject all xs-guest.iso in a pool [\#1798](https://github.com/vatesfr/xen-orchestra/issues/1798)
- Display installed supplemental pack on host [\#1506](https://github.com/vatesfr/xen-orchestra/issues/1506)
- Install supplemental pack on host comp [\#1460](https://github.com/vatesfr/xen-orchestra/issues/1460)
- Pool-wide combined stats [\#1324](https://github.com/vatesfr/xen-orchestra/issues/1324)

### Bug fixes

- IP-address not released when VM removed [\#1906](https://github.com/vatesfr/xen-orchestra/issues/1906)
- Interface broken due to new Bootstrap Alpha [\#1871](https://github.com/vatesfr/xen-orchestra/issues/1871)
- Self service recompute all limits broken [\#1866](https://github.com/vatesfr/xen-orchestra/issues/1866)
- Patch not found error for XS 6.5 [\#1863](https://github.com/vatesfr/xen-orchestra/issues/1863)
- Convert To Template issues [\#1855](https://github.com/vatesfr/xen-orchestra/issues/1855)
- Removing PIF seems to fail [\#1853](https://github.com/vatesfr/xen-orchestra/issues/1853)
- Depth should be >= 1 in backup creation [\#1851](https://github.com/vatesfr/xen-orchestra/issues/1851)
- Wrong link in Dashboard > Health [\#1850](https://github.com/vatesfr/xen-orchestra/issues/1850)
- Incorrect file dates shown in new File Restore feature [\#1840](https://github.com/vatesfr/xen-orchestra/issues/1840)
- IP allocation problem [\#1747](https://github.com/vatesfr/xen-orchestra/issues/1747)
- Selfservice limits not honored after VM creation [\#1695](https://github.com/vatesfr/xen-orchestra/issues/1695)

## **5.5.0** (2016-12-20)

File level restore.

### Enhancements

- Better auto select network when migrate VM [\#1788](https://github.com/vatesfr/xen-orchestra/issues/1788)
- Plugin for passive backup job reporting in Nagios [\#1664](https://github.com/vatesfr/xen-orchestra/issues/1664)
- File level restore for delta backup [\#1590](https://github.com/vatesfr/xen-orchestra/issues/1590)
- Better select filters for ACLs [\#1515](https://github.com/vatesfr/xen-orchestra/issues/1515)
- All pools and "negative" filters [\#1503](https://github.com/vatesfr/xen-orchestra/issues/1503)
- VM copy with disk selection [\#826](https://github.com/vatesfr/xen-orchestra/issues/826)
- Disable metadata exports [\#1818](https://github.com/vatesfr/xen-orchestra/issues/1818)

### Bug fixes

- Tool small selector [\#1832](https://github.com/vatesfr/xen-orchestra/issues/1832)
- Replication does not work from a VM created by a CR or delta backup [\#1811](https://github.com/vatesfr/xen-orchestra/issues/1811)
- Can't add a SSH key in VM creation [\#1805](https://github.com/vatesfr/xen-orchestra/issues/1805)
- Issue when no default SR in a pool [\#1804](https://github.com/vatesfr/xen-orchestra/issues/1804)
- XOA doesn't refresh after an update anymore [\#1801](https://github.com/vatesfr/xen-orchestra/issues/1801)
- Shortcuts not inhibited on inputs on Safari [\#1691](https://github.com/vatesfr/xen-orchestra/issues/1691)

## **5.4.0** (2016-11-23)

### Enhancements

- XML display in alerts [\#1776](https://github.com/vatesfr/xen-orchestra/issues/1776)
- Remove some view for non admin users [\#1773](https://github.com/vatesfr/xen-orchestra/issues/1773)
- Complex matcher should support matching boolean values [\#1768](https://github.com/vatesfr/xen-orchestra/issues/1768)
- Home SR view [\#1764](https://github.com/vatesfr/xen-orchestra/issues/1764)
- Filter on tag click [\#1763](https://github.com/vatesfr/xen-orchestra/issues/1763)
- Testable plugins [\#1749](https://github.com/vatesfr/xen-orchestra/issues/1749)
- Backup/Restore Design fix. [\#1734](https://github.com/vatesfr/xen-orchestra/issues/1734)
- Display the owner of a \(backup\) job [\#1733](https://github.com/vatesfr/xen-orchestra/issues/1733)
- Use paginated table for backup jobs [\#1726](https://github.com/vatesfr/xen-orchestra/issues/1726)
- SR view / Disks: should display snapshot VDIs [\#1723](https://github.com/vatesfr/xen-orchestra/issues/1723)
- Restored VM should have an identifiable name [\#1719](https://github.com/vatesfr/xen-orchestra/issues/1719)
- If host reboot action returns NO\_HOSTS\_AVAILABLE, ask to force [\#1717](https://github.com/vatesfr/xen-orchestra/issues/1717)
- Hide xo-server timezone in backups [\#1706](https://github.com/vatesfr/xen-orchestra/issues/1706)
- Enable hyperlink for Hostname for Issues [\#1700](https://github.com/vatesfr/xen-orchestra/issues/1700)
- Pool/network - Modify column [\#1696](https://github.com/vatesfr/xen-orchestra/issues/1696)
- UI - Plugins - Display a message if no plugins [\#1670](https://github.com/vatesfr/xen-orchestra/issues/1670)
- Display warning/error for delta backup on XS older than 6.5 [\#1647](https://github.com/vatesfr/xen-orchestra/issues/1647)
- XO without internet access doesn't work [\#1629](https://github.com/vatesfr/xen-orchestra/issues/1629)
- Improve backup restore view [\#1609](https://github.com/vatesfr/xen-orchestra/issues/1609)
- UI Enhancement - Acronym for dummy [\#1604](https://github.com/vatesfr/xen-orchestra/issues/1604)
- Slack XO plugin for backup report [\#1593](https://github.com/vatesfr/xen-orchestra/issues/1593)
- Expose XAPI exceptions in the UI [\#1481](https://github.com/vatesfr/xen-orchestra/issues/1481)
- Running VMs in the host overview, all VMs in the pool overview [\#1432](https://github.com/vatesfr/xen-orchestra/issues/1432)
- Move location of NFS mount point [\#1405](https://github.com/vatesfr/xen-orchestra/issues/1405)
- Home: Pool list - additionnal informations for pool [\#1226](https://github.com/vatesfr/xen-orchestra/issues/1226)
- Modify VLAN of an existing network [\#1092](https://github.com/vatesfr/xen-orchestra/issues/1092)
- Wrong instructions for CLI upgrade [\#787](https://github.com/vatesfr/xen-orchestra/issues/787)
- Ability to export/import XO config [\#786](https://github.com/vatesfr/xen-orchestra/issues/786)
- Test button for transport-email plugin [\#697](https://github.com/vatesfr/xen-orchestra/issues/697)
- Merge `scheduler` API into `schedule` [\#664](https://github.com/vatesfr/xen-orchestra/issues/664)

### Bug fixes

- Should jobs be accessible to non admins? [\#1759](https://github.com/vatesfr/xen-orchestra/issues/1759)
- Schedules deletion is not working [\#1737](https://github.com/vatesfr/xen-orchestra/issues/1737)
- Editing a job from the jobs overview page does not work  [\#1736](https://github.com/vatesfr/xen-orchestra/issues/1736)
- Editing a schedule from jobs overview does not work  [\#1728](https://github.com/vatesfr/xen-orchestra/issues/1728)
- ACLs not correctly imported [\#1722](https://github.com/vatesfr/xen-orchestra/issues/1722)
- Some Bootstrap style broken [\#1721](https://github.com/vatesfr/xen-orchestra/issues/1721)
- Not properly sign out on auth token expiration [\#1711](https://github.com/vatesfr/xen-orchestra/issues/1711)
- Hosts/<UUID>/network status is incorrect [\#1702](https://github.com/vatesfr/xen-orchestra/issues/1702)
- Patches application fails "Found : Moved Temporarily" [\#1701](https://github.com/vatesfr/xen-orchestra/issues/1701)
- Password generation for user creation is not working [\#1678](https://github.com/vatesfr/xen-orchestra/issues/1678)
- \#/dashboard/health Remove All Orphaned VDIs  [\#1622](https://github.com/vatesfr/xen-orchestra/issues/1622)
- Create a new SR - CIFS/SAMBA Broken [\#1615](https://github.com/vatesfr/xen-orchestra/issues/1615)
- xo-cli --list-objects: truncated output ? 64k buffer limitation ? [\#1356](https://github.com/vatesfr/xen-orchestra/issues/1356)

## **5.3.0** (2016-10-20)

### Enhancements

- Missing favicon [\#1660](https://github.com/vatesfr/xen-orchestra/issues/1660)
- ipPools quota [\#1565](https://github.com/vatesfr/xen-orchestra/issues/1565)
- Dashboard - orphaned VDI [\#1654](https://github.com/vatesfr/xen-orchestra/issues/1654)
- Stats in home/host view when expanded [\#1634](https://github.com/vatesfr/xen-orchestra/issues/1634)
- Bar for used and total RAM on home pool view [\#1625](https://github.com/vatesfr/xen-orchestra/issues/1625)
- Can't translate some text [\#1624](https://github.com/vatesfr/xen-orchestra/issues/1624)
- Dynamic RAM allocation at creation time [\#1603](https://github.com/vatesfr/xen-orchestra/issues/1603)
- Display memory bar in home/host view [\#1616](https://github.com/vatesfr/xen-orchestra/issues/1616)
- Improve keyboard navigation [\#1578](https://github.com/vatesfr/xen-orchestra/issues/1578)
- Strongly suggest to install the guest tools [\#1575](https://github.com/vatesfr/xen-orchestra/issues/1575)
- Missing tooltip [\#1568](https://github.com/vatesfr/xen-orchestra/issues/1568)
- Emphasize already used ips in ipPools [\#1566](https://github.com/vatesfr/xen-orchestra/issues/1566)
- Change "missing feature message" for non-admins [\#1564](https://github.com/vatesfr/xen-orchestra/issues/1564)
- Allow VIF edition [\#1446](https://github.com/vatesfr/xen-orchestra/issues/1446)
- Disable browser autocomplete on credentials on the Update page [\#1304](https://github.com/vatesfr/xen-orchestra/issues/1304)
- keyboard shortcuts [\#1279](https://github.com/vatesfr/xen-orchestra/issues/1279)
- Add network bond creation [\#876](https://github.com/vatesfr/xen-orchestra/issues/876)
- `pool.setDefaultSr\(\)` should not require `pool` param [\#1558](https://github.com/vatesfr/xen-orchestra/issues/1558)
- Select default SR [\#1554](https://github.com/vatesfr/xen-orchestra/issues/1554)
- No error message when I exceed my resource set quota [\#1541](https://github.com/vatesfr/xen-orchestra/issues/1541)
- Hide some buttons for self service VMs [\#1539](https://github.com/vatesfr/xen-orchestra/issues/1539)
- Add Job ID to backup schedules [\#1534](https://github.com/vatesfr/xen-orchestra/issues/1534)
- Correct name for VM selector with templates [\#1530](https://github.com/vatesfr/xen-orchestra/issues/1530)
- Help text when no matches for a filter [\#1517](https://github.com/vatesfr/xen-orchestra/issues/1517)
- Icon or tooltip to allow VDI migration in VM disk view [\#1512](https://github.com/vatesfr/xen-orchestra/issues/1512)
- Create a snapshot before restoring one [\#1445](https://github.com/vatesfr/xen-orchestra/issues/1445)
- Auto power on setting at creation time [\#1444](https://github.com/vatesfr/xen-orchestra/issues/1444)
- local remotes should be avoided if possible [\#1441](https://github.com/vatesfr/xen-orchestra/issues/1441)
- Self service edition unclear [\#1429](https://github.com/vatesfr/xen-orchestra/issues/1429)
- Avoid "\_" char in job tag name [\#1414](https://github.com/vatesfr/xen-orchestra/issues/1414)
- Display message if host reboot needed to apply patches [\#1352](https://github.com/vatesfr/xen-orchestra/issues/1352)
- Color code on host PIF stats can be misleading [\#1265](https://github.com/vatesfr/xen-orchestra/issues/1265)
- Sign in page is not rendered correctly [\#1161](https://github.com/vatesfr/xen-orchestra/issues/1161)
- Template management [\#1091](https://github.com/vatesfr/xen-orchestra/issues/1091)
- On pool view: collapse network list [\#1461](https://github.com/vatesfr/xen-orchestra/issues/1461)
- Alert when trying to reboot/halt the pool master XS [\#1458](https://github.com/vatesfr/xen-orchestra/issues/1458)
- Adding tooltip on Home page [\#1456](https://github.com/vatesfr/xen-orchestra/issues/1456)
- Docker container management functionality missing from v5 [\#1442](https://github.com/vatesfr/xen-orchestra/issues/1442)
- bad error message - delete snapshot [\#1433](https://github.com/vatesfr/xen-orchestra/issues/1433)
- Create tag during VM creation [\#1431](https://github.com/vatesfr/xen-orchestra/issues/1431)

### Bug fixes

- Display issues on plugin array edition [\#1663](https://github.com/vatesfr/xen-orchestra/issues/1663)
- Import of delta backups fails [\#1656](https://github.com/vatesfr/xen-orchestra/issues/1656)
- Host - Missing IP config for PIF [\#1651](https://github.com/vatesfr/xen-orchestra/issues/1651)
- Remote copy is always activating compression [\#1645](https://github.com/vatesfr/xen-orchestra/issues/1645)
- LB plugin UI problems [\#1630](https://github.com/vatesfr/xen-orchestra/issues/1630)
- Keyboard shortcuts should not work when a modal is open [\#1589](https://github.com/vatesfr/xen-orchestra/issues/1589)
- UI small bug in drop-down lists [\#1411](https://github.com/vatesfr/xen-orchestra/issues/1411)
- md5 delta backup error [\#1672](https://github.com/vatesfr/xen-orchestra/issues/1672)
- Can't edit VIF network [\#1640](https://github.com/vatesfr/xen-orchestra/issues/1640)
- Do not expose shortcuts while console is focused [\#1614](https://github.com/vatesfr/xen-orchestra/issues/1614)
- All users can see VM templates [\#1621](https://github.com/vatesfr/xen-orchestra/issues/1621)
- Profile page is broken [\#1612](https://github.com/vatesfr/xen-orchestra/issues/1612)
- SR delete should redirect to home [\#1611](https://github.com/vatesfr/xen-orchestra/issues/1611)
- Delta VHD backup checksum is invalidated by chaining [\#1606](https://github.com/vatesfr/xen-orchestra/issues/1606)
- VM with long description break on 2 lines [\#1580](https://github.com/vatesfr/xen-orchestra/issues/1580)
- Network status on VM edition [\#1573](https://github.com/vatesfr/xen-orchestra/issues/1573)
- VM template deletion fails [\#1571](https://github.com/vatesfr/xen-orchestra/issues/1571)
- Template edition - "no such object" [\#1569](https://github.com/vatesfr/xen-orchestra/issues/1569)
- missing links / element not displayed as links [\#1567](https://github.com/vatesfr/xen-orchestra/issues/1567)
- Backup restore stalled on some SMB shares [\#1412](https://github.com/vatesfr/xen-orchestra/issues/1412)
- Wrong bond display [\#1156](https://github.com/vatesfr/xen-orchestra/issues/1156)
- Multiple reboot selection doesn't work [\#1562](https://github.com/vatesfr/xen-orchestra/issues/1562)
- Server logs should be displayed in reverse chonological order [\#1547](https://github.com/vatesfr/xen-orchestra/issues/1547)
- Cannot create resource sets without limits [\#1537](https://github.com/vatesfr/xen-orchestra/issues/1537)
- UI - Weird display when editing long VM desc [\#1528](https://github.com/vatesfr/xen-orchestra/issues/1528)
- Useless iso selector in host console [\#1527](https://github.com/vatesfr/xen-orchestra/issues/1527)
- Pool and Host dummy welcome message [\#1519](https://github.com/vatesfr/xen-orchestra/issues/1519)
- Bug on Network VM tab [\#1518](https://github.com/vatesfr/xen-orchestra/issues/1518)
- Link to home with filter in query does not work [\#1513](https://github.com/vatesfr/xen-orchestra/issues/1513)
- VHD merge fails with "RangeError: index out of range" on SMB remote [\#1511](https://github.com/vatesfr/xen-orchestra/issues/1511)
- DR: previous VDIs are not removed [\#1510](https://github.com/vatesfr/xen-orchestra/issues/1510)
- DR: previous copies not removed when same number as depth [\#1509](https://github.com/vatesfr/xen-orchestra/issues/1509)
- Empty Saved Search doesn't load when set to default filter [\#1354](https://github.com/vatesfr/xen-orchestra/issues/1354)
- Removing a user/group should delete its ACLs [\#899](https://github.com/vatesfr/xen-orchestra/issues/899)
- OVA Import - XO stuck during import [\#1551](https://github.com/vatesfr/xen-orchestra/issues/1551)
- SMB remote empty domain fails [\#1499](https://github.com/vatesfr/xen-orchestra/issues/1499)
- Can't edit a remote password [\#1498](https://github.com/vatesfr/xen-orchestra/issues/1498)
- Issue in VM create with CoreOS [\#1493](https://github.com/vatesfr/xen-orchestra/issues/1493)
- Overlapping months in backup view [\#1488](https://github.com/vatesfr/xen-orchestra/issues/1488)
- No line break for SSH key in user view [\#1475](https://github.com/vatesfr/xen-orchestra/issues/1475)
- Create VIF UI issues [\#1472](https://github.com/vatesfr/xen-orchestra/issues/1472)

## **5.2.0** (2016-09-09)

### Enhancements

- IP management [\#1350](https://github.com/vatesfr/xen-orchestra/issues/1350), [\#988](https://github.com/vatesfr/xen-orchestra/issues/988), [\#1427](https://github.com/vatesfr/xen-orchestra/issues/1427) and [\#240](https://github.com/vatesfr/xen-orchestra/issues/240)
- Update reverse proxy example [\#1474](https://github.com/vatesfr/xen-orchestra/issues/1474)
- Improve log view [\#1467](https://github.com/vatesfr/xen-orchestra/issues/1467)
- Backup Reports: e-mail subject [\#1463](https://github.com/vatesfr/xen-orchestra/issues/1463)
- Backup Reports: report the error [\#1462](https://github.com/vatesfr/xen-orchestra/issues/1462)
- Vif selector: select management network by default [\#1425](https://github.com/vatesfr/xen-orchestra/issues/1425)
- Display when browser disconnected to server [\#1417](https://github.com/vatesfr/xen-orchestra/issues/1417)
- Tooltip on OS icon in VM view [\#1416](https://github.com/vatesfr/xen-orchestra/issues/1416)
- Display pool master [\#1407](https://github.com/vatesfr/xen-orchestra/issues/1407)
- Missing tooltips in VM creation view [\#1402](https://github.com/vatesfr/xen-orchestra/issues/1402)
- Handle VBD disconnect and connect [\#1397](https://github.com/vatesfr/xen-orchestra/issues/1397)
- Eject host from a pool [\#1395](https://github.com/vatesfr/xen-orchestra/issues/1395)
- Improve pool general view [\#1393](https://github.com/vatesfr/xen-orchestra/issues/1393)
- Improve patching system [\#1392](https://github.com/vatesfr/xen-orchestra/issues/1392)
- Pool name modification [\#1390](https://github.com/vatesfr/xen-orchestra/issues/1390)
- Confirmation dialog before destroying VDIs [\#1388](https://github.com/vatesfr/xen-orchestra/issues/1388)
- Tooltips for meter object [\#1387](https://github.com/vatesfr/xen-orchestra/issues/1387)
- New Host assistant [\#1374](https://github.com/vatesfr/xen-orchestra/issues/1374)
- New VM assistant [\#1373](https://github.com/vatesfr/xen-orchestra/issues/1373)
- New SR assistant [\#1372](https://github.com/vatesfr/xen-orchestra/issues/1372)
- Direct access to VDI listing from dashboard's SR usage breakdown [\#1371](https://github.com/vatesfr/xen-orchestra/issues/1371)
- Can't set a network name at pool level [\#1368](https://github.com/vatesfr/xen-orchestra/issues/1368)
- Change a few mouse over descriptions [\#1363](https://github.com/vatesfr/xen-orchestra/issues/1363)
- Hide network install in VM create if template is HVM [\#1362](https://github.com/vatesfr/xen-orchestra/issues/1362)
- SR space left during VM creation [\#1358](https://github.com/vatesfr/xen-orchestra/issues/1358)
- Add destination SR on migration modal in VM view [\#1357](https://github.com/vatesfr/xen-orchestra/issues/1357)
- Ability to create a new VM from a snapshot [\#1353](https://github.com/vatesfr/xen-orchestra/issues/1353)
- Missing explanation/confirmation on Snapshot Page [\#1349](https://github.com/vatesfr/xen-orchestra/issues/1349)
- Log view: expose API errors in the web UI [\#1344](https://github.com/vatesfr/xen-orchestra/issues/1344)
- Registration on update page [\#1341](https://github.com/vatesfr/xen-orchestra/issues/1341)
- Add export snapshot button [\#1336](https://github.com/vatesfr/xen-orchestra/issues/1336)
- Use saved SSH keys in VM create CloudConfig [\#1319](https://github.com/vatesfr/xen-orchestra/issues/1319)
- Collapse header in console view [\#1268](https://github.com/vatesfr/xen-orchestra/issues/1268)
- Two max concurrent jobs in parallel [\#915](https://github.com/vatesfr/xen-orchestra/issues/915)
- Handle OVA import via the web UI [\#709](https://github.com/vatesfr/xen-orchestra/issues/709)

### Bug fixes

- Bug on VM console when header is hidden [\#1485](https://github.com/vatesfr/xen-orchestra/issues/1485)
- Disks not removed when deleting multiple VMs [\#1484](https://github.com/vatesfr/xen-orchestra/issues/1484)
- Do not display VDI disconnect button when a VM is not running [\#1470](https://github.com/vatesfr/xen-orchestra/issues/1470)
- Do not display VIF disconnect button when a VM is not running [\#1468](https://github.com/vatesfr/xen-orchestra/issues/1468)
- Error on migration if no default SR \(even when not used\) [\#1466](https://github.com/vatesfr/xen-orchestra/issues/1466)
- DR issue while rotating old backup [\#1464](https://github.com/vatesfr/xen-orchestra/issues/1464)
- Giving resource set to end-user ends with error [\#1448](https://github.com/vatesfr/xen-orchestra/issues/1448)
- Error thrown when cancelling out of Delete User confirmation dialog [\#1439](https://github.com/vatesfr/xen-orchestra/issues/1439)
- Wrong month label shown in Backup and Job scheduler [\#1438](https://github.com/vatesfr/xen-orchestra/issues/1438)
- Bug on Self service creation/edition [\#1428](https://github.com/vatesfr/xen-orchestra/issues/1428)
- ISO selection during VM create is not mounted after [\#1415](https://github.com/vatesfr/xen-orchestra/issues/1415)
- Hosts general view: bad link for storage [\#1408](https://github.com/vatesfr/xen-orchestra/issues/1408)
- Backup Schedule - "Month" and "Day of Week" display error [\#1404](https://github.com/vatesfr/xen-orchestra/issues/1404)
- Migrate dialog doesn't present all available VIF's in new UI interface [\#1403](https://github.com/vatesfr/xen-orchestra/issues/1403)
- NFS mount issues [\#1396](https://github.com/vatesfr/xen-orchestra/issues/1396)
- Select component color [\#1391](https://github.com/vatesfr/xen-orchestra/issues/1391)
- SR created with local path shouldn't be shared [\#1389](https://github.com/vatesfr/xen-orchestra/issues/1389)
- Disks (VBD) are attached to VM in RO mode instead of RW even if RO is unchecked [\#1386](https://github.com/vatesfr/xen-orchestra/issues/1386)
- Re-connection issues between server and XS hosts [\#1384](https://github.com/vatesfr/xen-orchestra/issues/1384)
- Meter object style with Chrome 52 [\#1383](https://github.com/vatesfr/xen-orchestra/issues/1383)
- Editing a rolling snapshot job seems to fail [\#1376](https://github.com/vatesfr/xen-orchestra/issues/1376)
- Dashboard SR usage and total inverted [\#1370](https://github.com/vatesfr/xen-orchestra/issues/1370)
- XenServer connection issue with host while using VGPUs [\#1369](https://github.com/vatesfr/xen-orchestra/issues/1369)
- Job created with v4 are not correctly displayed in v5 [\#1366](https://github.com/vatesfr/xen-orchestra/issues/1366)
- CPU accounting in resource set [\#1365](https://github.com/vatesfr/xen-orchestra/issues/1365)
- Tooltip stay displayed when a button change state [\#1360](https://github.com/vatesfr/xen-orchestra/issues/1360)
- Failure on host reboot [\#1351](https://github.com/vatesfr/xen-orchestra/issues/1351)
- Editing Backup Jobs Without Compression, Slider Always Set To On [\#1339](https://github.com/vatesfr/xen-orchestra/issues/1339)
- Month Selection on Backup Screen Wrong [\#1338](https://github.com/vatesfr/xen-orchestra/issues/1338)
- Delta backup fail when removed VDIs [\#1333](https://github.com/vatesfr/xen-orchestra/issues/1333)

## **5.1.0** (2016-07-26)

### Enhancements

- Improve backups timezone UI [\#1314](https://github.com/vatesfr/xen-orchestra/issues/1314)
- HOME view submenus [\#1306](https://github.com/vatesfr/xen-orchestra/issues/1306)
- Ability for a user to save SSH keys [\#1299](https://github.com/vatesfr/xen-orchestra/issues/1299)
- \[ACLs\] Ability to select all hosts/VMs [\#1296](https://github.com/vatesfr/xen-orchestra/issues/1296)
- Improve scheduling UI [\#1295](https://github.com/vatesfr/xen-orchestra/issues/1295)
- Plugins: Predefined configurations [\#1289](https://github.com/vatesfr/xen-orchestra/issues/1289)
- Button to recompute resource sets limits [\#1287](https://github.com/vatesfr/xen-orchestra/issues/1287)
- Credit scheduler CAP and weight configuration [\#1283](https://github.com/vatesfr/xen-orchestra/issues/1283)
- Migration form problem on the /v5/vms/\_\_UUID\_\_ page when doing xenmotion inside a pool [\#1254](https://github.com/vatesfr/xen-orchestra/issues/1254)
- /v5/\#/pools/\_\_UUID\_\_: patch table improvement  [\#1246](https://github.com/vatesfr/xen-orchestra/issues/1246)
- /v5/\#/hosts/\_\_UUID\_\_: patch list improvements ? [\#1245](https://github.com/vatesfr/xen-orchestra/issues/1245)
- F\*cking patches, how do they work? [\#1236](https://github.com/vatesfr/xen-orchestra/issues/1236)
- Change Default Filter [\#1235](https://github.com/vatesfr/xen-orchestra/issues/1235)
- Add a property on jobs to know their state [\#1232](https://github.com/vatesfr/xen-orchestra/issues/1232)
- Spanish translation [\#1231](https://github.com/vatesfr/xen-orchestra/issues/1231)
- Home: "Filter" input and keyboard focus [\#1228](https://github.com/vatesfr/xen-orchestra/issues/1228)
- Display xenserver version [\#1225](https://github.com/vatesfr/xen-orchestra/issues/1225)
- Plugin config: presets & defaults [\#1222](https://github.com/vatesfr/xen-orchestra/issues/1222)
- Allow halted VM migration [\#1216](https://github.com/vatesfr/xen-orchestra/issues/1216)
- Missing confirm dialog on critical button [\#1211](https://github.com/vatesfr/xen-orchestra/issues/1211)
- Backup logs are not sortable [\#1196](https://github.com/vatesfr/xen-orchestra/issues/1196)
- Page title with the name of current object [\#1185](https://github.com/vatesfr/xen-orchestra/issues/1185)
- Existing VIF management [\#1176](https://github.com/vatesfr/xen-orchestra/issues/1176)
- Do not display fast clone option is there isn't template disks [\#1172](https://github.com/vatesfr/xen-orchestra/issues/1172)
- UI issue when adding a user [\#1159](https://github.com/vatesfr/xen-orchestra/issues/1159)
- Combined values on stats [\#1158](https://github.com/vatesfr/xen-orchestra/issues/1158)
- Parallel coordinates graph [\#1157](https://github.com/vatesfr/xen-orchestra/issues/1157)
- VM creation on self-service as user [\#1155](https://github.com/vatesfr/xen-orchestra/issues/1155)
- VM copy bulk action on home view [\#1154](https://github.com/vatesfr/xen-orchestra/issues/1154)
- Better VDI map [\#1151](https://github.com/vatesfr/xen-orchestra/issues/1151)
- Missing tooltips on buttons [\#1150](https://github.com/vatesfr/xen-orchestra/issues/1150)
- Patching from pool view [\#1149](https://github.com/vatesfr/xen-orchestra/issues/1149)
- Missing patches in dashboard [\#1148](https://github.com/vatesfr/xen-orchestra/issues/1148)
- Improve tasks view [\#1147](https://github.com/vatesfr/xen-orchestra/issues/1147)
- Home bulk VM migration [\#1146](https://github.com/vatesfr/xen-orchestra/issues/1146)
- LDAP plugin clear password field [\#1145](https://github.com/vatesfr/xen-orchestra/issues/1145)
- Cron default behavior [\#1144](https://github.com/vatesfr/xen-orchestra/issues/1144)
- Modal for migrate on home [\#1143](https://github.com/vatesfr/xen-orchestra/issues/1143)
- /v5/\#/srs/\_\_UUID\_\_: UI improvements [\#1142](https://github.com/vatesfr/xen-orchestra/issues/1142)
- /v5/\#/pools/: some name should be links [\#1141](https://github.com/vatesfr/xen-orchestra/issues/1141)
- create the page /v5/\#/pools/ [\#1140](https://github.com/vatesfr/xen-orchestra/issues/1140)
- Dashboard: add links to different part of XOA [\#1139](https://github.com/vatesfr/xen-orchestra/issues/1139)
- /v5/\#/dashboard/overview: add link on the "Top 5 SR Usage" graph [\#1135](https://github.com/vatesfr/xen-orchestra/issues/1135)
- /v5/\#/backup/overview: display the error when there is one returned by xenserver on failed job. [\#1134](https://github.com/vatesfr/xen-orchestra/issues/1134)
- /v5/: add an option to set the number of element displayed in tables [\#1133](https://github.com/vatesfr/xen-orchestra/issues/1133)
- Updater refresh page after update [\#1131](https://github.com/vatesfr/xen-orchestra/issues/1131)
- /v5/\#/settings/plugins [\#1130](https://github.com/vatesfr/xen-orchestra/issues/1130)
- /v5/\#/new/sr: layout issue [\#1129](https://github.com/vatesfr/xen-orchestra/issues/1129)
- v5 /v5/\#/vms/new: layout issue [\#1128](https://github.com/vatesfr/xen-orchestra/issues/1128)
- v5 user page missing style [\#1127](https://github.com/vatesfr/xen-orchestra/issues/1127)
- Remote helper/tester [\#1075](https://github.com/vatesfr/xen-orchestra/issues/1075)
- Generate uiSchema from custom schema properties [\#951](https://github.com/vatesfr/xen-orchestra/issues/951)
- Customizing VM names generation during batch creation [\#949](https://github.com/vatesfr/xen-orchestra/issues/949)

### Bug fixes

- Plugins: Don't use `default` attributes in presets list [\#1288](https://github.com/vatesfr/xen-orchestra/issues/1288)
- CPU weight must be an integer [\#1286](https://github.com/vatesfr/xen-orchestra/issues/1286)
- Overview of self service is always empty [\#1282](https://github.com/vatesfr/xen-orchestra/issues/1282)
- SR attach/creation issue [\#1281](https://github.com/vatesfr/xen-orchestra/issues/1281)
- Self service resources not modified after a VM deletion [\#1276](https://github.com/vatesfr/xen-orchestra/issues/1276)
- Scheduled jobs seems use GMT since 5.0 [\#1258](https://github.com/vatesfr/xen-orchestra/issues/1258)
- Can't create a VM with disks on 2 different SRs [\#1257](https://github.com/vatesfr/xen-orchestra/issues/1257)
- Graph display bug [\#1247](https://github.com/vatesfr/xen-orchestra/issues/1247)
- /v5/#/hosts/__UUID__: Patch list not limited to the current pool [\#1244](https://github.com/vatesfr/xen-orchestra/issues/1244)
- Replication issues [\#1233](https://github.com/vatesfr/xen-orchestra/issues/1233)
- VM creation install method disabled fields [\#1198](https://github.com/vatesfr/xen-orchestra/issues/1198)
- Update icon shouldn't be displayed when menu is collapsed [\#1188](https://github.com/vatesfr/xen-orchestra/issues/1188)
- /v5/ : Load average graph axis issue [\#1167](https://github.com/vatesfr/xen-orchestra/issues/1167)
- Some remote can't be opened [\#1164](https://github.com/vatesfr/xen-orchestra/issues/1164)
- Bulk action for hosts in home and pool view [\#1153](https://github.com/vatesfr/xen-orchestra/issues/1153)
- New Vif [\#1138](https://github.com/vatesfr/xen-orchestra/issues/1138)
- Missing SRs [\#1123](https://github.com/vatesfr/xen-orchestra/issues/1123)
- Continuous replication email alert does not obey per job setting [\#1121](https://github.com/vatesfr/xen-orchestra/issues/1121)
- Safari XO5 issue [\#1120](https://github.com/vatesfr/xen-orchestra/issues/1120)
- ACLs shoud be available in Enterprise Edition [\#1118](https://github.com/vatesfr/xen-orchestra/issues/1118)
- SR edit name or description doesn't work [\#1116](https://github.com/vatesfr/xen-orchestra/issues/1116)
- Bad RRD parsing for VIFs [\#969](https://github.com/vatesfr/xen-orchestra/issues/969)

## **5.0.0** (2016-06-24)

### Enhancements

- Handle failed quiesce in snapshots [\#1088](https://github.com/vatesfr/xen-orchestra/issues/1088)
- Sparklines stats [\#1061](https://github.com/vatesfr/xen-orchestra/issues/1061)
- Task view [\#1060](https://github.com/vatesfr/xen-orchestra/issues/1060)
- Improved import system [\#1048](https://github.com/vatesfr/xen-orchestra/issues/1048)
- Backup restore view improvements [\#1021](https://github.com/vatesfr/xen-orchestra/issues/1021)
- Restore VM - Wrong VLAN on the VMs interface [\#1016](https://github.com/vatesfr/xen-orchestra/issues/1016)
- Fast Disk Cloning [\#960](https://github.com/vatesfr/xen-orchestra/issues/960)
- Disaster recovery job should target SRs, not pools [\#955](https://github.com/vatesfr/xen-orchestra/issues/955)
- Improve Header/Content interaction in a page [\#926](https://github.com/vatesfr/xen-orchestra/issues/926)
- New default view [\#912](https://github.com/vatesfr/xen-orchestra/issues/912)
- Xen Patching - Restart Pending [\#883](https://github.com/vatesfr/xen-orchestra/issues/883)
- Hide About page for user that are not admin [\#877](https://github.com/vatesfr/xen-orchestra/issues/877)
- ACL: Ability to view/sort/group by User/Group, Objects or Role [\#875](https://github.com/vatesfr/xen-orchestra/issues/875)
- ACL: Ability to select multiple users & group when creating a rule [\#874](https://github.com/vatesfr/xen-orchestra/issues/874)
- Translation [\#839](https://github.com/vatesfr/xen-orchestra/issues/839)
- XO offer useless network interfaces for XenMontion [\#833](https://github.com/vatesfr/xen-orchestra/issues/833)
- Show HVM, PVM, PVHVM modes in guest details [\#806](https://github.com/vatesfr/xen-orchestra/issues/806)
- Tree view: display cpu available/total for each host [\#696](https://github.com/vatesfr/xen-orchestra/issues/696)
- Greenkeeper integration [\#667](https://github.com/vatesfr/xen-orchestra/issues/667)
- Clarify vCPUs and RAM editor  [\#658](https://github.com/vatesfr/xen-orchestra/issues/658)
- Backup LZ4 compression [\#647](https://github.com/vatesfr/xen-orchestra/issues/647)
- Support enum in plugins configuration [\#638](https://github.com/vatesfr/xen-orchestra/issues/638)
- Add configuration option to disable xoa-updater  [\#535](https://github.com/vatesfr/xen-orchestra/issues/535)
- Use cursors to add more context to actions [\#523](https://github.com/vatesfr/xen-orchestra/issues/523)
- Review UI for flat view [\#354](https://github.com/vatesfr/xen-orchestra/issues/354)
- Review UI for the tree view [\#353](https://github.com/vatesfr/xen-orchestra/issues/353)
- Tag filtering [\#233](https://github.com/vatesfr/xen-orchestra/issues/233)
- GUI review [\#230](https://github.com/vatesfr/xen-orchestra/issues/230)
- Review UI for VM creation [\#214](https://github.com/vatesfr/xen-orchestra/issues/214)
- Ability to collapse pools/hosts in main view [\#173](https://github.com/vatesfr/xen-orchestra/issues/173)
- Issue importing .xva VM via xo-web [\#1022](https://github.com/vatesfr/xen-orchestra/issues/1022)
- Enhancement Proposal - Cancel In Progress Backups [\#1003](https://github.com/vatesfr/xen-orchestra/issues/1003)
- Can't create VM with  CloudConfigDrive [\#917](https://github.com/vatesfr/xen-orchestra/issues/917)
- Auth: LDAP User causes problems [\#893](https://github.com/vatesfr/xen-orchestra/issues/893)
- No tags in Continuous Replication [\#838](https://github.com/vatesfr/xen-orchestra/issues/838)
- Delta backup Depth not working [\#802](https://github.com/vatesfr/xen-orchestra/issues/802)
- Update Section - Running version info missing - gui enhancement [\#795](https://github.com/vatesfr/xen-orchestra/issues/795)
- On reboot, vnc console wrongly scaled [\#722](https://github.com/vatesfr/xen-orchestra/issues/722)
- Make the object name \(title\) "sticky" at the top of the page [\#705](https://github.com/vatesfr/xen-orchestra/issues/705)
- pool view: display Local SR from hosts in the current pool [\#692](https://github.com/vatesfr/xen-orchestra/issues/692)
- tree view: display all IPs [\#689](https://github.com/vatesfr/xen-orchestra/issues/689)
- XO5 parallel distribution [\#462](https://github.com/vatesfr/xen-orchestra/issues/462)
- Load balancing with XO [\#423](https://github.com/vatesfr/xen-orchestra/issues/423)

### Bug fixes

- vCPUs number when no tools installed [\#1089](https://github.com/vatesfr/xen-orchestra/issues/1089)
- Config Drive textbox disappears when content is deleted [\#1012](https://github.com/vatesfr/xen-orchestra/issues/1012)
- storage status not changed in host view page after disconnect/connect  [\#1009](https://github.com/vatesfr/xen-orchestra/issues/1009)
- Cannot Delete Logs From Backup Overview [\#1004](https://github.com/vatesfr/xen-orchestra/issues/1004)
- \[v5.x\] Plugins configuration: optional non-used objects are sent [\#1000](https://github.com/vatesfr/xen-orchestra/issues/1000)
- "@" char in remote password break the remote view [\#997](https://github.com/vatesfr/xen-orchestra/issues/997)
- Handle MEMORY\_CONSTRAINT\_VIOLATION correctly [\#970](https://github.com/vatesfr/xen-orchestra/issues/970)
- VM creation error on XenServer Dundee [\#964](https://github.com/vatesfr/xen-orchestra/issues/964)
- Copy VMs doesn't display all SRs [\#945](https://github.com/vatesfr/xen-orchestra/issues/945)
- Autopower\_on wrong value [\#937](https://github.com/vatesfr/xen-orchestra/issues/937)
- Correctly handle unknown users in group view [\#900](https://github.com/vatesfr/xen-orchestra/issues/900)
- Importing into Dundee [\#887](https://github.com/vatesfr/xen-orchestra/issues/887)
- update status - gui resize issue [\#803](https://github.com/vatesfr/xen-orchestra/issues/803)
- Backup Remote Stores Problem [\#751](https://github.com/vatesfr/xen-orchestra/issues/751)
- VM view is broken when changing a disk SR twice [\#670](https://github.com/vatesfr/xen-orchestra/issues/670)
- console mouse sync  [\#280](https://github.com/vatesfr/xen-orchestra/issues/280)

## **4.16.0** (2016-04-29)

Maintenance release

### Enhancements

- TOO\_MANY\_PENDING\_TASKS [\#861](https://github.com/vatesfr/xen-orchestra/issues/861)

### Bug fixes

- Incorrect VM target name with continuous replication [\#904](https://github.com/vatesfr/xen-orchestra/issues/904)
- Error while deleting users [\#901](https://github.com/vatesfr/xen-orchestra/issues/901)
- Use an available path to the SR to create a config drive [\#882](https://github.com/vatesfr/xen-orchestra/issues/882)
- VM autoboot don't set the right pool parameter [\#879](https://github.com/vatesfr/xen-orchestra/issues/879)
- BUG: ACL with NFS ISO Library not working! [\#870](https://github.com/vatesfr/xen-orchestra/issues/870)
- Broken paths in backups in SMB [\#865](https://github.com/vatesfr/xen-orchestra/issues/865)
- Plugins page loads users/groups multiple times [\#829](https://github.com/vatesfr/xen-orchestra/issues/829)
- "Ghost" VM remains after migration [\#769](https://github.com/vatesfr/xen-orchestra/issues/769)

## **4.15.0** (2016-03-21)

Load balancing, SMB delta support, advanced network operations...

### Enhancements

- Add the job name inside the backup email report [\#819](https://github.com/vatesfr/xen-orchestra/issues/819)
- Delta backup with quiesce [\#812](https://github.com/vatesfr/xen-orchestra/issues/812)
- Hosts: No user feedback when error occurs with SR connect / disconnect [\#810](https://github.com/vatesfr/xen-orchestra/issues/810)
- Expose components versions [\#807](https://github.com/vatesfr/xen-orchestra/issues/807)
- Rework networks/PIFs management [\#805](https://github.com/vatesfr/xen-orchestra/issues/805)
- Displaying all SRs and a list of available hosts for creating VM from a pool [\#790](https://github.com/vatesfr/xen-orchestra/issues/790)
- Add "Source network" on "VM migration" screen [\#785](https://github.com/vatesfr/xen-orchestra/issues/785)
- Migration queue [\#783](https://github.com/vatesfr/xen-orchestra/issues/783)
- Match network names for VM migration [\#782](https://github.com/vatesfr/xen-orchestra/issues/782)
- Disk names [\#780](https://github.com/vatesfr/xen-orchestra/issues/780)
- Self service: should the user be able to set the CPU weight? [\#767](https://github.com/vatesfr/xen-orchestra/issues/767)
- host & pool Citrix license status [\#763](https://github.com/vatesfr/xen-orchestra/issues/763)
- pool view: Provide "updates" section [\#762](https://github.com/vatesfr/xen-orchestra/issues/762)
- XOA ISO image: ambigious root disk label [\#761](https://github.com/vatesfr/xen-orchestra/issues/761)
- Host info: provide system serial number [\#760](https://github.com/vatesfr/xen-orchestra/issues/760)
- CIFS ISO SR Creation [\#731](https://github.com/vatesfr/xen-orchestra/issues/731)
- MAC address not preserved on VM restore [\#707](https://github.com/vatesfr/xen-orchestra/issues/707)
- Failing replication job should send reports [\#659](https://github.com/vatesfr/xen-orchestra/issues/659)
- Display networks in the Pool view [\#226](https://github.com/vatesfr/xen-orchestra/issues/226)

### Bug fixes

- Broken link to backup remote  [\#821](https://github.com/vatesfr/xen-orchestra/issues/821)
- Issue with self-signed cert for email plugin [\#817](https://github.com/vatesfr/xen-orchestra/issues/817)
- Plugins view, reset form and errors [\#815](https://github.com/vatesfr/xen-orchestra/issues/815)
- HVM recovery mode is broken [\#794](https://github.com/vatesfr/xen-orchestra/issues/794)
- Disk bug when creating vm from template [\#778](https://github.com/vatesfr/xen-orchestra/issues/778)
- Can't mount NFS shares in remote stores [\#775](https://github.com/vatesfr/xen-orchestra/issues/775)
- VM disk name and description not passed during creation [\#774](https://github.com/vatesfr/xen-orchestra/issues/774)
- NFS mount problem for Windows share [\#771](https://github.com/vatesfr/xen-orchestra/issues/771)
- lodash.pluck not installed [\#757](https://github.com/vatesfr/xen-orchestra/issues/757)
- this.\_getAuthenticationTokensForUser is not a function [\#755](https://github.com/vatesfr/xen-orchestra/issues/755)
- CentOS 6.x 64bit template creates a VM that won't boot [\#733](https://github.com/vatesfr/xen-orchestra/issues/733)
- Lot of xo:perf leading to XO crash [\#575](https://github.com/vatesfr/xen-orchestra/issues/575)
- New collection checklist [\#262](https://github.com/vatesfr/xen-orchestra/issues/262)

## **4.14.0** (2016-02-23)

Self service, custom CloudInit...

### Enhancements

- VM creation self service with quotas [\#285](https://github.com/vatesfr/xen-orchestra/issues/285)
- Cloud config custom user data [\#706](https://github.com/vatesfr/xen-orchestra/issues/706)
- Patches behind a proxy [\#737](https://github.com/vatesfr/xen-orchestra/issues/737)
- Remote store status indicator [\#728](https://github.com/vatesfr/xen-orchestra/issues/728)
- Patch list order [\#724](https://github.com/vatesfr/xen-orchestra/issues/724)
- Enable reporting on additional backup types [\#717](https://github.com/vatesfr/xen-orchestra/issues/717)
- Tooltip name for cancel [\#703](https://github.com/vatesfr/xen-orchestra/issues/703)
- Portable VHD merging [\#646](https://github.com/vatesfr/xen-orchestra/issues/646)

### Bug fixes

- Avoid merge between two delta vdi backups [\#702](https://github.com/vatesfr/xen-orchestra/issues/702)
- Text in table is not cut anymore [\#713](https://github.com/vatesfr/xen-orchestra/issues/713)
- Disk size edition issue with float numbers [\#719](https://github.com/vatesfr/xen-orchestra/issues/719)
- Create vm, summary is not refreshed [\#721](https://github.com/vatesfr/xen-orchestra/issues/721)
- Boot order problem [\#726](https://github.com/vatesfr/xen-orchestra/issues/726)

## **4.13.0** (2016-02-05)

Backup checksum, SMB remotes...

### Enhancements

- Add SMB mount for remote [\#338](https://github.com/vatesfr/xen-orchestra/issues/338)
- Centralize Perm in a lib [\#345](https://github.com/vatesfr/xen-orchestra/issues/345)
- Expose interpool migration details [\#567](https://github.com/vatesfr/xen-orchestra/issues/567)
- Add checksum for delta backup [\#617](https://github.com/vatesfr/xen-orchestra/issues/617)
- Redirect from HTTP to HTTPS [\#626](https://github.com/vatesfr/xen-orchestra/issues/626)
- Expose vCPU weight [\#633](https://github.com/vatesfr/xen-orchestra/issues/633)
- Avoid metadata in delta backup [\#651](https://github.com/vatesfr/xen-orchestra/issues/651)
- Button to clear logs [\#661](https://github.com/vatesfr/xen-orchestra/issues/661)
- Units for RAM and disks [\#666](https://github.com/vatesfr/xen-orchestra/issues/666)
- Remove multiple VDIs at once [\#676](https://github.com/vatesfr/xen-orchestra/issues/676)
- Find orphaned VDI snapshots [\#679](https://github.com/vatesfr/xen-orchestra/issues/679)
- New health view in Dashboard [\#680](https://github.com/vatesfr/xen-orchestra/issues/680)
- Use physical usage for VDI and SR [\#682](https://github.com/vatesfr/xen-orchestra/issues/682)
- TLS configuration [\#685](https://github.com/vatesfr/xen-orchestra/issues/685)
- Better VM info on tree view [\#688](https://github.com/vatesfr/xen-orchestra/issues/688)
- Absolute values in tooltips for tree view [\#690](https://github.com/vatesfr/xen-orchestra/issues/690)
- Absolute values for host memory [\#691](https://github.com/vatesfr/xen-orchestra/issues/691)

### Bug fixes

- Issues on host console screen [\#672](https://github.com/vatesfr/xen-orchestra/issues/672)
- NFS remote mount fails in particular case [\#665](https://github.com/vatesfr/xen-orchestra/issues/665)
- Unresponsive pages [\#662](https://github.com/vatesfr/xen-orchestra/issues/662)
- Live migration fail in the same pool with local SR fails [\#655](https://github.com/vatesfr/xen-orchestra/issues/655)

## **4.12.0** (2016-01-18)

Continuous Replication, Continuous Delta backup...

### Enhancements

- Continuous VM replication [\#582](https://github.com/vatesfr/xen-orchestra/issues/582)
- Continuous Delta Backup [\#576](https://github.com/vatesfr/xen-orchestra/issues/576)
- Scheduler should not run job again if previous instance is not finished [\#642](https://github.com/vatesfr/xen-orchestra/issues/642)
- Boot VM automatically after creation [\#635](https://github.com/vatesfr/xen-orchestra/issues/635)
- Manage existing VIFs in templates [\#630](https://github.com/vatesfr/xen-orchestra/issues/630)
- Support templates with existing install repository [\#627](https://github.com/vatesfr/xen-orchestra/issues/627)
- Remove running VMs [\#616](https://github.com/vatesfr/xen-orchestra/issues/616)
- Prevent a VM to start before delta import is finished [\#613](https://github.com/vatesfr/xen-orchestra/issues/613)
- Spawn multiple VMs at once [\#606](https://github.com/vatesfr/xen-orchestra/issues/606)
- Fixed `suspendVM` in tree view. [\#619](https://github.com/vatesfr/xen-orchestra/pull/619) ([pdonias](https://github.com/pdonias))

### Bug fixes

- User defined MAC address is not fetch in VM install [\#643](https://github.com/vatesfr/xen-orchestra/issues/643)
- CoreOsCloudConfig is not shown with CoreOS [\#639](https://github.com/vatesfr/xen-orchestra/issues/639)
- Plugin activation/deactivation in web UI seems broken [\#637](https://github.com/vatesfr/xen-orchestra/issues/637)
- Issue when creating CloudConfig drive [\#636](https://github.com/vatesfr/xen-orchestra/issues/636)
- CloudConfig hostname shouldn't have space [\#634](https://github.com/vatesfr/xen-orchestra/issues/634)
- Cloned VIFs are not properly deleted on VM creation [\#632](https://github.com/vatesfr/xen-orchestra/issues/632)
- Default PV args missing during VM creation [\#628](https://github.com/vatesfr/xen-orchestra/issues/628)
- VM creation problems from custom templates [\#625](https://github.com/vatesfr/xen-orchestra/issues/625)
- Emergency shutdown race condition [\#622](https://github.com/vatesfr/xen-orchestra/issues/622)
- `vm.delete\(\)` should not delete VDIs attached to other VMs [\#621](https://github.com/vatesfr/xen-orchestra/issues/621)
- VM creation error from template with a disk [\#581](https://github.com/vatesfr/xen-orchestra/issues/581)
- Only delete VDI exports when VM backup is successful [\#644](https://github.com/vatesfr/xen-orchestra/issues/644)
- Change the name of an imported VM during the import process [\#641](https://github.com/vatesfr/xen-orchestra/issues/641)
- Creating a new VIF in view is partially broken [\#652](https://github.com/vatesfr/xen-orchestra/issues/652)
- Grey out the "create button" during VM creation [\#654](https://github.com/vatesfr/xen-orchestra/issues/654)

## **4.11.0** (2015-12-22)

Delta backup, CloudInit...

### Enhancements

- Visible list of SR inside a VM [\#601](https://github.com/vatesfr/xen-orchestra/issues/601)
- VDI move [\#591](https://github.com/vatesfr/xen-orchestra/issues/591)
- Edit pre-existing disk configuration during VM creation [\#589](https://github.com/vatesfr/xen-orchestra/issues/589)
- Allow disk size edition [\#587](https://github.com/vatesfr/xen-orchestra/issues/587)
- Better VDI resize support [\#585](https://github.com/vatesfr/xen-orchestra/issues/585)
- Remove manual VM export metadata in UI [\#580](https://github.com/vatesfr/xen-orchestra/issues/580)
- Support import VM metadata [\#579](https://github.com/vatesfr/xen-orchestra/issues/579)
- Set a default pool SR [\#572](https://github.com/vatesfr/xen-orchestra/issues/572)
- ISOs should be sorted by name [\#565](https://github.com/vatesfr/xen-orchestra/issues/565)
- Button to boot a VM from a disc once [\#564](https://github.com/vatesfr/xen-orchestra/issues/564)
- Ability to boot a PV VM from a disc [\#563](https://github.com/vatesfr/xen-orchestra/issues/563)
- Add an option to manually run backup jobs [\#562](https://github.com/vatesfr/xen-orchestra/issues/562)
- backups to unmounted storage [\#561](https://github.com/vatesfr/xen-orchestra/issues/561)
- Root integer properties cannot be edited in plugins configuration form [\#550](https://github.com/vatesfr/xen-orchestra/issues/550)
- Generic CloudConfig drive [\#549](https://github.com/vatesfr/xen-orchestra/issues/549)
- Auto-discovery of installed xo-server plugins [\#546](https://github.com/vatesfr/xen-orchestra/issues/546)
- Hide info on flat view [\#545](https://github.com/vatesfr/xen-orchestra/issues/545)
- Config plugin boolean properties must have a default value \(undefined prohibited\) [\#543](https://github.com/vatesfr/xen-orchestra/issues/543)
- Present detailed errors on plugin configuration failures [\#530](https://github.com/vatesfr/xen-orchestra/issues/530)
- Do not reset form on failures in plugins configuration [\#529](https://github.com/vatesfr/xen-orchestra/issues/529)
- XMPP alert plugin [\#518](https://github.com/vatesfr/xen-orchestra/issues/518)
- Hide tag adders depending on ACLs [\#516](https://github.com/vatesfr/xen-orchestra/issues/516)
- Choosing a framework for xo-web 5 [\#514](https://github.com/vatesfr/xen-orchestra/issues/514)
- Prevent adding a host in an existing XAPI connection [\#466](https://github.com/vatesfr/xen-orchestra/issues/466)
- Read only connection to Xen servers/pools [\#439](https://github.com/vatesfr/xen-orchestra/issues/439)
- generic notification system [\#391](https://github.com/vatesfr/xen-orchestra/issues/391)
- Data architecture review [\#384](https://github.com/vatesfr/xen-orchestra/issues/384)
- Make filtering easier to understand/add some "default" filters [\#207](https://github.com/vatesfr/xen-orchestra/issues/207)
- Improve performance [\#148](https://github.com/vatesfr/xen-orchestra/issues/148)

### Bug fixes

- VM metadata export should not require a snapshot [\#615](https://github.com/vatesfr/xen-orchestra/issues/615)
- Missing patch for all hosts is continuously refreshed [\#609](https://github.com/vatesfr/xen-orchestra/issues/609)
- Backup import memory issue [\#608](https://github.com/vatesfr/xen-orchestra/issues/608)
- Host list missing patch is buggy [\#604](https://github.com/vatesfr/xen-orchestra/issues/604)
- Servers infos should not been refreshed while a field is being edited [\#595](https://github.com/vatesfr/xen-orchestra/issues/595)
- Servers list should not been re-order while a field is being edited [\#594](https://github.com/vatesfr/xen-orchestra/issues/594)
- Correctly display size in interface \(binary scale\) [\#592](https://github.com/vatesfr/xen-orchestra/issues/592)
- Display failures on VM boot order modification [\#560](https://github.com/vatesfr/xen-orchestra/issues/560)
- `vm.setBootOrder\(\)` should throw errors on failures \(non-HVM VMs\) [\#559](https://github.com/vatesfr/xen-orchestra/issues/559)
- Hide boot order form for non-HVM VMs [\#558](https://github.com/vatesfr/xen-orchestra/issues/558)
- Allow editing PV args even when empty \(but only for PV VMs\) [\#557](https://github.com/vatesfr/xen-orchestra/issues/557)
- Crashes when using legacy event system [\#556](https://github.com/vatesfr/xen-orchestra/issues/556)
- XenServer patches check error for 6.1 [\#555](https://github.com/vatesfr/xen-orchestra/issues/555)
- activation plugin xo-server-transport-email  [\#553](https://github.com/vatesfr/xen-orchestra/issues/553)
- Server error with JSON on 32 bits Dom0 [\#552](https://github.com/vatesfr/xen-orchestra/issues/552)
- Cloud Config drive shouldn't be created on default SR [\#548](https://github.com/vatesfr/xen-orchestra/issues/548)
- Deep properties cannot be edited in plugins configuration form [\#521](https://github.com/vatesfr/xen-orchestra/issues/521)
- Aborted VM export should cancel the operation [\#490](https://github.com/vatesfr/xen-orchestra/issues/490)
- VM missing with same UUID after an inter-pool migration [\#284](https://github.com/vatesfr/xen-orchestra/issues/284)

## **4.10.0** (2015-11-27)

Job management, email notifications, CoreOS/Docker, Quiesce snapshots...

### Enhancements

- Job management ([xo-web#487](https://github.com/vatesfr/xen-orchestra/issues/487))
- Patch upload on all connected servers ([xo-web#168](https://github.com/vatesfr/xen-orchestra/issues/168))
- Emergency shutdown ([xo-web#185](https://github.com/vatesfr/xen-orchestra/issues/185))
- CoreOS/docker template install ([xo-web#246](https://github.com/vatesfr/xen-orchestra/issues/246))
- Email for backups ([xo-web#308](https://github.com/vatesfr/xen-orchestra/issues/308))
- Console Clipboard ([xo-web#408](https://github.com/vatesfr/xen-orchestra/issues/408))
- Logs from CLI ([xo-web#486](https://github.com/vatesfr/xen-orchestra/issues/486))
- Save disconnected servers ([xo-web#489](https://github.com/vatesfr/xen-orchestra/issues/489))
- Snapshot with quiesce ([xo-web#491](https://github.com/vatesfr/xen-orchestra/issues/491))
- Start VM in reovery mode ([xo-web#495](https://github.com/vatesfr/xen-orchestra/issues/495))
- Username in logs ([xo-web#498](https://github.com/vatesfr/xen-orchestra/issues/498))
- Delete associated tokens with user ([xo-web#500](https://github.com/vatesfr/xen-orchestra/issues/500))
- Validate plugin configuration ([xo-web#503](https://github.com/vatesfr/xen-orchestra/issues/503))
- Avoid non configured plugins to be loaded ([xo-web#504](https://github.com/vatesfr/xen-orchestra/issues/504))
- Verbose API logs if configured ([xo-web#505](https://github.com/vatesfr/xen-orchestra/issues/505))
- Better backup overview ([xo-web#512](https://github.com/vatesfr/xen-orchestra/issues/512))
- VM auto power on ([xo-web#519](https://github.com/vatesfr/xen-orchestra/issues/519))
- Title property supported in config schema ([xo-web#522](https://github.com/vatesfr/xen-orchestra/issues/522))
- Start VM export only when necessary ([xo-web#534](https://github.com/vatesfr/xen-orchestra/issues/534))
- Input type should be number ([xo-web#538](https://github.com/vatesfr/xen-orchestra/issues/538))

### Bug fixes

- Numbers/int support in plugins config ([xo-web#531](https://github.com/vatesfr/xen-orchestra/issues/531))
- Boolean support in plugins config ([xo-web#528](https://github.com/vatesfr/xen-orchestra/issues/528))
- Keyboard unusable outside console ([xo-web#513](https://github.com/vatesfr/xen-orchestra/issues/513))
- UsernameField for SAML ([xo-web#513](https://github.com/vatesfr/xen-orchestra/issues/513))
- Wrong display of "no plugin found" ([xo-web#508](https://github.com/vatesfr/xen-orchestra/issues/508))
- Bower build error ([xo-web#488](https://github.com/vatesfr/xen-orchestra/issues/488))
- VM cloning should require SR permission ([xo-web#472](https://github.com/vatesfr/xen-orchestra/issues/472))
- Xen tools status ([xo-web#471](https://github.com/vatesfr/xen-orchestra/issues/471))
- Can't delete ghost user ([xo-web#464](https://github.com/vatesfr/xen-orchestra/issues/464))
- Stats with old versions of Node ([xo-web#463](https://github.com/vatesfr/xen-orchestra/issues/463))

## **4.9.0** (2015-11-13)

Automated DR, restore backup, VM copy

### Enhancements

- DR: schedule VM export on other host ([xo-web#447](https://github.com/vatesfr/xen-orchestra/issues/447))
- Scheduler logs ([xo-web#390](https://github.com/vatesfr/xen-orchestra/issues/390) and [xo-web#477](https://github.com/vatesfr/xen-orchestra/issues/477))
- Restore backups ([xo-web#450](https://github.com/vatesfr/xen-orchestra/issues/350))
- Disable backup compression ([xo-web#467](https://github.com/vatesfr/xen-orchestra/issues/467))
- Copy VM to another SR (even remote) ([xo-web#475](https://github.com/vatesfr/xen-orchestra/issues/475))
- VM stats without time sync ([xo-web#460](https://github.com/vatesfr/xen-orchestra/issues/460))
- Stats perfs for high CPU numbers ([xo-web#461](https://github.com/vatesfr/xen-orchestra/issues/461))

### Bug fixes

- Rolling backup bug ([xo-web#484](https://github.com/vatesfr/xen-orchestra/issues/484))
- vCPUs/CPUs inversion in dashboard ([xo-web#481](https://github.com/vatesfr/xen-orchestra/issues/481))
- Machine to template ([xo-web#459](https://github.com/vatesfr/xen-orchestra/issues/459))

### Misc

- Console fix in XenServer ([xo-web#406](https://github.com/vatesfr/xen-orchestra/issues/406))

## **4.8.0** (2015-10-29)

Fully automated patch system, ACLs inheritance, stats performance improved.

### Enhancements

- ACLs inheritance ([xo-web#279](https://github.com/vatesfr/xen-orchestra/issues/279))
- Patch automatically all missing updates ([xo-web#281](https://github.com/vatesfr/xen-orchestra/issues/281))
- Intelligent stats polling ([xo-web#432](https://github.com/vatesfr/xen-orchestra/issues/432))
- Cache latest result of stats request ([xo-web#431](https://github.com/vatesfr/xen-orchestra/issues/431))
- Improve stats polling on multiple objects ([xo-web#433](https://github.com/vatesfr/xen-orchestra/issues/433))
- Patch upload task should display the patch name ([xo-web#449](https://github.com/vatesfr/xen-orchestra/issues/449))
- Backup filename for Windows ([xo-web#448](https://github.com/vatesfr/xen-orchestra/issues/448))
- Specific distro icons ([xo-web#446](https://github.com/vatesfr/xen-orchestra/issues/446))
- PXE boot for HVM ([xo-web#436](https://github.com/vatesfr/xen-orchestra/issues/436))
- Favicon display before sign in ([xo-web#428](https://github.com/vatesfr/xen-orchestra/issues/428))
- Registration renewal ([xo-web#424](https://github.com/vatesfr/xen-orchestra/issues/424))
- Reconnect to the host if pool merge fails ([xo-web#403](https://github.com/vatesfr/xen-orchestra/issues/403))
- Avoid brute force login ([xo-web#339](https://github.com/vatesfr/xen-orchestra/issues/339))
- Missing FreeBSD icon ([xo-web#136](https://github.com/vatesfr/xen-orchestra/issues/136))
- Hide halted objects in the Health view ([xo-web#457](https://github.com/vatesfr/xen-orchestra/issues/457))
- Click on "Remember me" label ([xo-web#438](https://github.com/vatesfr/xen-orchestra/issues/438))

### Bug fixes

- Pool patches in multiple pools not displayed ([xo-web#442](https://github.com/vatesfr/xen-orchestra/issues/442))
- VM Import crashes with Chrome ([xo-web#427](https://github.com/vatesfr/xen-orchestra/issues/427))
- Cannot open a direct link ([xo-web#371](https://github.com/vatesfr/xen-orchestra/issues/371))
- Patch display edge case ([xo-web#309](https://github.com/vatesfr/xen-orchestra/issues/309))
- VM snapshot should require user permission on SR ([xo-web#429](https://github.com/vatesfr/xen-orchestra/issues/429))

## **4.7.0** (2015-10-12)

Plugin config management and browser notifications.

### Enhancements

- Plugin management in the web interface ([xo-web#352](https://github.com/vatesfr/xen-orchestra/issues/352))
- Browser notifications ([xo-web#402](https://github.com/vatesfr/xen-orchestra/issues/402))
- Graph selector ([xo-web#400](https://github.com/vatesfr/xen-orchestra/issues/400))
- Circle packing visualization ([xo-web#374](https://github.com/vatesfr/xen-orchestra/issues/374))
- Password generation ([xo-web#397](https://github.com/vatesfr/xen-orchestra/issues/397))
- Password reveal during user creation ([xo-web#396](https://github.com/vatesfr/xen-orchestra/issues/396))
- Add host to a pool ([xo-web#62](https://github.com/vatesfr/xen-orchestra/issues/62))
- Better modal when removing a host from a pool ([xo-web#405](https://github.com/vatesfr/xen-orchestra/issues/405))
- Drop focus on CD/ISO selector ([xo-web#290](https://github.com/vatesfr/xen-orchestra/issues/290))
- Allow non persistent session ([xo-web#243](https://github.com/vatesfr/xen-orchestra/issues/243))

### Bug fixes

- VM export permission corrected ([xo-web#410](https://github.com/vatesfr/xen-orchestra/issues/410))
- Proper host removal in a pool ([xo-web#402](https://github.com/vatesfr/xen-orchestra/issues/402))
- Sub-optimal tooltip placement ([xo-web#421](https://github.com/vatesfr/xen-orchestra/issues/421))
- VM migrate host incorrect target ([xo-web#419](https://github.com/vatesfr/xen-orchestra/issues/419))
- Alone host can't leave its pool ([xo-web#414](https://github.com/vatesfr/xen-orchestra/issues/414))

## **4.6.0** (2015-09-25)

Tags management and new visualization.

### Enhancements

- Multigraph for correlation ([xo-web#358](https://github.com/vatesfr/xen-orchestra/issues/358))
- Tags management ([xo-web#367](https://github.com/vatesfr/xen-orchestra/issues/367))
- Google Provider for authentication ([xo-web#363](https://github.com/vatesfr/xen-orchestra/issues/363))
- Password change for users ([xo-web#362](https://github.com/vatesfr/xen-orchestra/issues/362))
- Better live migration process ([xo-web#237](https://github.com/vatesfr/xen-orchestra/issues/237))
- VDI search filter in SR view ([xo-web#222](https://github.com/vatesfr/xen-orchestra/issues/222))
- PV args during VM creation ([xo-web#112](https://github.com/vatesfr/xen-orchestra/issues/330))
- PV args management ([xo-web#394](https://github.com/vatesfr/xen-orchestra/issues/394))
- Confirmation dialog on important actions ([xo-web#350](https://github.com/vatesfr/xen-orchestra/issues/350))
- New favicon ([xo-web#369](https://github.com/vatesfr/xen-orchestra/issues/369))
- Filename of VM for exports ([xo-web#370](https://github.com/vatesfr/xen-orchestra/issues/370))
- ACLs rights edited on the fly ([xo-web#323](https://github.com/vatesfr/xen-orchestra/issues/323))
- Heatmap values now human readable ([xo-web#342](https://github.com/vatesfr/xen-orchestra/issues/342))

### Bug fixes

- Export backup fails if no tags specified ([xo-web#383](https://github.com/vatesfr/xen-orchestra/issues/383))
- Wrong login give an obscure error message ([xo-web#373](https://github.com/vatesfr/xen-orchestra/issues/373))
- Update view is broken during updates ([xo-web#356](https://github.com/vatesfr/xen-orchestra/issues/356))
- Settings/dashboard menu incorrect display ([xo-web#357](https://github.com/vatesfr/xen-orchestra/issues/357))
- Console View Not refreshing if the VM restart ([xo-web#107](https://github.com/vatesfr/xen-orchestra/issues/107))

## **4.5.1** (2015-09-16)

An issue in `xo-web` with the VM view.

### Bug fix

- Attach disk/new disk/create interface is broken ([xo-web#378](https://github.com/vatesfr/xen-orchestra/issues/378))

## **4.5.0** (2015-09-11)

A new dataviz (parallel coord), a new provider (GitHub) and faster consoles.

### Enhancements

- Parallel coordinates view ([xo-web#333](https://github.com/vatesfr/xen-orchestra/issues/333))
- Faster consoles ([xo-web#337](https://github.com/vatesfr/xen-orchestra/issues/337))
- Disable/hide button ([xo-web#268](https://github.com/vatesfr/xen-orchestra/issues/268))
- More details on missing-guest-tools ([xo-web#304](https://github.com/vatesfr/xen-orchestra/issues/304))
- Scheduler meta data export ([xo-web#315](https://github.com/vatesfr/xen-orchestra/issues/315))
- Better heatmap ([xo-web#330](https://github.com/vatesfr/xen-orchestra/issues/330))
- Faster dashboard ([xo-web#331](https://github.com/vatesfr/xen-orchestra/issues/331))
- Faster sunburst ([xo-web#332](https://github.com/vatesfr/xen-orchestra/issues/332))
- GitHub provider for auth ([xo-web#334](https://github.com/vatesfr/xen-orchestra/issues/334))
- Filter networks for users ([xo-web#347](https://github.com/vatesfr/xen-orchestra/issues/347))
- Add networks in ACLs ([xo-web#348](https://github.com/vatesfr/xen-orchestra/issues/348))
- Better looking login page ([xo-web#341](https://github.com/vatesfr/xen-orchestra/issues/341))
- Real time dataviz (dashboard) ([xo-web#349](https://github.com/vatesfr/xen-orchestra/issues/349))

### Bug fixes

- Typo in dashboard ([xo-web#355](https://github.com/vatesfr/xen-orchestra/issues/355))
- Global RAM usage fix ([xo-web#356](https://github.com/vatesfr/xen-orchestra/issues/356))
- Re-allowing XO behind a reverse proxy ([xo-web#361](https://github.com/vatesfr/xen-orchestra/issues/361))

## **4.4.0** (2015-08-28)

SSO and Dataviz are the main features for this release.

### Enhancements

- Dataviz storage usage ([xo-web#311](https://github.com/vatesfr/xen-orchestra/issues/311))
- Heatmap in health view ([xo-web#329](https://github.com/vatesfr/xen-orchestra/issues/329))
- SSO for SAML and other providers ([xo-web#327](https://github.com/vatesfr/xen-orchestra/issues/327))
- Better UI for ACL objects attribution ([xo-web#320](https://github.com/vatesfr/xen-orchestra/issues/320))
- Refresh the browser after an update ([xo-web#318](https://github.com/vatesfr/xen-orchestra/issues/318))
- Clean CSS and Flexbox usage ([xo-web#239](https://github.com/vatesfr/xen-orchestra/issues/239))

### Bug fixes

- Admin only accessible views ([xo-web#328](https://github.com/vatesfr/xen-orchestra/issues/328))
- Hide "base copy" VDIs ([xo-web#324](https://github.com/vatesfr/xen-orchestra/issues/324))
- ACLs on VIFs for non-admins ([xo-web#322](https://github.com/vatesfr/xen-orchestra/issues/322))
- Updater display problems ([xo-web#313](https://github.com/vatesfr/xen-orchestra/issues/313))

## **4.3.0** (2015-07-22)

Scheduler for rolling backups

### Enhancements

- Rolling backup scheduler ([xo-web#278](https://github.com/vatesfr/xen-orchestra/issues/278))
- Clean snapshots of removed VMs ([xo-web#301](https://github.com/vatesfr/xen-orchestra/issues/301))

### Bug fixes

- VM export ([xo-web#307](https://github.com/vatesfr/xen-orchestra/issues/307))
- Remove VM VDIs ([xo-web#303](https://github.com/vatesfr/xen-orchestra/issues/303))
- Pagination fails ([xo-web#302](https://github.com/vatesfr/xen-orchestra/issues/302))

## **4.2.0** (2015-06-29)

Huge performance boost, scheduler for rolling snapshots and backward compatibility for XS 5.x series

### Enhancements

- Rolling snapshots scheduler ([xo-web#176](https://github.com/vatesfr/xen-orchestra/issues/176))
- Huge perf boost ([xen-api#1](https://github.com/julien-f/js-xen-api/issues/1))
- Backward compatibility ([xo-web#296](https://github.com/vatesfr/xen-orchestra/issues/296))

### Bug fixes

- VDI attached on a VM missing in SR view ([xo-web#294](https://github.com/vatesfr/xen-orchestra/issues/294))
- Better VM creation process ([xo-web#292](https://github.com/vatesfr/xen-orchestra/issues/292))

## **4.1.0** (2015-06-10)

Add the drag'n drop support from VM live migration, better ACLs groups UI.

### Enhancements

- Drag'n drop VM in tree view for live migration ([xo-web#277](https://github.com/vatesfr/xen-orchestra/issues/277))
- Better group view with objects ACLs ([xo-web#276](https://github.com/vatesfr/xen-orchestra/issues/276))
- Hide non-visible objects ([xo-web#272](https://github.com/vatesfr/xen-orchestra/issues/272))

### Bug fixes

- Convert to template displayed when the VM is not halted ([xo-web#286](https://github.com/vatesfr/xen-orchestra/issues/286))
- Lost some data when refresh some views ([xo-web#271](https://github.com/vatesfr/xen-orchestra/issues/271))
- Suspend button don't trigger any permission message ([xo-web#270](https://github.com/vatesfr/xen-orchestra/issues/270))
- Create network interfaces shouldn't call xoApi directly ([xo-web#269](https://github.com/vatesfr/xen-orchestra/issues/269))
- Don't plug automatically a disk or a VIF if the VM is not running ([xo-web#287](https://github.com/vatesfr/xen-orchestra/issues/287))

## **4.0.2** (2015-06-01)

An issue in `xo-server` with the password of default admin account and also a UI fix.

### Bug fixes

- Cannot modify admin account ([xo-web#265](https://github.com/vatesfr/xen-orchestra/issues/265))
- Password field seems to keep empty/reset itself after 1-2 seconds ([xo-web#264](https://github.com/vatesfr/xen-orchestra/issues/264))

## **4.0.1** (2015-05-30)

An issue with the updater in HTTPS was left in the *4.0.0*. This patch release fixed
it.

### Bug fixes

- allow updater to work in HTTPS ([xo-web#266](https://github.com/vatesfr/xen-orchestra/issues/266))

## **4.0.0** (2015-05-29)

[Blog post of this release](https://xen-orchestra.com/blog/xen-orchestra-4-0).

### Enhancements

- advanced ACLs ([xo-web#209](https://github.com/vatesfr/xen-orchestra/issues/209))
- xenserver update management ([xo-web#174](https://github.com/vatesfr/xen-orchestra/issues/174) & [xo-web#259](https://github.com/vatesfr/xen-orchestra/issues/259))
- docker control ([xo-web#211](https://github.com/vatesfr/xen-orchestra/issues/211))
- better responsive design ([xo-web#252](https://github.com/vatesfr/xen-orchestra/issues/252))
- host stats ([xo-web#255](https://github.com/vatesfr/xen-orchestra/issues/255))
- pagination ([xo-web#221](https://github.com/vatesfr/xen-orchestra/issues/221))
- web updater
- better VM creation process([xo-web#256](https://github.com/vatesfr/xen-orchestra/issues/256))
- VM boot order([xo-web#251](https://github.com/vatesfr/xen-orchestra/issues/251))
- new mapped collection([xo-server#47](https://github.com/vatesfr/xo-server/issues/47))
- resource location in ACL view ([xo-web#245](https://github.com/vatesfr/xen-orchestra/issues/245))

### Bug fixes

- wrong calulation of RAM amounts ([xo-web#51](https://github.com/vatesfr/xen-orchestra/issues/51))
- checkbox not aligned ([xo-web#253](https://github.com/vatesfr/xen-orchestra/issues/253))
- VM stats behavior more robust ([xo-web#250](https://github.com/vatesfr/xen-orchestra/issues/250))
- XO not on the root of domain ([xo-web#254](https://github.com/vatesfr/xen-orchestra/issues/254))


## **3.9.1** (2015-04-21)

A few bugs hve made their way into *3.9.0*, this minor release fixes
them.

### Bug fixes

- correctly keep the VM guest metrics up to date ([xo-web#172](https://github.com/vatesfr/xen-orchestra/issues/172))
- fix edition of a VM snapshot ([b04111c](https://github.com/vatesfr/xo-server/commit/b04111c79ba8937778b84cb861bb7c2431162c11))
- do not fetch stats if the VM state is transitioning ([a5c9880](https://github.com/vatesfr/xen-orchestra/commit/a5c98803182792d2fe5ceb840ae1e23a8b767923))
- fix broken Angular due to new version of Babel which breaks ngAnnotate ([0a9c868](https://github.com/vatesfr/xen-orchestra/commit/0a9c868678d239e5b3e54b4d2bc3bd14b5400120))
- feedback when connecting/disconnecting a server ([027d1e8](https://github.com/vatesfr/xen-orchestra/commit/027d1e8cb1f2431e67042e1eec51690b2bc54ad7))
- clearer error message if a server is unreachable ([06ca007](https://github.com/vatesfr/xo-server/commit/06ca0079b321e757aaa4112caa6f92a43193e35d))

## **3.9.0** (2015-04-20)

[Blog post of this release](https://xen-orchestra.com/blog/xen-orchestra-3-9).

### Enhancements

- ability to manually connect/disconnect a server ([xo-web#88](https://github.com/vatesfr/xen-orchestra/issues/88) & [xo-web#234](https://github.com/vatesfr/xen-orchestra/issues/234))
- display the connection status of a server ([xo-web#103](https://github.com/vatesfr/xen-orchestra/issues/103))
- better feedback when connecting to a server ([xo-web#210](https://github.com/vatesfr/xen-orchestra/issues/210))
- ability to add a local LVM SR ([xo-web#219](https://github.com/vatesfr/xen-orchestra/issues/219))
- display virtual GPUs in VM view ([xo-web#223](https://github.com/vatesfr/xen-orchestra/issues/223))
- ability to automatically start a VM with its host ([xo-web#224](https://github.com/vatesfr/xen-orchestra/issues/224))
- ability to create networks ([xo-web#225](https://github.com/vatesfr/xen-orchestra/issues/225))
- live charts for a VM CPU/disk/network & RAM ([xo-web#228](https://github.com/vatesfr/xen-orchestra/issues/228) & [xo-server#51](https://github.com/vatesfr/xo-server/issues/51))
- remove VM import progress notifications (redundant with the tasks list) ([xo-web#235](https://github.com/vatesfr/xen-orchestra/issues/235))
- XO-Server sources are compiled to JS prior distribution: less bugs & faster startups ([xo-server#50](https://github.com/vatesfr/xo-server/issues/50))
- use XAPI `event.from()` instead of `event.next()` which leads to faster connection ([xo-server#52](https://github.com/vatesfr/xo-server/issues/52))

### Bug fixes

- removed servers are properly disconnected ([xo-web#61](https://github.com/vatesfr/xen-orchestra/issues/61))
- fix VM creation with multiple interfaces ([xo-wb#229](https://github.com/vatesfr/xo-wb/issues/229))
- disconnected servers are properly removed from the interface ([xo-web#234](https://github.com/vatesfr/xen-orchestra/issues/234))

## **3.8.0** (2015-03-27)

[Blog post of this release](https://xen-orchestra.com/blog/xen-orchestra-3-8).

### Enhancements

- initial plugin system ([xo-server#37](https://github.com/vatesfr/xo-server/issues/37))
- new authentication system based on providers ([xo-server#39](https://github.com/vatesfr/xo-server/issues/39))
- LDAP authentication plugin for XO-Server ([xo-server#40](https://github.com/vatesfr/xo-server/issues/40))
- disk creation on the VM page ([xo-web#215](https://github.com/vatesfr/xen-orchestra/issues/215))
- network creation on the VM page ([xo-web#216](https://github.com/vatesfr/xen-orchestra/issues/216))
- charts on the host and SR pages ([xo-web#217](https://github.com/vatesfr/xen-orchestra/issues/217))

### Bug fixes

- fix *Invalid parameter(s)* message on the settings page ([xo-server#49](https://github.com/vatesfr/xo-server/issues/49))
- fix mouse clicks in console ([xo-web#205](https://github.com/vatesfr/xen-orchestra/issues/205))
- fix user editing on the settings page ([xo-web#206](https://github.com/vatesfr/xen-orchestra/issues/206))

## **3.7.0** (2015-03-06)

*Highlights in this release are the [initial ACLs implementation](https://xen-orchestra.com/blog/xen-orchestra-3-7-is-out-acls-in-early-access), [live migration for VDIs](https://xen-orchestra.com/blog/moving-vdi-in-live) and the ability to [create a new storage repository](https://xen-orchestra.com/blog/create-a-storage-repository-with-xen-orchestra/).*

### Enhancements

- ability to live migrate a VM between hosts with different CPUs ([xo-web#126](https://github.com/vatesfr/xen-orchestra/issues/126))
- ability to live migrate a VDI ([xo-web#177](https://github.com/vatesfr/xen-orchestra/issues/177))
- display a notification on VM creation ([xo-web#178](https://github.com/vatesfr/xen-orchestra/issues/178))
- ability to create/attach a iSCSI/NFS/ISO SR ([xo-web#179](https://github.com/vatesfr/xen-orchestra/issues/179))
- display SR available space on VM creation ([xo-web#180](https://github.com/vatesfr/xen-orchestra/issues/180))
- ability to enable and disable host on the tree view ([xo-web#181](https://github.com/vatesfr/xen-orchestra/issues/181) & [xo-web#182](https://github.com/vatesfr/xen-orchestra/issues/182))
- ability to suspend/resume a VM ([xo-web#186](https://github.com/vatesfr/xen-orchestra/issues/186))
- display Linux icon for SUSE Linux Enterprise Server distribution ([xo-web#187](https://github.com/vatesfr/xen-orchestra/issues/187))
- correctly handle incorrectly formated token in cookies ([xo-web#192](https://github.com/vatesfr/xen-orchestra/issues/192))
- display host manufacturer in host view ([xo-web#195](https://github.com/vatesfr/xen-orchestra/issues/195))
- only display task concerning authorized objects ([xo-web#197](https://github.com/vatesfr/xen-orchestra/issues/197))
- better welcome message ([xo-web#199](https://github.com/vatesfr/xen-orchestra/issues/199))
- initial ACLs ([xo-web#202](https://github.com/vatesfr/xen-orchestra/issues/202))
- display an action panel to rescan, remove, attach and forget a SR ([xo-web#203](https://github.com/vatesfr/xen-orchestra/issues/203))
- display current active tasks in navbar ([xo-web#204](https://github.com/vatesfr/xen-orchestra/issues/204))

### Bug fixes

- implements a proxy which fixes consoles over HTTPs ([xo#14](https://github.com/vatesfr/xo/issues/14))
- fix tasks listing in host view ([xo-server#43](https://github.com/vatesfr/xo-server/issues/43))
- fix console view on IE ([xo-web#184](https://github.com/vatesfr/xen-orchestra/issues/184))
- fix out of sync objects in XO-Web ([xo-web#142](https://github.com/vatesfr/xen-orchestra/issues/142))
- fix incorrect connection status displayed in login view ([xo-web#193](https://github.com/vatesfr/xen-orchestra/issues/193))
- fix *flickering* tree view ([xo-web#194](https://github.com/vatesfr/xen-orchestra/issues/194))
- single host pools should not have a dropdown menu in tree view ([xo-web#198](https://github.com/vatesfr/xen-orchestra/issues/198))

## **3.6.0** (2014-11-28)

### Enhancements

- upload and apply patches to hosts/pools ([xo-web#150](https://github.com/vatesfr/xen-orchestra/issues/150))
- import VMs ([xo-web#151](https://github.com/vatesfr/xen-orchestra/issues/151))
- export VMs ([xo-web#152](https://github.com/vatesfr/xen-orchestra/issues/152))
- migrate VMs to another pool ([xo-web#153](https://github.com/vatesfr/xen-orchestra/issues/153))
- display pool even for single host ([xo-web#155](https://github.com/vatesfr/xen-orchestra/issues/155))
- start halted hosts with wake-on-LAN ([xo-web#154](https://github.com/vatesfr/xen-orchestra/issues/154))
- list of uploaded/applied patches ([xo-web#156](https://github.com/vatesfr/xen-orchestra/issues/156))
- use Angular 1.3 from npm ([xo-web#157](https://github.com/vatesfr/xen-orchestra/issues/157) & [xo-web#160](https://github.com/vatesfr/xen-orchestra/issues/160))
- more feedbacks on actions ([xo-web#165](https://github.com/vatesfr/xen-orchestra/issues/165))
- only buttons compatible with VM states are displayed ([xo-web#166](https://github.com/vatesfr/xen-orchestra/issues/166))
- export VM snapshot ([xo-web#167](https://github.com/vatesfr/xen-orchestra/issues/167))
- plug/unplug a SR to a host ([xo-web#169](https://github.com/vatesfr/xen-orchestra/issues/169))
- plug a SR to all available hosts ([xo-web#170](https://github.com/vatesfr/xen-orchestra/issues/170))
- disks editing on SR page ([xo-web#171](https://github.com/vatesfr/xen-orchestra/issues/171))
- export of running VMs ([xo-server#36](https://github.com/vatesfr/xo-server/issues/36))

### Bug fixes

- disks editing on VM page should work ([xo-web#86](https://github.com/vatesfr/xen-orchestra/issues/86))
- dropdown menus should close after selecting an item ([xo-web#140](https://github.com/vatesfr/xen-orchestra/issues/140))
- user creation should require a password ([xo-web#143](https://github.com/vatesfr/xen-orchestra/issues/143))
- server connection should require a user and a password ([xo-web#144](https://github.com/vatesfr/xen-orchestra/issues/144))
- snapshot deletion should work ([xo-server#147](https://github.com/vatesfr/xo-server/issues/147))
- VM console should work in Chrome ([xo-web#149](https://github.com/vatesfr/xen-orchestra/issues/149))
- tooltips should work ([xo-web#163](https://github.com/vatesfr/xen-orchestra/issues/163))
- disk plugged status should be automatically refreshed ([xo-web#164](https://github.com/vatesfr/xen-orchestra/issues/164))
- deleting users without tokens should not trigger an error ([xo-server#34](https://github.com/vatesfr/xo-server/issues/34))
- live pool master change should work ([xo-server#20](https://github.com/vatesfr/xo-server/issues/20))

## **3.5.1** (2014-08-19)

### Bug fixes

- pool view works again ([#139](https://github.com/vatesfr/xen-orchestra/issues/139))

## **3.5.0** (2014-08-14)

*[XO-Web](https://www.npmjs.org/package/xo-web) and [XO-Server](https://www.npmjs.org/package/xo-server) are now available as npm packages!*

### Enhancements

- XO-Server published on npm ([#26](https://github.com/vatesfr/xo-server/issues/26))
- XO-Server config is now in `/etc/xo-server/config.yaml` ([#33](https://github.com/vatesfr/xo-server/issues/33))
- paths in XO-Server's config are now relative to the config file ([#19](https://github.com/vatesfr/xo-server/issues/19))
- use the Linux icon for Fedora ([#131](https://github.com/vatesfr/xen-orchestra/issues/131))
- start/stop/reboot buttons on console page ([#121](https://github.com/vatesfr/xen-orchestra/issues/121))
- settings page now only accessible to admin ([#77](https://github.com/vatesfr/xen-orchestra/issues/77))
- redirection to the home page when a VM is deleted from its own page ([#56](https://github.com/vatesfr/xen-orchestra/issues/56))
- XO-Web published on npm ([#123](https://github.com/vatesfr/xen-orchestra/issues/123))
- buid process now use Browserify (([#125](https://github.com/vatesfr/xen-orchestra/issues/125), [#135](https://github.com/vatesfr/xen-orchestra/issues/135)))
- view are now written in Jade instead of HTML ([#124](https://github.com/vatesfr/xen-orchestra/issues/124))
- CSS autoprefixer to improve compatibility ([#132](https://github.com/vatesfr/xen-orchestra/issues/132), [#137](https://github.com/vatesfr/xen-orchestra/issues/137))

### Bug fixes

- force shutdown does not attempt a clean shutdown first anymore ([#29](https://github.com/vatesfr/xo-server/issues/29))
- shutdown hosts are now correctly reported as such ([#31](https://github.com/vatesfr/xen-orchestra/issues/31))
- incorrect VM metrics ([#54](https://github.com/vatesfr/xen-orchestra/issues/54), [#68](https://github.com/vatesfr/xen-orchestra/issues/68), [#108](https://github.com/vatesfr/xen-orchestra/issues/108))
- an user cannot delete itself ([#104](https://github.com/vatesfr/xen-orchestra/issues/104))
- in VM creation, required fields are now marked as such ([#113](https://github.com/vatesfr/xen-orchestra/issues/113), [#114](https://github.com/vatesfr/xen-orchestra/issues/114))

## **3.4.0** (2014-05-22)

*Highlight in this release is the new events system between XO-Web
and XO-Server which results in less bandwidth consumption as well as
better performance and reactivity.*

### Enhancements

- events system between XO-Web and XO-Server ([#52](https://github.com/vatesfr/xen-orchestra/issues/52))
- ability to clone/copy a VM ([#116](https://github.com/vatesfr/xen-orchestra/issues/116))
- mandatory log in page ([#120](https://github.com/vatesfr/xen-orchestra/issues/120))

### Bug fixes

- failure in VM creation ([#111](https://github.com/vatesfr/xen-orchestra/issues/111))

## **3.3.1** (2014-03-28)

### Enhancements

- console view is now prettier ([#92](https://github.com/vatesfr/xen-orchestra/issues/92))

### Bug fixes

- VM creation fails to incorrect dependencies ([xo-server/#24](https://github.com/vatesfr/xo-server/issues/24))
- VDIs list in SR view is blinking ([#109](https://github.com/vatesfr/xen-orchestra/issues/109))

## **3.3.0** (2014-03-07)

### Enhancements

- [Grunt](http://gruntjs.com/) has been replaced by [gulp.js](http://gulpjs.com/) ([#91](https://github.com/vatesfr/xen-orchestra/issues/91))
- a host can be detached from a pool ([#98](https://github.com/vatesfr/xen-orchestra/issues/98))
- snapshots management in VM view ([#99](https://github.com/vatesfr/xen-orchestra/issues/99))
- log deletion in VM view ([#100](https://github.com/vatesfr/xen-orchestra/issues/100))

### Bug fixes

- *Snapshot* not working in VM view ([#95](https://github.com/vatesfr/xen-orchestra/issues/95))
- Host *Reboot*/*Restart toolstack*/*Shutdown* not working in main view ([#97](https://github.com/vatesfr/xen-orchestra/issues/97))
- Bower cannot install `angular` automatically due to a version conflict ([#101](https://github.com/vatesfr/xen-orchestra/issues/101))
- Bower installs an incorrect version of `angular-animate` ([#102](https://github.com/vatesfr/xen-orchestra/issues/102))

## **3.2.0** (2014-02-21)

### Enhancements

- dependencies' versions should be fixed to ease deployment ([#93](https://github.com/vatesfr/xen-orchestra/issues/93))
- badges added to the README to see whether dependencies are up to date ([#90](https://github.com/vatesfr/xen-orchestra/issues/90))
- an error notification has been added when the connection to XO-Server failed ([#89](https://github.com/vatesfr/xen-orchestra/issues/89))
- in host view, there is now a link to the host console ([#87](https://github.com/vatesfr/xen-orchestra/issues/87))
- in VM view, deleting a disk requires a confirmation ([#85](https://github.com/vatesfr/xen-orchestra/issues/85))
- the VM and console icons are now different ([#80](https://github.com/vatesfr/xen-orchestra/issues/80))

### Bug fixes

- consoles now work in Google Chrome \o/ ([#46](https://github.com/vatesfr/xen-orchestra/issues/46))
- in host view, many buttons were not working ([#79](https://github.com/vatesfr/xen-orchestra/issues/79))
- in main view, incorrect icons were fixes ([#81](https://github.com/vatesfr/xen-orchestra/issues/81))
- MAC addresses should not be ignored during VM creation ([#94](https://github.com/vatesfr/xen-orchestra/issues/94))

## **3.1.0** (2014-02-14)

### Enhancements

- in VM view, interfaces' network should be displayed ([#64](https://github.com/vatesfr/xen-orchestra/issues/64))
- middle-click or `Ctrl`+click should open new windows (even on pseudo-links) ([#66](https://github.com/vatesfr/xen-orchestra/issues/66))
- lists should use natural sorting (e.g. *VM 2* before *VM 10*) ([#69](https://github.com/vatesfr/xen-orchestra/issues/69))

### Bug fixes

- consoles are not implemented for hosts ([#57](https://github.com/vatesfr/xen-orchestra/issues/57))
- it makes no sense to remove a stand-alone host from a pool (58)
- in VM view, the migrate button is not working ([#59](https://github.com/vatesfr/xen-orchestra/issues/59))
- pool and host names overflow their box in the main view ([#63](https://github.com/vatesfr/xen-orchestra/issues/63))
- in host view, interfaces incorrectly named *networks* and VLAN not shown ([#70](https://github.com/vatesfr/xen-orchestra/issues/70))
- VM suspended state is not properly handled ([#71](https://github.com/vatesfr/xen-orchestra/issues/71))
- unauthenticated users should not be able to access to consoles ([#73](https://github.com/vatesfr/xen-orchestra/issues/73))
- incorrect scroll (under the navbar) when the view changes ([#74](https://github.com/vatesfr/xen-orchestra/issues/74))<|MERGE_RESOLUTION|>--- conflicted
+++ resolved
@@ -17,12 +17,9 @@
 ### Bug fixes
 
 - [Remotes] Fix removal of broken remotes [#3327](https://github.com/vatesfr/xen-orchestra/issues/3327) (PR [#3521](https://github.com/vatesfr/xen-orchestra/pull/3521))
-<<<<<<< HEAD
-- [VM] Fix an error when an admin tried to add a disk on a Self VM whose resource set had been deleted [#2814](https://github.com/vatesfr/xen-orchestra/issues/2814)
-=======
 - [Backups] Fix stuck backups due to broken NFS remotes [#3467](https://github.com/vatesfr/xen-orchestra/issues/3467) (PR [#3534](https://github.com/vatesfr/xen-orchestra/pull/3534))
 - [New VM] Fix missing cloud config when creating multiple VMs at once in some cases [#3532](https://github.com/vatesfr/xen-orchestra/issues/3532) (PR [#3535](https://github.com/vatesfr/xen-orchestra/pull/3535))
->>>>>>> 4d18ab1a
+- [VM] Fix an error when an admin tried to add a disk on a Self VM whose resource set had been deleted [#2814](https://github.com/vatesfr/xen-orchestra/issues/2814)
 
 ### Released packages
 
