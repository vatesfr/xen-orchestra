# ChangeLog

<<<<<<< HEAD
=======
## **5.0.0** (2016-06-24)

### Enhancements

- Handle failed quiesce in snapshots [\#1088](https://github.com/vatesfr/xo-web/issues/1088)
- Sparklines stats [\#1061](https://github.com/vatesfr/xo-web/issues/1061)
- Task view [\#1060](https://github.com/vatesfr/xo-web/issues/1060)
- Improved import system [\#1048](https://github.com/vatesfr/xo-web/issues/1048)
- Backup restore view improvements [\#1021](https://github.com/vatesfr/xo-web/issues/1021)
- Restore VM - Wrong VLAN on the VMs interface [\#1016](https://github.com/vatesfr/xo-web/issues/1016)
- Fast Disk Cloning [\#960](https://github.com/vatesfr/xo-web/issues/960)
- Disaster recovery job should target SRs, not pools [\#955](https://github.com/vatesfr/xo-web/issues/955)
- Improve Header/Content interaction in a page [\#926](https://github.com/vatesfr/xo-web/issues/926)
- New default view [\#912](https://github.com/vatesfr/xo-web/issues/912)
- Xen Patching - Restart Pending [\#883](https://github.com/vatesfr/xo-web/issues/883)
- Hide About page for user that are not admin [\#877](https://github.com/vatesfr/xo-web/issues/877)
- ACL: Ability to view/sort/group by User/Group, Objects or Role [\#875](https://github.com/vatesfr/xo-web/issues/875)
- ACL: Ability to select multiple users & group when creating a rule [\#874](https://github.com/vatesfr/xo-web/issues/874)
- Translation [\#839](https://github.com/vatesfr/xo-web/issues/839)
- XO offer useless network interfaces for XenMontion [\#833](https://github.com/vatesfr/xo-web/issues/833)
- Show HVM, PVM, PVHVM modes in guest details [\#806](https://github.com/vatesfr/xo-web/issues/806)
- Tree view: display cpu available/total for each host [\#696](https://github.com/vatesfr/xo-web/issues/696)
- Greenkeeper integration [\#667](https://github.com/vatesfr/xo-web/issues/667)
- Clarify vCPUs and RAM editor  [\#658](https://github.com/vatesfr/xo-web/issues/658)
- Backup LZ4 compression [\#647](https://github.com/vatesfr/xo-web/issues/647)
- Support enum in plugins configuration [\#638](https://github.com/vatesfr/xo-web/issues/638)
- Add configuration option to disable xoa-updater  [\#535](https://github.com/vatesfr/xo-web/issues/535)
- Use cursors to add more context to actions [\#523](https://github.com/vatesfr/xo-web/issues/523)
- Review UI for flat view [\#354](https://github.com/vatesfr/xo-web/issues/354)
- Review UI for the tree view [\#353](https://github.com/vatesfr/xo-web/issues/353)
- Tag filtering [\#233](https://github.com/vatesfr/xo-web/issues/233)
- GUI review [\#230](https://github.com/vatesfr/xo-web/issues/230)
- Review UI for VM creation [\#214](https://github.com/vatesfr/xo-web/issues/214)
- Ability to collapse pools/hosts in main view [\#173](https://github.com/vatesfr/xo-web/issues/173)
- Issue importing .xva VM via xo-web [\#1022](https://github.com/vatesfr/xo-web/issues/1022)
- Enhancement Proposal - Cancel In Progress Backups [\#1003](https://github.com/vatesfr/xo-web/issues/1003)
- Can't create VM with  CloudConfigDrive [\#917](https://github.com/vatesfr/xo-web/issues/917)
- Auth: LDAP User causes problems [\#893](https://github.com/vatesfr/xo-web/issues/893)
- No tags in Continuous Replication [\#838](https://github.com/vatesfr/xo-web/issues/838)
- Delta backup Depth not working [\#802](https://github.com/vatesfr/xo-web/issues/802)
- Update Section - Running version info missing - gui enhancement [\#795](https://github.com/vatesfr/xo-web/issues/795)
- On reboot, vnc console wrongly scaled [\#722](https://github.com/vatesfr/xo-web/issues/722)
- Make the object name \(title\) "sticky" at the top of the page [\#705](https://github.com/vatesfr/xo-web/issues/705)
- pool view: display Local SR from hosts in the current pool [\#692](https://github.com/vatesfr/xo-web/issues/692)
- tree view: display all IPs [\#689](https://github.com/vatesfr/xo-web/issues/689)
- XO5 parallel distribution [\#462](https://github.com/vatesfr/xo-web/issues/462)
- Load balancing with XO [\#423](https://github.com/vatesfr/xo-web/issues/423)

### Bug fixes

- vCPUs number when no tools installed [\#1089](https://github.com/vatesfr/xo-web/issues/1089)
- Config Drive textbox disappears when content is deleted [\#1012](https://github.com/vatesfr/xo-web/issues/1012)
- storage status not changed in host view page after disconnect/connect  [\#1009](https://github.com/vatesfr/xo-web/issues/1009)
- Cannot Delete Logs From Backup Overview [\#1004](https://github.com/vatesfr/xo-web/issues/1004)
- \[v5.x\] Plugins configuration: optional non-used objects are sent [\#1000](https://github.com/vatesfr/xo-web/issues/1000)
- "@" char in remote password break the remote view [\#997](https://github.com/vatesfr/xo-web/issues/997)
- Handle MEMORY\_CONSTRAINT\_VIOLATION correctly [\#970](https://github.com/vatesfr/xo-web/issues/970)
- VM creation error on XenServer Dundee [\#964](https://github.com/vatesfr/xo-web/issues/964)
- Copy VMs doesn't display all SRs [\#945](https://github.com/vatesfr/xo-web/issues/945)
- Autopower\_on wrong value [\#937](https://github.com/vatesfr/xo-web/issues/937)
- Correctly handle unknown users in group view [\#900](https://github.com/vatesfr/xo-web/issues/900)
- Importing into Dundee [\#887](https://github.com/vatesfr/xo-web/issues/887)
- update status - gui resize issue [\#803](https://github.com/vatesfr/xo-web/issues/803)
- Backup Remote Stores Problem [\#751](https://github.com/vatesfr/xo-web/issues/751)
- VM view is broken when changing a disk SR twice [\#670](https://github.com/vatesfr/xo-web/issues/670)
- console mouse sync  [\#280](https://github.com/vatesfr/xo-web/issues/280)

>>>>>>> dfd1fb86
## **4.16.0** (2016-04-29)

Maintenance release

### Enhancements

- TOO\_MANY\_PENDING\_TASKS [\#861](https://github.com/vatesfr/xo-web/issues/861)

### Bug fixes

- Incorrect VM target name with continuous replication [\#904](https://github.com/vatesfr/xo-web/issues/904)
- Error while deleting users [\#901](https://github.com/vatesfr/xo-web/issues/901)
- Use an available path to the SR to create a config drive [\#882](https://github.com/vatesfr/xo-web/issues/882)
- VM autoboot don't set the right pool parameter [\#879](https://github.com/vatesfr/xo-web/issues/879)
- BUG: ACL with NFS ISO Library not working! [\#870](https://github.com/vatesfr/xo-web/issues/870)
- Broken paths in backups in SMB [\#865](https://github.com/vatesfr/xo-web/issues/865)
- Plugins page loads users/groups multiple times [\#829](https://github.com/vatesfr/xo-web/issues/829)
- "Ghost" VM remains after migration [\#769](https://github.com/vatesfr/xo-web/issues/769)

## **4.15.0** (2016-03-21)

Load balancing, SMB delta support, advanced network operations...

### Enhancements

- Add the job name inside the backup email report [\#819](https://github.com/vatesfr/xo-web/issues/819)
- Delta backup with quiesce [\#812](https://github.com/vatesfr/xo-web/issues/812)
- Hosts: No user feedback when error occurs with SR connect / disconnect [\#810](https://github.com/vatesfr/xo-web/issues/810)
- Expose components versions [\#807](https://github.com/vatesfr/xo-web/issues/807)
- Rework networks/PIFs management [\#805](https://github.com/vatesfr/xo-web/issues/805)
- Displaying all SRs and a list of available hosts for creating VM from a pool [\#790](https://github.com/vatesfr/xo-web/issues/790)
- Add "Source network" on "VM migration" screen [\#785](https://github.com/vatesfr/xo-web/issues/785)
- Migration queue [\#783](https://github.com/vatesfr/xo-web/issues/783)
- Match network names for VM migration [\#782](https://github.com/vatesfr/xo-web/issues/782)
- Disk names [\#780](https://github.com/vatesfr/xo-web/issues/780)
- Self service: should the user be able to set the CPU weight? [\#767](https://github.com/vatesfr/xo-web/issues/767)
- host & pool Citrix license status [\#763](https://github.com/vatesfr/xo-web/issues/763)
- pool view: Provide "updates" section [\#762](https://github.com/vatesfr/xo-web/issues/762)
- XOA ISO image: ambigious root disk label [\#761](https://github.com/vatesfr/xo-web/issues/761)
- Host info: provide system serial number [\#760](https://github.com/vatesfr/xo-web/issues/760)
- CIFS ISO SR Creation [\#731](https://github.com/vatesfr/xo-web/issues/731)
- MAC address not preserved on VM restore [\#707](https://github.com/vatesfr/xo-web/issues/707)
- Failing replication job should send reports [\#659](https://github.com/vatesfr/xo-web/issues/659)
- Display networks in the Pool view [\#226](https://github.com/vatesfr/xo-web/issues/226)

### Bug fixes

- Broken link to backup remote  [\#821](https://github.com/vatesfr/xo-web/issues/821)
- Issue with self-signed cert for email plugin [\#817](https://github.com/vatesfr/xo-web/issues/817)
- Plugins view, reset form and errors [\#815](https://github.com/vatesfr/xo-web/issues/815)
- HVM recovery mode is broken [\#794](https://github.com/vatesfr/xo-web/issues/794)
- Disk bug when creating vm from template [\#778](https://github.com/vatesfr/xo-web/issues/778)
- Can't mount NFS shares in remote stores [\#775](https://github.com/vatesfr/xo-web/issues/775)
- VM disk name and description not passed during creation [\#774](https://github.com/vatesfr/xo-web/issues/774)
- NFS mount problem for Windows share [\#771](https://github.com/vatesfr/xo-web/issues/771)
- lodash.pluck not installed [\#757](https://github.com/vatesfr/xo-web/issues/757)
- this.\_getAuthenticationTokensForUser is not a function [\#755](https://github.com/vatesfr/xo-web/issues/755)
- CentOS 6.x 64bit template creates a VM that won't boot [\#733](https://github.com/vatesfr/xo-web/issues/733)
- Lot of xo:perf leading to XO crash [\#575](https://github.com/vatesfr/xo-web/issues/575)
- New collection checklist [\#262](https://github.com/vatesfr/xo-web/issues/262)

## **4.14.0** (2016-02-23)

Self service, custom CloudInit...

### Enhancements

- VM creation self service with quotas [\#285](https://github.com/vatesfr/xo-web/issues/285)
- Cloud config custom user data [\#706](https://github.com/vatesfr/xo-web/issues/706)
- Patches behind a proxy [\#737](https://github.com/vatesfr/xo-web/issues/737)
- Remote store status indicator [\#728](https://github.com/vatesfr/xo-web/issues/728)
- Patch list order [\#724](https://github.com/vatesfr/xo-web/issues/724)
- Enable reporting on additional backup types [\#717](https://github.com/vatesfr/xo-web/issues/717)
- Tooltip name for cancel [\#703](https://github.com/vatesfr/xo-web/issues/703)
- Portable VHD merging [\#646](https://github.com/vatesfr/xo-web/issues/646)

### Bug fixes

- Avoid merge between two delta vdi backups [\#702](https://github.com/vatesfr/xo-web/issues/702)
- Text in table is not cut anymore [\#713](https://github.com/vatesfr/xo-web/issues/713)
- Disk size edition issue with float numbers [\#719](https://github.com/vatesfr/xo-web/issues/719)
- Create vm, summary is not refreshed [\#721](https://github.com/vatesfr/xo-web/issues/721)
- Boot order problem [\#726](https://github.com/vatesfr/xo-web/issues/726)

## **4.13.0** (2016-02-05)

Backup checksum, SMB remotes...

### Enhancements

- Add SMB mount for remote [\#338](https://github.com/vatesfr/xo-web/issues/338)
- Centralize Perm in a lib [\#345](https://github.com/vatesfr/xo-web/issues/345)
- Expose interpool migration details [\#567](https://github.com/vatesfr/xo-web/issues/567)
- Add checksum for delta backup [\#617](https://github.com/vatesfr/xo-web/issues/617)
- Redirect from HTTP to HTTPS [\#626](https://github.com/vatesfr/xo-web/issues/626)
- Expose vCPU weight [\#633](https://github.com/vatesfr/xo-web/issues/633)
- Avoid metadata in delta backup [\#651](https://github.com/vatesfr/xo-web/issues/651)
- Button to clear logs [\#661](https://github.com/vatesfr/xo-web/issues/661)
- Units for RAM and disks [\#666](https://github.com/vatesfr/xo-web/issues/666)
- Remove multiple VDIs at once [\#676](https://github.com/vatesfr/xo-web/issues/676)
- Find orphaned VDI snapshots [\#679](https://github.com/vatesfr/xo-web/issues/679)
- New health view in Dashboard [\#680](https://github.com/vatesfr/xo-web/issues/680)
- Use physical usage for VDI and SR [\#682](https://github.com/vatesfr/xo-web/issues/682)
- TLS configuration [\#685](https://github.com/vatesfr/xo-web/issues/685)
- Better VM info on tree view [\#688](https://github.com/vatesfr/xo-web/issues/688)
- Absolute values in tooltips for tree view [\#690](https://github.com/vatesfr/xo-web/issues/690)
- Absolute values for host memory [\#691](https://github.com/vatesfr/xo-web/issues/691)

### Bug fixes

- Issues on host console screen [\#672](https://github.com/vatesfr/xo-web/issues/672)
- NFS remote mount fails in particular case [\#665](https://github.com/vatesfr/xo-web/issues/665)
- Unresponsive pages [\#662](https://github.com/vatesfr/xo-web/issues/662)
- Live migration fail in the same pool with local SR fails [\#655](https://github.com/vatesfr/xo-web/issues/655)

## **4.12.0** (2016-01-18)

Continuous Replication, Continuous Delta backup...

### Enhancements

- Continuous VM replication [\#582](https://github.com/vatesfr/xo-web/issues/582)
- Continuous Delta Backup [\#576](https://github.com/vatesfr/xo-web/issues/576)
- Scheduler should not run job again if previous instance is not finished [\#642](https://github.com/vatesfr/xo-web/issues/642)
- Boot VM automatically after creation [\#635](https://github.com/vatesfr/xo-web/issues/635)
- Manage existing VIFs in templates [\#630](https://github.com/vatesfr/xo-web/issues/630)
- Support templates with existing install repository [\#627](https://github.com/vatesfr/xo-web/issues/627)
- Remove running VMs [\#616](https://github.com/vatesfr/xo-web/issues/616)
- Prevent a VM to start before delta import is finished [\#613](https://github.com/vatesfr/xo-web/issues/613)
- Spawn multiple VMs at once [\#606](https://github.com/vatesfr/xo-web/issues/606)
- Fixed `suspendVM` in tree view. [\#619](https://github.com/vatesfr/xo-web/pull/619) ([pdonias](https://github.com/pdonias))

### Bug fixes

- User defined MAC address is not fetch in VM install [\#643](https://github.com/vatesfr/xo-web/issues/643)
- CoreOsCloudConfig is not shown with CoreOS [\#639](https://github.com/vatesfr/xo-web/issues/639)
- Plugin activation/deactivation in web UI seems broken [\#637](https://github.com/vatesfr/xo-web/issues/637)
- Issue when creating CloudConfig drive [\#636](https://github.com/vatesfr/xo-web/issues/636)
- CloudConfig hostname shouldn't have space [\#634](https://github.com/vatesfr/xo-web/issues/634)
- Cloned VIFs are not properly deleted on VM creation [\#632](https://github.com/vatesfr/xo-web/issues/632)
- Default PV args missing during VM creation [\#628](https://github.com/vatesfr/xo-web/issues/628)
- VM creation problems from custom templates [\#625](https://github.com/vatesfr/xo-web/issues/625)
- Emergency shutdown race condition [\#622](https://github.com/vatesfr/xo-web/issues/622)
- `vm.delete\(\)` should not delete VDIs attached to other VMs [\#621](https://github.com/vatesfr/xo-web/issues/621)
- VM creation error from template with a disk [\#581](https://github.com/vatesfr/xo-web/issues/581)
- Only delete VDI exports when VM backup is successful [\#644](https://github.com/vatesfr/xo-web/issues/644)
- Change the name of an imported VM during the import process [\#641](https://github.com/vatesfr/xo-web/issues/641)
- Creating a new VIF in view is partially broken [\#652](https://github.com/vatesfr/xo-web/issues/652)
- Grey out the "create button" during VM creation [\#654](https://github.com/vatesfr/xo-web/issues/654)

## **4.11.0** (2015-12-22)

Delta backup, CloudInit...

### Enhancements

- Visible list of SR inside a VM [\#601](https://github.com/vatesfr/xo-web/issues/601)
- VDI move [\#591](https://github.com/vatesfr/xo-web/issues/591)
- Edit pre-existing disk configuration during VM creation [\#589](https://github.com/vatesfr/xo-web/issues/589)
- Allow disk size edition [\#587](https://github.com/vatesfr/xo-web/issues/587)
- Better VDI resize support [\#585](https://github.com/vatesfr/xo-web/issues/585)
- Remove manual VM export metadata in UI [\#580](https://github.com/vatesfr/xo-web/issues/580)
- Support import VM metadata [\#579](https://github.com/vatesfr/xo-web/issues/579)
- Set a default pool SR [\#572](https://github.com/vatesfr/xo-web/issues/572)
- ISOs should be sorted by name [\#565](https://github.com/vatesfr/xo-web/issues/565)
- Button to boot a VM from a disc once [\#564](https://github.com/vatesfr/xo-web/issues/564)
- Ability to boot a PV VM from a disc [\#563](https://github.com/vatesfr/xo-web/issues/563)
- Add an option to manually run backup jobs [\#562](https://github.com/vatesfr/xo-web/issues/562)
- backups to unmounted storage [\#561](https://github.com/vatesfr/xo-web/issues/561)
- Root integer properties cannot be edited in plugins configuration form [\#550](https://github.com/vatesfr/xo-web/issues/550)
- Generic CloudConfig drive [\#549](https://github.com/vatesfr/xo-web/issues/549)
- Auto-discovery of installed xo-server plugins [\#546](https://github.com/vatesfr/xo-web/issues/546)
- Hide info on flat view [\#545](https://github.com/vatesfr/xo-web/issues/545)
- Config plugin boolean properties must have a default value \(undefined prohibited\) [\#543](https://github.com/vatesfr/xo-web/issues/543)
- Present detailed errors on plugin configuration failures [\#530](https://github.com/vatesfr/xo-web/issues/530)
- Do not reset form on failures in plugins configuration [\#529](https://github.com/vatesfr/xo-web/issues/529)
- XMPP alert plugin [\#518](https://github.com/vatesfr/xo-web/issues/518)
- Hide tag adders depending on ACLs [\#516](https://github.com/vatesfr/xo-web/issues/516)
- Choosing a framework for xo-web 5 [\#514](https://github.com/vatesfr/xo-web/issues/514)
- Prevent adding a host in an existing XAPI connection [\#466](https://github.com/vatesfr/xo-web/issues/466)
- Read only connection to Xen servers/pools [\#439](https://github.com/vatesfr/xo-web/issues/439)
- generic notification system [\#391](https://github.com/vatesfr/xo-web/issues/391)
- Data architecture review [\#384](https://github.com/vatesfr/xo-web/issues/384)
- Make filtering easier to understand/add some "default" filters [\#207](https://github.com/vatesfr/xo-web/issues/207)
- Improve performance [\#148](https://github.com/vatesfr/xo-web/issues/148)

### Bug fixes

- VM metadata export should not require a snapshot [\#615](https://github.com/vatesfr/xo-web/issues/615)
- Missing patch for all hosts is continuously refreshed [\#609](https://github.com/vatesfr/xo-web/issues/609)
- Backup import memory issue [\#608](https://github.com/vatesfr/xo-web/issues/608)
- Host list missing patch is buggy [\#604](https://github.com/vatesfr/xo-web/issues/604)
- Servers infos should not been refreshed while a field is being edited [\#595](https://github.com/vatesfr/xo-web/issues/595)
- Servers list should not been re-order while a field is being edited [\#594](https://github.com/vatesfr/xo-web/issues/594)
- Correctly display size in interface \(binary scale\) [\#592](https://github.com/vatesfr/xo-web/issues/592)
- Display failures on VM boot order modification [\#560](https://github.com/vatesfr/xo-web/issues/560)
- `vm.setBootOrder\(\)` should throw errors on failures \(non-HVM VMs\) [\#559](https://github.com/vatesfr/xo-web/issues/559)
- Hide boot order form for non-HVM VMs [\#558](https://github.com/vatesfr/xo-web/issues/558)
- Allow editing PV args even when empty \(but only for PV VMs\) [\#557](https://github.com/vatesfr/xo-web/issues/557)
- Crashes when using legacy event system [\#556](https://github.com/vatesfr/xo-web/issues/556)
- XenServer patches check error for 6.1 [\#555](https://github.com/vatesfr/xo-web/issues/555)
- activation plugin xo-server-transport-email  [\#553](https://github.com/vatesfr/xo-web/issues/553)
- Server error with JSON on 32 bits Dom0 [\#552](https://github.com/vatesfr/xo-web/issues/552)
- Cloud Config drive shouldn't be created on default SR [\#548](https://github.com/vatesfr/xo-web/issues/548)
- Deep properties cannot be edited in plugins configuration form [\#521](https://github.com/vatesfr/xo-web/issues/521)
- Aborted VM export should cancel the operation [\#490](https://github.com/vatesfr/xo-web/issues/490)
- VM missing with same UUID after an inter-pool migration [\#284](https://github.com/vatesfr/xo-web/issues/284)

## **4.10.0** (2015-11-27)

Job management, email notifications, CoreOS/Docker, Quiesce snapshots...

### Enhancements

- Job management ([xo-web#487](https://github.com/vatesfr/xo-web/issues/487))
- Patch upload on all connected servers ([xo-web#168](https://github.com/vatesfr/xo-web/issues/168))
- Emergency shutdown ([xo-web#185](https://github.com/vatesfr/xo-web/issues/185))
- CoreOS/docker template install ([xo-web#246](https://github.com/vatesfr/xo-web/issues/246))
- Email for backups ([xo-web#308](https://github.com/vatesfr/xo-web/issues/308))
- Console Clipboard ([xo-web#408](https://github.com/vatesfr/xo-web/issues/408))
- Logs from CLI ([xo-web#486](https://github.com/vatesfr/xo-web/issues/486))
- Save disconnected servers ([xo-web#489](https://github.com/vatesfr/xo-web/issues/489))
- Snapshot with quiesce ([xo-web#491](https://github.com/vatesfr/xo-web/issues/491))
- Start VM in reovery mode ([xo-web#495](https://github.com/vatesfr/xo-web/issues/495))
- Username in logs ([xo-web#498](https://github.com/vatesfr/xo-web/issues/498))
- Delete associated tokens with user ([xo-web#500](https://github.com/vatesfr/xo-web/issues/500))
- Validate plugin configuration ([xo-web#503](https://github.com/vatesfr/xo-web/issues/503))
- Avoid non configured plugins to be loaded ([xo-web#504](https://github.com/vatesfr/xo-web/issues/504))
- Verbose API logs if configured ([xo-web#505](https://github.com/vatesfr/xo-web/issues/505))
- Better backup overview ([xo-web#512](https://github.com/vatesfr/xo-web/issues/512))
- VM auto power on ([xo-web#519](https://github.com/vatesfr/xo-web/issues/519))
- Title property supported in config schema ([xo-web#522](https://github.com/vatesfr/xo-web/issues/522))
- Start VM export only when necessary ([xo-web#534](https://github.com/vatesfr/xo-web/issues/534))
- Input type should be number ([xo-web#538](https://github.com/vatesfr/xo-web/issues/538))

### Bug fixes

- Numbers/int support in plugins config ([xo-web#531](https://github.com/vatesfr/xo-web/issues/531))
- Boolean support in plugins config ([xo-web#528](https://github.com/vatesfr/xo-web/issues/528))
- Keyboard unusable outside console ([xo-web#513](https://github.com/vatesfr/xo-web/issues/513))
- UsernameField for SAML ([xo-web#513](https://github.com/vatesfr/xo-web/issues/513))
- Wrong display of "no plugin found" ([xo-web#508](https://github.com/vatesfr/xo-web/issues/508))
- Bower build error ([xo-web#488](https://github.com/vatesfr/xo-web/issues/488))
- VM cloning should require SR permission ([xo-web#472](https://github.com/vatesfr/xo-web/issues/472))
- Xen tools status ([xo-web#471](https://github.com/vatesfr/xo-web/issues/471))
- Can't delete ghost user ([xo-web#464](https://github.com/vatesfr/xo-web/issues/464))
- Stats with old versions of Node ([xo-web#463](https://github.com/vatesfr/xo-web/issues/463))

## **4.9.0** (2015-11-13)

Automated DR, restore backup, VM copy

### Enhancements

- DR: schedule VM export on other host ([xo-web#447](https://github.com/vatesfr/xo-web/issues/447))
- Scheduler logs ([xo-web#390](https://github.com/vatesfr/xo-web/issues/390) and [xo-web#477](https://github.com/vatesfr/xo-web/issues/477))
- Restore backups ([xo-web#450](https://github.com/vatesfr/xo-web/issues/350))
- Disable backup compression ([xo-web#467](https://github.com/vatesfr/xo-web/issues/467))
- Copy VM to another SR (even remote) ([xo-web#475](https://github.com/vatesfr/xo-web/issues/475))
- VM stats without time sync ([xo-web#460](https://github.com/vatesfr/xo-web/issues/460))
- Stats perfs for high CPU numbers ([xo-web#461](https://github.com/vatesfr/xo-web/issues/461))

### Bug fixes

- Rolling backup bug ([xo-web#484](https://github.com/vatesfr/xo-web/issues/484))
- vCPUs/CPUs inversion in dashboard ([xo-web#481](https://github.com/vatesfr/xo-web/issues/481))
- Machine to template ([xo-web#459](https://github.com/vatesfr/xo-web/issues/459))

### Misc

- Console fix in XenServer ([xo-web#406](https://github.com/vatesfr/xo-web/issues/406))

## **4.8.0** (2015-10-29)

Fully automated patch system, ACLs inheritance, stats performance improved.

### Enhancements

- ACLs inheritance ([xo-web#279](https://github.com/vatesfr/xo-web/issues/279))
- Patch automatically all missing updates ([xo-web#281](https://github.com/vatesfr/xo-web/issues/281))
- Intelligent stats polling ([xo-web#432](https://github.com/vatesfr/xo-web/issues/432))
- Cache latest result of stats request ([xo-web#431](https://github.com/vatesfr/xo-web/issues/431))
- Improve stats polling on multiple objects ([xo-web#433](https://github.com/vatesfr/xo-web/issues/433))
- Patch upload task should display the patch name ([xo-web#449](https://github.com/vatesfr/xo-web/issues/449))
- Backup filename for Windows ([xo-web#448](https://github.com/vatesfr/xo-web/issues/448))
- Specific distro icons ([xo-web#446](https://github.com/vatesfr/xo-web/issues/446))
- PXE boot for HVM ([xo-web#436](https://github.com/vatesfr/xo-web/issues/436))
- Favicon display before sign in ([xo-web#428](https://github.com/vatesfr/xo-web/issues/428))
- Registration renewal ([xo-web#424](https://github.com/vatesfr/xo-web/issues/424))
- Reconnect to the host if pool merge fails ([xo-web#403](https://github.com/vatesfr/xo-web/issues/403))
- Avoid brute force login ([xo-web#339](https://github.com/vatesfr/xo-web/issues/339))
- Missing FreeBSD icon ([xo-web#136](https://github.com/vatesfr/xo-web/issues/136))
- Hide halted objects in the Health view ([xo-web#457](https://github.com/vatesfr/xo-web/issues/457))
- Click on "Remember me" label ([xo-web#438](https://github.com/vatesfr/xo-web/issues/438))

### Bug fixes

- Pool patches in multiple pools not displayed ([xo-web#442](https://github.com/vatesfr/xo-web/issues/442))
- VM Import crashes with Chrome ([xo-web#427](https://github.com/vatesfr/xo-web/issues/427))
- Cannot open a direct link ([xo-web#371](https://github.com/vatesfr/xo-web/issues/371))
- Patch display edge case ([xo-web#309](https://github.com/vatesfr/xo-web/issues/309))
- VM snapshot should require user permission on SR ([xo-web#429](https://github.com/vatesfr/xo-web/issues/429))

## **4.7.0** (2015-10-12)

Plugin config management and browser notifications.

### Enhancements

- Plugin management in the web interface ([xo-web#352](https://github.com/vatesfr/xo-web/issues/352))
- Browser notifications ([xo-web#402](https://github.com/vatesfr/xo-web/issues/402))
- Graph selector ([xo-web#400](https://github.com/vatesfr/xo-web/issues/400))
- Circle packing visualization ([xo-web#374](https://github.com/vatesfr/xo-web/issues/374))
- Password generation ([xo-web#397](https://github.com/vatesfr/xo-web/issues/397))
- Password reveal during user creation ([xo-web#396](https://github.com/vatesfr/xo-web/issues/396))
- Add host to a pool ([xo-web#62](https://github.com/vatesfr/xo-web/issues/62))
- Better modal when removing a host from a pool ([xo-web#405](https://github.com/vatesfr/xo-web/issues/405))
- Drop focus on CD/ISO selector ([xo-web#290](https://github.com/vatesfr/xo-web/issues/290))
- Allow non persistent session ([xo-web#243](https://github.com/vatesfr/xo-web/issues/243))

### Bug fixes

- VM export permission corrected ([xo-web#410](https://github.com/vatesfr/xo-web/issues/410))
- Proper host removal in a pool ([xo-web#402](https://github.com/vatesfr/xo-web/issues/402))
- Sub-optimal tooltip placement ([xo-web#421](https://github.com/vatesfr/xo-web/issues/421))
- VM migrate host incorrect target ([xo-web#419](https://github.com/vatesfr/xo-web/issues/419))
- Alone host can't leave its pool ([xo-web#414](https://github.com/vatesfr/xo-web/issues/414))

## **4.6.0** (2015-09-25)

Tags management and new visualization.

### Enhancements

- Multigraph for correlation ([xo-web#358](https://github.com/vatesfr/xo-web/issues/358))
- Tags management ([xo-web#367](https://github.com/vatesfr/xo-web/issues/367))
- Google Provider for authentication ([xo-web#363](https://github.com/vatesfr/xo-web/issues/363))
- Password change for users ([xo-web#362](https://github.com/vatesfr/xo-web/issues/362))
- Better live migration process ([xo-web#237](https://github.com/vatesfr/xo-web/issues/237))
- VDI search filter in SR view ([xo-web#222](https://github.com/vatesfr/xo-web/issues/222))
- PV args during VM creation ([xo-web#112](https://github.com/vatesfr/xo-web/issues/330))
- PV args management ([xo-web#394](https://github.com/vatesfr/xo-web/issues/394))
- Confirmation dialog on important actions ([xo-web#350](https://github.com/vatesfr/xo-web/issues/350))
- New favicon ([xo-web#369](https://github.com/vatesfr/xo-web/issues/369))
- Filename of VM for exports ([xo-web#370](https://github.com/vatesfr/xo-web/issues/370))
- ACLs rights edited on the fly ([xo-web#323](https://github.com/vatesfr/xo-web/issues/323))
- Heatmap values now human readable ([xo-web#342](https://github.com/vatesfr/xo-web/issues/342))

### Bug fixes

- Export backup fails if no tags specified ([xo-web#383](https://github.com/vatesfr/xo-web/issues/383))
- Wrong login give an obscure error message ([xo-web#373](https://github.com/vatesfr/xo-web/issues/373))
- Update view is broken during updates ([xo-web#356](https://github.com/vatesfr/xo-web/issues/356))
- Settings/dashboard menu incorrect display ([xo-web#357](https://github.com/vatesfr/xo-web/issues/357))
- Console View Not refreshing if the VM restart ([xo-web#107](https://github.com/vatesfr/xo-web/issues/107))

## **4.5.1** (2015-09-16)

An issue in `xo-web` with the VM view.

### Bug fix

- Attach disk/new disk/create interface is broken ([xo-web#378](https://github.com/vatesfr/xo-web/issues/378))

## **4.5.0** (2015-09-11)

A new dataviz (parallel coord), a new provider (GitHub) and faster consoles.

### Enhancements

- Parallel coordinates view ([xo-web#333](https://github.com/vatesfr/xo-web/issues/333))
- Faster consoles ([xo-web#337](https://github.com/vatesfr/xo-web/issues/337))
- Disable/hide button ([xo-web#268](https://github.com/vatesfr/xo-web/issues/268))
- More details on missing-guest-tools ([xo-web#304](https://github.com/vatesfr/xo-web/issues/304))
- Scheduler meta data export ([xo-web#315](https://github.com/vatesfr/xo-web/issues/315))
- Better heatmap ([xo-web#330](https://github.com/vatesfr/xo-web/issues/330))
- Faster dashboard ([xo-web#331](https://github.com/vatesfr/xo-web/issues/331))
- Faster sunburst ([xo-web#332](https://github.com/vatesfr/xo-web/issues/332))
- GitHub provider for auth ([xo-web#334](https://github.com/vatesfr/xo-web/issues/334))
- Filter networks for users ([xo-web#347](https://github.com/vatesfr/xo-web/issues/347))
- Add networks in ACLs ([xo-web#348](https://github.com/vatesfr/xo-web/issues/348))
- Better looking login page ([xo-web#341](https://github.com/vatesfr/xo-web/issues/341))
- Real time dataviz (dashboard) ([xo-web#349](https://github.com/vatesfr/xo-web/issues/349))

### Bug fixes

- Typo in dashboard ([xo-web#355](https://github.com/vatesfr/xo-web/issues/355))
- Global RAM usage fix ([xo-web#356](https://github.com/vatesfr/xo-web/issues/356))
- Re-allowing XO behind a reverse proxy ([xo-web#361](https://github.com/vatesfr/xo-web/issues/361))

## **4.4.0** (2015-08-28)

SSO and Dataviz are the main features for this release.

### Enhancements

- Dataviz storage usage ([xo-web#311](https://github.com/vatesfr/xo-web/issues/311))
- Heatmap in health view ([xo-web#329](https://github.com/vatesfr/xo-web/issues/329))
- SSO for SAML and other providers ([xo-web#327](https://github.com/vatesfr/xo-web/issues/327))
- Better UI for ACL objects attribution ([xo-web#320](https://github.com/vatesfr/xo-web/issues/320))
- Refresh the browser after an update ([xo-web#318](https://github.com/vatesfr/xo-web/issues/318))
- Clean CSS and Flexbox usage ([xo-web#239](https://github.com/vatesfr/xo-web/issues/239))

### Bug fixes

- Admin only accessible views ([xo-web#328](https://github.com/vatesfr/xo-web/issues/328))
- Hide "base copy" VDIs ([xo-web#324](https://github.com/vatesfr/xo-web/issues/324))
- ACLs on VIFs for non-admins ([xo-web#322](https://github.com/vatesfr/xo-web/issues/322))
- Updater display problems ([xo-web#313](https://github.com/vatesfr/xo-web/issues/313))

## **4.3.0** (2015-07-22)

Scheduler for rolling backups

### Enhancements

- Rolling backup scheduler ([xo-web#278](https://github.com/vatesfr/xo-web/issues/278))
- Clean snapshots of removed VMs ([xo-web#301](https://github.com/vatesfr/xo-web/issues/301))

### Bug fixes

- VM export ([xo-web#307](https://github.com/vatesfr/xo-web/issues/307))
- Remove VM VDIs ([xo-web#303](https://github.com/vatesfr/xo-web/issues/303))
- Pagination fails ([xo-web#302](https://github.com/vatesfr/xo-web/issues/302))

## **4.2.0** (2015-06-29)

Huge performance boost, scheduler for rolling snapshots and backward compatibility for XS 5.x series

### Enhancements

- Rolling snapshots scheduler ([xo-web#176](https://github.com/vatesfr/xo-web/issues/176))
- Huge perf boost ([xen-api#1](https://github.com/julien-f/js-xen-api/issues/1))
- Backward compatibility ([xo-web#296](https://github.com/vatesfr/xo-web/issues/296))

### Bug fixes

- VDI attached on a VM missing in SR view ([xo-web#294](https://github.com/vatesfr/xo-web/issues/294))
- Better VM creation process ([xo-web#292](https://github.com/vatesfr/xo-web/issues/292))

## **4.1.0** (2015-06-10)

Add the drag'n drop support from VM live migration, better ACLs groups UI.

### Enhancements

- Drag'n drop VM in tree view for live migration ([xo-web#277](https://github.com/vatesfr/xo-web/issues/277))
- Better group view with objects ACLs ([xo-web#276](https://github.com/vatesfr/xo-web/issues/276))
- Hide non-visible objects ([xo-web#272](https://github.com/vatesfr/xo-web/issues/272))

### Bug fixes

- Convert to template displayed when the VM is not halted ([xo-web#286](https://github.com/vatesfr/xo-web/issues/286))
- Lost some data when refresh some views ([xo-web#271](https://github.com/vatesfr/xo-web/issues/271))
- Suspend button don't trigger any permission message ([xo-web#270](https://github.com/vatesfr/xo-web/issues/270))
- Create network interfaces shouldn't call xoApi directly ([xo-web#269](https://github.com/vatesfr/xo-web/issues/269))
- Don't plug automatically a disk or a VIF if the VM is not running ([xo-web#287](https://github.com/vatesfr/xo-web/issues/287))

## **4.0.2** (2015-06-01)

An issue in `xo-server` with the password of default admin account and also a UI fix.

### Bug fixes

- Cannot modify admin account ([xo-web#265](https://github.com/vatesfr/xo-web/issues/265))
- Password field seems to keep empty/reset itself after 1-2 seconds ([xo-web#264](https://github.com/vatesfr/xo-web/issues/264))

## **4.0.1** (2015-05-30)

An issue with the updater in HTTPS was left in the *4.0.0*. This patch release fixed
it.

### Bug fixes

- allow updater to work in HTTPS ([xo-web#266](https://github.com/vatesfr/xo-web/issues/266))

## **4.0.0** (2015-05-29)

[Blog post of this release](https://xen-orchestra.com/blog/xen-orchestra-4-0).

### Enhancements

- advanced ACLs ([xo-web#209](https://github.com/vatesfr/xo-web/issues/209))
- xenserver update management ([xo-web#174](https://github.com/vatesfr/xo-web/issues/174) & [xo-web#259](https://github.com/vatesfr/xo-web/issues/259))
- docker control ([xo-web#211](https://github.com/vatesfr/xo-web/issues/211))
- better responsive design ([xo-web#252](https://github.com/vatesfr/xo-web/issues/252))
- host stats ([xo-web#255](https://github.com/vatesfr/xo-web/issues/255))
- pagination ([xo-web#221](https://github.com/vatesfr/xo-web/issues/221))
- web updater
- better VM creation process([xo-web#256](https://github.com/vatesfr/xo-web/issues/256))
- VM boot order([xo-web#251](https://github.com/vatesfr/xo-web/issues/251))
- new mapped collection([xo-server#47](https://github.com/vatesfr/xo-server/issues/47))
- resource location in ACL view ([xo-web#245](https://github.com/vatesfr/xo-web/issues/245))

### Bug fixes

- wrong calulation of RAM amounts ([xo-web#51](https://github.com/vatesfr/xo-web/issues/51))
- checkbox not aligned ([xo-web#253](https://github.com/vatesfr/xo-web/issues/253))
- VM stats behavior more robust ([xo-web#250](https://github.com/vatesfr/xo-web/issues/250))
- XO not on the root of domain ([xo-web#254](https://github.com/vatesfr/xo-web/issues/254))


## **3.9.1** (2015-04-21)

A few bugs hve made their way into *3.9.0*, this minor release fixes
them.

### Bug fixes

- correctly keep the VM guest metrics up to date ([xo-web#172](https://github.com/vatesfr/xo-web/issues/172))
- fix edition of a VM snapshot ([b04111c](https://github.com/vatesfr/xo-server/commit/b04111c79ba8937778b84cb861bb7c2431162c11))
- do not fetch stats if the VM state is transitioning ([a5c9880](https://github.com/vatesfr/xo-web/commit/a5c98803182792d2fe5ceb840ae1e23a8b767923))
- fix broken Angular due to new version of Babel which breaks ngAnnotate ([0a9c868](https://github.com/vatesfr/xo-web/commit/0a9c868678d239e5b3e54b4d2bc3bd14b5400120))
- feedback when connecting/disconnecting a server ([027d1e8](https://github.com/vatesfr/xo-web/commit/027d1e8cb1f2431e67042e1eec51690b2bc54ad7))
- clearer error message if a server is unreachable ([06ca007](https://github.com/vatesfr/xo-server/commit/06ca0079b321e757aaa4112caa6f92a43193e35d))

## **3.9.0** (2015-04-20)

[Blog post of this release](https://xen-orchestra.com/blog/xen-orchestra-3-9).

### Enhancements

- ability to manually connect/disconnect a server ([xo-web#88](https://github.com/vatesfr/xo-web/issues/88) & [xo-web#234](https://github.com/vatesfr/xo-web/issues/234))
- display the connection status of a server ([xo-web#103](https://github.com/vatesfr/xo-web/issues/103))
- better feedback when connecting to a server ([xo-web#210](https://github.com/vatesfr/xo-web/issues/210))
- ability to add a local LVM SR ([xo-web#219](https://github.com/vatesfr/xo-web/issues/219))
- display virtual GPUs in VM view ([xo-web#223](https://github.com/vatesfr/xo-web/issues/223))
- ability to automatically start a VM with its host ([xo-web#224](https://github.com/vatesfr/xo-web/issues/224))
- ability to create networks ([xo-web#225](https://github.com/vatesfr/xo-web/issues/225))
- live charts for a VM CPU/disk/network & RAM ([xo-web#228](https://github.com/vatesfr/xo-web/issues/228) & [xo-server#51](https://github.com/vatesfr/xo-server/issues/51))
- remove VM import progress notifications (redundant with the tasks list) ([xo-web#235](https://github.com/vatesfr/xo-web/issues/235))
- XO-Server sources are compiled to JS prior distribution: less bugs & faster startups ([xo-server#50](https://github.com/vatesfr/xo-server/issues/50))
- use XAPI `event.from()` instead of `event.next()` which leads to faster connection ([xo-server#52](https://github.com/vatesfr/xo-server/issues/52))

### Bug fixes

- removed servers are properly disconnected ([xo-web#61](https://github.com/vatesfr/xo-web/issues/61))
- fix VM creation with multiple interfaces ([xo-wb#229](https://github.com/vatesfr/xo-wb/issues/229))
- disconnected servers are properly removed from the interface ([xo-web#234](https://github.com/vatesfr/xo-web/issues/234))

## **3.8.0** (2015-03-27)

[Blog post of this release](https://xen-orchestra.com/blog/xen-orchestra-3-8).

### Enhancements

- initial plugin system ([xo-server#37](https://github.com/vatesfr/xo-server/issues/37))
- new authentication system based on providers ([xo-server#39](https://github.com/vatesfr/xo-server/issues/39))
- LDAP authentication plugin for XO-Server ([xo-server#40](https://github.com/vatesfr/xo-server/issues/40))
- disk creation on the VM page ([xo-web#215](https://github.com/vatesfr/xo-web/issues/215))
- network creation on the VM page ([xo-web#216](https://github.com/vatesfr/xo-web/issues/216))
- charts on the host and SR pages ([xo-web#217](https://github.com/vatesfr/xo-web/issues/217))

### Bug fixes

- fix *Invalid parameter(s)* message on the settings page ([xo-server#49](https://github.com/vatesfr/xo-server/issues/49))
- fix mouse clicks in console ([xo-web#205](https://github.com/vatesfr/xo-web/issues/205))
- fix user editing on the settings page ([xo-web#206](https://github.com/vatesfr/xo-web/issues/206))

## **3.7.0** (2015-03-06)

*Highlights in this release are the [initial ACLs implementation](https://xen-orchestra.com/blog/xen-orchestra-3-7-is-out-acls-in-early-access), [live migration for VDIs](https://xen-orchestra.com/blog/moving-vdi-in-live) and the ability to [create a new storage repository](https://xen-orchestra.com/blog/create-a-storage-repository-with-xen-orchestra/).*

### Enhancements

- ability to live migrate a VM between hosts with different CPUs ([xo-web#126](https://github.com/vatesfr/xo-web/issues/126))
- ability to live migrate a VDI ([xo-web#177](https://github.com/vatesfr/xo-web/issues/177))
- display a notification on VM creation ([xo-web#178](https://github.com/vatesfr/xo-web/issues/178))
- ability to create/attach a iSCSI/NFS/ISO SR ([xo-web#179](https://github.com/vatesfr/xo-web/issues/179))
- display SR available space on VM creation ([xo-web#180](https://github.com/vatesfr/xo-web/issues/180))
- ability to enable and disable host on the tree view ([xo-web#181](https://github.com/vatesfr/xo-web/issues/181) & [xo-web#182](https://github.com/vatesfr/xo-web/issues/182))
- ability to suspend/resume a VM ([xo-web#186](https://github.com/vatesfr/xo-web/issues/186))
- display Linux icon for SUSE Linux Enterprise Server distribution ([xo-web#187](https://github.com/vatesfr/xo-web/issues/187))
- correctly handle incorrectly formated token in cookies ([xo-web#192](https://github.com/vatesfr/xo-web/issues/192))
- display host manufacturer in host view ([xo-web#195](https://github.com/vatesfr/xo-web/issues/195))
- only display task concerning authorized objects ([xo-web#197](https://github.com/vatesfr/xo-web/issues/197))
- better welcome message ([xo-web#199](https://github.com/vatesfr/xo-web/issues/199))
- initial ACLs ([xo-web#202](https://github.com/vatesfr/xo-web/issues/202))
- display an action panel to rescan, remove, attach and forget a SR ([xo-web#203](https://github.com/vatesfr/xo-web/issues/203))
- display current active tasks in navbar ([xo-web#204](https://github.com/vatesfr/xo-web/issues/204))

### Bug fixes

- implements a proxy which fixes consoles over HTTPs ([xo#14](https://github.com/vatesfr/xo/issues/14))
- fix tasks listing in host view ([xo-server#43](https://github.com/vatesfr/xo-server/issues/43))
- fix console view on IE ([xo-web#184](https://github.com/vatesfr/xo-web/issues/184))
- fix out of sync objects in XO-Web ([xo-web#142](https://github.com/vatesfr/xo-web/issues/142))
- fix incorrect connection status displayed in login view ([xo-web#193](https://github.com/vatesfr/xo-web/issues/193))
- fix *flickering* tree view ([xo-web#194](https://github.com/vatesfr/xo-web/issues/194))
- single host pools should not have a dropdown menu in tree view ([xo-web#198](https://github.com/vatesfr/xo-web/issues/198))

## **3.6.0** (2014-11-28)

### Enhancements

- upload and apply patches to hosts/pools ([xo-web#150](https://github.com/vatesfr/xo-web/issues/150))
- import VMs ([xo-web#151](https://github.com/vatesfr/xo-web/issues/151))
- export VMs ([xo-web#152](https://github.com/vatesfr/xo-web/issues/152))
- migrate VMs to another pool ([xo-web#153](https://github.com/vatesfr/xo-web/issues/153))
- display pool even for single host ([xo-web#155](https://github.com/vatesfr/xo-web/issues/155))
- start halted hosts with wake-on-LAN ([xo-web#154](https://github.com/vatesfr/xo-web/issues/154))
- list of uploaded/applied patches ([xo-web#156](https://github.com/vatesfr/xo-web/issues/156))
- use Angular 1.3 from npm ([xo-web#157](https://github.com/vatesfr/xo-web/issues/157) & [xo-web#160](https://github.com/vatesfr/xo-web/issues/160))
- more feedbacks on actions ([xo-web#165](https://github.com/vatesfr/xo-web/issues/165))
- only buttons compatible with VM states are displayed ([xo-web#166](https://github.com/vatesfr/xo-web/issues/166))
- export VM snapshot ([xo-web#167](https://github.com/vatesfr/xo-web/issues/167))
- plug/unplug a SR to a host ([xo-web#169](https://github.com/vatesfr/xo-web/issues/169))
- plug a SR to all available hosts ([xo-web#170](https://github.com/vatesfr/xo-web/issues/170))
- disks editing on SR page ([xo-web#171](https://github.com/vatesfr/xo-web/issues/171))
- export of running VMs ([xo-server#36](https://github.com/vatesfr/xo-server/issues/36))

### Bug fixes

- disks editing on VM page should work ([xo-web#86](https://github.com/vatesfr/xo-web/issues/86))
- dropdown menus should close after selecting an item ([xo-web#140](https://github.com/vatesfr/xo-web/issues/140))
- user creation should require a password ([xo-web#143](https://github.com/vatesfr/xo-web/issues/143))
- server connection should require a user and a password ([xo-web#144](https://github.com/vatesfr/xo-web/issues/144))
- snapshot deletion should work ([xo-server#147](https://github.com/vatesfr/xo-server/issues/147))
- VM console should work in Chrome ([xo-web#149](https://github.com/vatesfr/xo-web/issues/149))
- tooltips should work ([xo-web#163](https://github.com/vatesfr/xo-web/issues/163))
- disk plugged status should be automatically refreshed ([xo-web#164](https://github.com/vatesfr/xo-web/issues/164))
- deleting users without tokens should not trigger an error ([xo-server#34](https://github.com/vatesfr/xo-server/issues/34))
- live pool master change should work ([xo-server#20](https://github.com/vatesfr/xo-server/issues/20))

## **3.5.1** (2014-08-19)

### Bug fixes

- pool view works again ([#139](https://github.com/vatesfr/xo-web/issues/139))

## **3.5.0** (2014-08-14)

*[XO-Web](https://www.npmjs.org/package/xo-web) and [XO-Server](https://www.npmjs.org/package/xo-server) are now available as npm packages!*

### Enhancements

- XO-Server published on npm ([#26](https://github.com/vatesfr/xo-server/issues/26))
- XO-Server config is now in `/etc/xo-server/config.yaml` ([#33](https://github.com/vatesfr/xo-server/issues/33))
- paths in XO-Server's config are now relative to the config file ([#19](https://github.com/vatesfr/xo-server/issues/19))
- use the Linux icon for Fedora ([#131](https://github.com/vatesfr/xo-web/issues/131))
- start/stop/reboot buttons on console page ([#121](https://github.com/vatesfr/xo-web/issues/121))
- settings page now only accessible to admin ([#77](https://github.com/vatesfr/xo-web/issues/77))
- redirection to the home page when a VM is deleted from its own page ([#56](https://github.com/vatesfr/xo-web/issues/56))
- XO-Web published on npm ([#123](https://github.com/vatesfr/xo-web/issues/123))
- buid process now use Browserify (([#125](https://github.com/vatesfr/xo-web/issues/125), [#135](https://github.com/vatesfr/xo-web/issues/135)))
- view are now written in Jade instead of HTML ([#124](https://github.com/vatesfr/xo-web/issues/124))
- CSS autoprefixer to improve compatibility ([#132](https://github.com/vatesfr/xo-web/issues/132), [#137](https://github.com/vatesfr/xo-web/issues/137))

### Bug fixes

- force shutdown does not attempt a clean shutdown first anymore ([#29](https://github.com/vatesfr/xo-server/issues/29))
- shutdown hosts are now correctly reported as such ([#31](https://github.com/vatesfr/xo-web/issues/31))
- incorrect VM metrics ([#54](https://github.com/vatesfr/xo-web/issues/54), [#68](https://github.com/vatesfr/xo-web/issues/68), [#108](https://github.com/vatesfr/xo-web/issues/108))
- an user cannot delete itself ([#104](https://github.com/vatesfr/xo-web/issues/104))
- in VM creation, required fields are now marked as such ([#113](https://github.com/vatesfr/xo-web/issues/113), [#114](https://github.com/vatesfr/xo-web/issues/114))

## **3.4.0** (2014-05-22)

*Highlight in this release is the new events system between XO-Web
and XO-Server which results in less bandwidth consumption as well as
better performance and reactivity.*

### Enhancements

- events system between XO-Web and XO-Server ([#52](https://github.com/vatesfr/xo-web/issues/52))
- ability to clone/copy a VM ([#116](https://github.com/vatesfr/xo-web/issues/116))
- mandatory log in page ([#120](https://github.com/vatesfr/xo-web/issues/120))

### Bug fixes

- failure in VM creation ([#111](https://github.com/vatesfr/xo-web/issues/111))

## **3.3.1** (2014-03-28)

### Enhancements

- console view is now prettier ([#92](https://github.com/vatesfr/xo-web/issues/92))

### Bug fixes

- VM creation fails to incorrect dependencies ([xo-server/#24](https://github.com/vatesfr/xo-server/issues/24))
- VDIs list in SR view is blinking ([#109](https://github.com/vatesfr/xo-web/issues/109))

## **3.3.0** (2014-03-07)

### Enhancements

- [Grunt](http://gruntjs.com/) has been replaced by [gulp.js](http://gulpjs.com/) ([#91](https://github.com/vatesfr/xo-web/issues/91))
- a host can be detached from a pool ([#98](https://github.com/vatesfr/xo-web/issues/98))
- snapshots management in VM view ([#99](https://github.com/vatesfr/xo-web/issues/99))
- log deletion in VM view ([#100](https://github.com/vatesfr/xo-web/issues/100))

### Bug fixes

- *Snapshot* not working in VM view ([#95](https://github.com/vatesfr/xo-web/issues/95))
- Host *Reboot*/*Restart toolstack*/*Shutdown* not working in main view ([#97](https://github.com/vatesfr/xo-web/issues/97))
- Bower cannot install `angular` automatically due to a version conflict ([#101](https://github.com/vatesfr/xo-web/issues/101))
- Bower installs an incorrect version of `angular-animate` ([#102](https://github.com/vatesfr/xo-web/issues/102))

## **3.2.0** (2014-02-21)

### Enhancements

- dependencies' versions should be fixed to ease deployment ([#93](https://github.com/vatesfr/xo-web/issues/93))
- badges added to the README to see whether dependencies are up to date ([#90](https://github.com/vatesfr/xo-web/issues/90))
- an error notification has been added when the connection to XO-Server failed ([#89](https://github.com/vatesfr/xo-web/issues/89))
- in host view, there is now a link to the host console ([#87](https://github.com/vatesfr/xo-web/issues/87))
- in VM view, deleting a disk requires a confirmation ([#85](https://github.com/vatesfr/xo-web/issues/85))
- the VM and console icons are now different ([#80](https://github.com/vatesfr/xo-web/issues/80))

### Bug fixes

- consoles now work in Google Chrome \o/ ([#46](https://github.com/vatesfr/xo-web/issues/46))
- in host view, many buttons were not working ([#79](https://github.com/vatesfr/xo-web/issues/79))
- in main view, incorrect icons were fixes ([#81](https://github.com/vatesfr/xo-web/issues/81))
- MAC addresses should not be ignored during VM creation ([#94](https://github.com/vatesfr/xo-web/issues/94))

## **3.1.0** (2014-02-14)

### Enhancements

- in VM view, interfaces' network should be displayed ([#64](https://github.com/vatesfr/xo-web/issues/64))
- middle-click or `Ctrl`+click should open new windows (even on pseudo-links) ([#66](https://github.com/vatesfr/xo-web/issues/66))
- lists should use natural sorting (e.g. *VM 2* before *VM 10*) ([#69](https://github.com/vatesfr/xo-web/issues/69))

### Bug fixes

- consoles are not implemented for hosts ([#57](https://github.com/vatesfr/xo-web/issues/57))
- it makes no sense to remove a stand-alone host from a pool (58)
- in VM view, the migrate button is not working ([#59](https://github.com/vatesfr/xo-web/issues/59))
- pool and host names overflow their box in the main view ([#63](https://github.com/vatesfr/xo-web/issues/63))
- in host view, interfaces incorrectly named *networks* and VLAN not shown ([#70](https://github.com/vatesfr/xo-web/issues/70))
- VM suspended state is not properly handled ([#71](https://github.com/vatesfr/xo-web/issues/71))
- unauthenticated users should not be able to access to consoles ([#73](https://github.com/vatesfr/xo-web/issues/73))
- incorrect scroll (under the navbar) when the view changes ([#74](https://github.com/vatesfr/xo-web/issues/74))<|MERGE_RESOLUTION|>--- conflicted
+++ resolved
@@ -1,7 +1,5 @@
 # ChangeLog
 
-<<<<<<< HEAD
-=======
 ## **5.0.0** (2016-06-24)
 
 ### Enhancements
@@ -69,7 +67,6 @@
 - VM view is broken when changing a disk SR twice [\#670](https://github.com/vatesfr/xo-web/issues/670)
 - console mouse sync  [\#280](https://github.com/vatesfr/xo-web/issues/280)
 
->>>>>>> dfd1fb86
 ## **4.16.0** (2016-04-29)
 
 Maintenance release
