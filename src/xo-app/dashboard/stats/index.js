--- conflicted
+++ resolved
@@ -295,7 +295,6 @@
       <Container>
         <Row>
           <Col mediumSize={6}>
-<<<<<<< HEAD
             <div className='form-group'>
               <SelectHostVm
                 multi
@@ -304,16 +303,7 @@
                 value={objects}
               />
             </div>
-            <div className='btn-group m-t-1' role='group'>
-=======
-            <SelectHostVm
-              multi
-              onChange={this._handleSelection}
-              predicate={predicate}
-              value={objects}
-            />
             <div className='btn-group mt-1' role='group'>
->>>>>>> bb67e225
               <button
                 className='btn btn-secondary'
                 onClick={this._resetSelection}
